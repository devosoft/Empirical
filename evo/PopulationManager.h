//  This file is part of Empirical, https://github.com/devosoft/Empirical
//  Copyright (C) Michigan State University, 2016.
//  Released under the MIT Software license; see doc/LICENSE
//
//  This file defines built-in population managers for use with emp::evo::World
//
//
//  Developer notes:
//  * Rather than deleting organisms ourright, run all deletions through a ClearCell function
//    so that a common signal system can also be run.

#ifndef EMP_EVO_POPULATION_MANAGER_H
#define EMP_EVO_POPULATION_MANAGER_H

#include "../tools/random_utils.h"
#include "PopulationIterator.h"

namespace emp {
namespace evo {

  template <typename POP_MANAGER> class PopulationIterator;

  template <typename ORG=int>
  class PopulationManager_Base {
  protected:
    using ptr_t = ORG *;
    emp::vector<ORG *> pop;

    Random * random_ptr;

  public:
    PopulationManager_Base() { ; }
    ~PopulationManager_Base() { ; }

    // Allow this and derived classes to be identified as a population manager.
    static constexpr bool emp_is_population_manager = true;
    static constexpr bool emp_has_separate_generations = false;
    using value_type = ORG*;

    friend class PopulationIterator<PopulationManager_Base<ORG> >;
    using iterator = PopulationIterator<PopulationManager_Base<ORG> >;

    ptr_t & operator[](int i) { return pop[i]; }
    const ptr_t operator[](int i) const { return pop[i]; }
    iterator begin(){return iterator(this, 0);}
    iterator end(){return iterator(this, pop.size());}

    uint32_t size() const { return pop.size(); }
    void resize(int new_size) { pop.resize(new_size); }
    void clear() { pop.clear(); }
    int GetSize() const { return (int) pop.size(); }

    void SetRandom(Random * r) { random_ptr = r; }


    void Print(std::function<std::string(ORG*)> string_fun, std::ostream & os = std::cout,
              std::string empty="X", std::string spacer=" ") {
      for (ORG * org : pop) {
        if (org) os << string_fun(org);
        else os << empty;
        os << spacer;
      }
    }
    void Print(std::ostream & os = std::cout, std::string empty="X", std::string spacer=" ") {
      for (ORG * org : pop) {
        if (org) os << *org;
        else os << empty;
        os << spacer;
      }
    }

    // AddOrg and ReplaceOrg should be the only ways new organisms come into a population.
    // AddOrg inserts them into the end of the designated population.
    // ReplaceOrg places them at a specific position, replacing anyone who may already be there.
    int AddOrg(ORG * new_org) {
      const int pos = pop.size();
      pop.push_back(new_org);
      return pos;
    }
    int AddOrgBirth(ORG * new_org, int parent_pos) {
      const int pos = random_ptr->GetInt((int) pop.size());
      if (pop[pos]) delete pop[pos];
      pop[pos] = new_org;
      return pos;
    }

    void Clear() {
      // Delete all organisms.
      for (ORG * m : pop) delete m;
      pop.resize(0);
    }

    void Update() { ; } // Basic version of Update() does nothing, but World may trigger actions.

    // Execute() redirect to all organisms in the population, forwarding arguments.
    template <typename... ARGS>
    void Execute(ARGS... args) {
      for (ORG * m : pop) {
        if (m) m->Execute(std::forward<ARGS>(args)...);
      }
    }


    // --- POPULATION MANIPULATIONS ---

    // Run population through a bottleneck to (potentiall) shrink it.
    void DoBottleneck(const int new_size, bool choose_random=true) {
      if (new_size >= (int) pop.size()) return;  // No bottleneck needed!

      // If we are supposed to keep only random organisms, shuffle the beginning into place!
      if (choose_random) emp::Shuffle<ptr_t>(*random_ptr, pop, new_size);

      // Delete all of the organisms we are removing and resize the population.
      for (int i = new_size; i < (int) pop.size(); ++i) delete pop[i];
      pop.resize(new_size);
    }
  };

  // A standard population manager for using synchronous generations in a traditional
  // evolutionary algorithm setup.

  template <typename ORG=int>
  class PopulationManager_EA : public PopulationManager_Base<ORG> {
  protected:
    emp::vector<ORG *> next_pop;
    using PopulationManager_Base<ORG>::pop;

  public:
    PopulationManager_EA() { ; }
    ~PopulationManager_EA() { Clear(); }

    static constexpr bool emp_has_separate_generations = true;

    int AddOrgBirth(ORG * new_org, int parent_pos) {
      const int pos = next_pop.size();
      next_pop.push_back(new_org);
      return pos;
    }

    void Clear() {
      // Delete all organisms.
      for (ORG * m : pop) delete m;
      for (ORG * m : next_pop) delete m;

      pop.resize(0);
      next_pop.resize(0);
    }

    void Update() {
      for (ORG * m : pop) delete m;   // Delete the current population.
      pop = next_pop;                 // Move over the next generation.
      next_pop.resize(0);             // Clear out the next pop to refill again.
    }
  };


  // A standard population manager for using a serial-transfer protocol.  All new
  // organisms get inserted into the main population; once it is full the population
  // is shrunk down.

  template <typename ORG=int>
  class PopulationManager_SerialTransfer : public PopulationManager_Base<ORG> {
  protected:
    using PopulationManager_Base<ORG>::pop;
    using PopulationManager_Base<ORG>::random_ptr;
    using PopulationManager_Base<ORG>::DoBottleneck;

    int max_size;
    int bottleneck_size;
    int num_bottlenecks;
  public:
    PopulationManager_SerialTransfer()
      : max_size(1000), bottleneck_size(100), num_bottlenecks(0) { ; }
    ~PopulationManager_SerialTransfer() { ; }

    int GetMaxSize() const { return max_size; }
    int GetBottleneckSize() const { return bottleneck_size; }
    int GetNumBottlnecks() const { return num_bottlenecks; }

    void SetMaxSize(const int m) { max_size = m; }
    void SetBottleneckSize(const int b) { bottleneck_size = b; }

    void ConfigPop(int m, int b) { max_size = m; bottleneck_size = b; }

    int AddOrgBirth(ORG * new_org, int parent_pos) {
      if (pop.size() >= max_size) {
        DoBottleneck(bottleneck_size);
        ++num_bottlenecks;
      }
      const int pos = pop.size();
      pop.push_back(new_org);
      return pos;
    }
  };

  template <typename ORG=int>
  class PopulationManager_Grid : public PopulationManager_Base<ORG> {
  protected:
    using PopulationManager_Base<ORG>::pop;
    using PopulationManager_Base<ORG>::random_ptr;

    int width;
    int height;

    int ToX(int id) const { return id % width; }
    int ToY(int id) const { return id / width; }
    int ToID(int x, int y) const { return y*width + x; }

  public:
    PopulationManager_Grid() { ConfigPop(10,10); }
    ~PopulationManager_Grid() { ; }

    int GetWidth() const { return width; }
    int GetHeight() const { return height; }

    void ConfigPop(int w, int h) { width = w; height = h; pop.resize(width*height, nullptr); }

    // Injected orgs go into a random position.
    int AddOrg(ORG * new_org) {
      emp::vector<int> empty_spots = GetValidOrgIndices();
      const int pos = random_ptr->GetInt((int) empty_spots.size());
      
      pop[empty_spots[pos]] = new_org;
      return empty_spots[pos];
    }

    // Newly born orgs go next to their parents.
    int AddOrgBirth(ORG * new_org, int parent_pos) {
      const int parent_x = ToX(parent_pos);
      const int parent_y = ToY(parent_pos);
      const int offset = random_ptr->GetInt(9);
      const int offspring_x = emp::mod(parent_x + offset%3 - 1, width);
      const int offspring_y = emp::mod(parent_y + offset/3 - 1, height);
      const int pos = ToID(offspring_x, offspring_y);


      if (pop[pos]) delete pop[pos];

      pop[pos] = new_org;

      return pos;
    }

    emp::vector<int> GetValidOrgIndices(){
      emp::vector<int> valid_orgs(0);
      for (int i = 0; i < pop.size(); i++){
        if (pop[i] == nullptr){
          valid_orgs.push_back(i);
        }
      }
      return valid_orgs;
    }


    void Print(std::function<std::string(ORG*)> string_fun,
               std::ostream & os = std::cout,
               const std::string & empty="-",
               const std::string & spacer=" ")
    {
      emp_assert(string_fun);
      for (int y=0; y<height; y++) {
        for (int x = 0; x<width; x++) {
          ORG * org = pop[ToID(x,y)];
          if (org) os << string_fun(org) << spacer;
          else os << empty << spacer;
        }
        os << std::endl;
      }
    }

    void Print(std::ostream & os = std::cout, std::string empty="X", std::string spacer=" ") {
      for (int y=0; y<height; y++) {
        for (int x = 0; x<width; x++) {
          ORG * org = pop[ToID(x,y)];
          if (org) os << *org << spacer;
          else os << empty << spacer;
        }
        os << std::endl;
      }
    }
  };

  template <typename ORG>
  class PopulationManager_Pools : public PopulationManager_Base<ORG> {
  public:
    using PopulationManager_Base<ORG>::pop;
    using PopulationManager_Base<ORG>::random_ptr;
    using PopulationManager_Base<ORG>::SetRandom;
    using PopulationManager_Base<ORG>::GetSize;

<<<<<<< HEAD
    int pool_count;                             //How many pools are in the population?
    vector<int> pool_sizes;                     // How large is each pool?
    std::map<int, vector<int> > connections;    // Which other pools can each position access?
    int org_count = 0;                          // How many organisms have beeen inserted into the population?
    int r_upper;                                // How large can a random pool size be?
    int r_lower;                                // How small can a random pool size be?
    vector<int> pool_end;                       // Where does the next pool begin? First pool begins at 0.
    double mig_rate;                            // How often do organisms migrate to a connected pool?
=======
    int pool_count;                           // How many pools are in the population?
    vector<int> pool_sizes;                   // How large is each pool?
    std::map<int, vector<int> > connections;  // Which other pools can each position access?

    int org_count;                            // orgs in vector              @CAO: What vector?
    int r_upper;                              // random upper limit          @CAO: Limit of what?
    int r_lower;                              // random lower limit
    vector<int> pool_end;                     // end of each pool in array   @CAO: Last element?
    double mig_rate;
>>>>>>> d8a2e546

  public:
    PopulationManager_Pools() : org_count(0) { ; }
    ~PopulationManager_Pools() { ; }

    int GetPoolCount() const { return pool_count; }
    const vector<int> & GetSizes() const { return pool_sizes ; }
    int GetUpper() const { return r_upper; }
    int GetLower() const { return r_lower; }

<<<<<<< HEAD
    void Setup(Random * r){
        vector<int>* temp_sizes = new vector<int>;
        std::map<int, vector<int> > temp_connect;
=======
    void Setup(Random * r) {
      vector<int>* temp_sizes = new vector<int>;
      std::map<int, vector<int> > temp_connect;
      for (int i = 0; i < 5; i++) { temp_connect[i].resize(0); }  // @CAO: Why 5?  What is it?
>>>>>>> d8a2e546

      SetRandom(r);
      ConfigPop(5, *temp_sizes, &temp_connect, 150, 10, 0.05, 200);
    }

    //Sets up population based on user specs.
    void ConfigPop(int pc, vector<int> ps, std::map<int, vector<int> > * c, int u, int l,
                   double mg, int pop_size) {
      pool_count = pc;
      pool_sizes = ps;
      r_upper = u;
      r_lower = l;
      connections = *c;
      mig_rate = mg;

      pop.resize(pop_size, nullptr);

      // If no pool sizes in vector, defaults to random sizes for each
      if (pool_sizes.size() == 0) {
        while (true) {
          int pool_total = 0;
          for( int i = 0; i < pool_count - 1; i++){
            pool_sizes.push_back(random_ptr->GetInt(r_lower, r_upper));
            pool_total += pool_sizes[i];
          }

          if (pool_total < pop_size){ //Keep generating random sizes until true
            pool_sizes.push_back(pop_size - pool_total);
            break;
          }

          for (int i = 0; i < pool_count - 1; i++) { pool_sizes.pop_back(); }
        }
      }
      // If only one pool size in vector, uses that size for all pools
      else if (pool_sizes.size() == 1) {
        int temp = pool_sizes[0];
        for (int i = 1; i < pool_count; i++) { pool_sizes.push_back(temp); }
      }
      else if (pool_sizes.size() != pool_count) {
        std::cerr << " ERROR: Not enough pool sizes" << std::endl;
        return;
      }

      int total = 0;
      for (auto el : pool_sizes) { total += el; }

      emp_assert(pop_size == total && "POP_SIZE is different than total pool sizes");

      // Divide World into pools
      int arr_size = 0;
      for (auto el : pool_sizes) {
        arr_size += el;
        pool_end.push_back(arr_size);
      }

    }

    // Injected orgs go into a random pool.
    int AddOrg(ORG * new_org) {
      int range_u;
      int range_l = 0;

      // Ensure that each pool has at least one organism before adding to old pools.
      if (org_count < pool_count) {
        range_u = pool_end[org_count];
        if (org_count > 0) { range_l = pool_end[org_count-1]; }
        // @CAO: Shouldn't we just insert the organism in the new pool and return?
      }
      else {
        range_u = (int) pop.size();
      }

      const int pos = (int) random_ptr->GetDouble(range_l, range_u);

      if (pop[pos]) delete pop[pos];
      pop[pos] = new_org;
      org_count++;

      return pos;
    }

    // Newly born orgs have a chance to migrate to a connected pool.
    int AddOrgBirth(ORG * new_org, int parent_pos) {
      int insert_pool = 0;  // Which pool should new org be born into?

      // Test if a migration should happen ; if so, determine new pool.
      const auto & parent_conns = connections[parent_pos];
      if (random_ptr->P(mig_rate) && parent_conns.size() > 0) {
        int conn_id = random_ptr->GetInt(0, parent_conns.size());
        insert_pool = parent_conns[conn_id];

<<<<<<< HEAD
            vector<int> temp  = connections[parent_pos];
            InsertPool = temp[loc];
        }
        else{
            for(int i = 0; i < pool_end.size(); i++ ){
                if(parent_pos < pool_end[i]) {InsertPool = i; break;} 
            }
=======
        std::cout << "Crossing To: " << insert_pool << std::endl;  // @CAO: Remove?
      }
      else {
        // @CAO: The below is inefficient.  Keep a chart like connections to look up in const time.
        for (int i = 0; i < pool_end.size(); i++) {
          if (parent_pos < pool_end[i]) { insert_pool = i; break; }
>>>>>>> d8a2e546
        }
      }

<<<<<<< HEAD
        if(InsertPool == 0){range_l = 0;}
        else{range_l = pool_end[InsertPool - 1];}
        range_u = pool_end[InsertPool];

        const int pos = random_ptr->GetInt(range_l, range_u);

        if (pop[pos]) delete pop[pos];
=======
      int range_l = insert_pool ? pool_end[insert_pool-1] : 0;
      int range_u = pool_end[insert_pool];
>>>>>>> d8a2e546

      const int pos = (int) random_ptr->GetDouble(range_l, range_u);  // @CAO Why GetDouble not GetInt?
      if (pop[pos]) delete pop[pos];
      pop[pos] = new_org;

      return pos;
    }
 };

  using PopBasic = PopulationManager_Base<int>;
  using PopEA    = PopulationManager_EA<int>;
  using PopST    = PopulationManager_SerialTransfer<int>;
  using PopGrid  = PopulationManager_Grid<int>;
  using PopPool  = PopulationManager_Pools<int>;

}
}


#endif<|MERGE_RESOLUTION|>--- conflicted
+++ resolved
@@ -288,7 +288,6 @@
     using PopulationManager_Base<ORG>::SetRandom;
     using PopulationManager_Base<ORG>::GetSize;
 
-<<<<<<< HEAD
     int pool_count;                             //How many pools are in the population?
     vector<int> pool_sizes;                     // How large is each pool?
     std::map<int, vector<int> > connections;    // Which other pools can each position access?
@@ -297,17 +296,6 @@
     int r_lower;                                // How small can a random pool size be?
     vector<int> pool_end;                       // Where does the next pool begin? First pool begins at 0.
     double mig_rate;                            // How often do organisms migrate to a connected pool?
-=======
-    int pool_count;                           // How many pools are in the population?
-    vector<int> pool_sizes;                   // How large is each pool?
-    std::map<int, vector<int> > connections;  // Which other pools can each position access?
-
-    int org_count;                            // orgs in vector              @CAO: What vector?
-    int r_upper;                              // random upper limit          @CAO: Limit of what?
-    int r_lower;                              // random lower limit
-    vector<int> pool_end;                     // end of each pool in array   @CAO: Last element?
-    double mig_rate;
->>>>>>> d8a2e546
 
   public:
     PopulationManager_Pools() : org_count(0) { ; }
@@ -318,16 +306,9 @@
     int GetUpper() const { return r_upper; }
     int GetLower() const { return r_lower; }
 
-<<<<<<< HEAD
     void Setup(Random * r){
         vector<int>* temp_sizes = new vector<int>;
         std::map<int, vector<int> > temp_connect;
-=======
-    void Setup(Random * r) {
-      vector<int>* temp_sizes = new vector<int>;
-      std::map<int, vector<int> > temp_connect;
-      for (int i = 0; i < 5; i++) { temp_connect[i].resize(0); }  // @CAO: Why 5?  What is it?
->>>>>>> d8a2e546
 
       SetRandom(r);
       ConfigPop(5, *temp_sizes, &temp_connect, 150, 10, 0.05, 200);
@@ -412,47 +393,24 @@
 
     // Newly born orgs have a chance to migrate to a connected pool.
     int AddOrgBirth(ORG * new_org, int parent_pos) {
-      int insert_pool = 0;  // Which pool should new org be born into?
+      int InsertPool = 0;  // Which pool should new org be born into?
 
       // Test if a migration should happen ; if so, determine new pool.
       const auto & parent_conns = connections[parent_pos];
       if (random_ptr->P(mig_rate) && parent_conns.size() > 0) {
         int conn_id = random_ptr->GetInt(0, parent_conns.size());
-        insert_pool = parent_conns[conn_id];
-
-<<<<<<< HEAD
-            vector<int> temp  = connections[parent_pos];
-            InsertPool = temp[loc];
+        InsertPool = parent_conns[conn_id];
         }
         else{
             for(int i = 0; i < pool_end.size(); i++ ){
                 if(parent_pos < pool_end[i]) {InsertPool = i; break;} 
             }
-=======
-        std::cout << "Crossing To: " << insert_pool << std::endl;  // @CAO: Remove?
-      }
-      else {
-        // @CAO: The below is inefficient.  Keep a chart like connections to look up in const time.
-        for (int i = 0; i < pool_end.size(); i++) {
-          if (parent_pos < pool_end[i]) { insert_pool = i; break; }
->>>>>>> d8a2e546
-        }
-      }
-
-<<<<<<< HEAD
-        if(InsertPool == 0){range_l = 0;}
-        else{range_l = pool_end[InsertPool - 1];}
-        range_u = pool_end[InsertPool];
-
-        const int pos = random_ptr->GetInt(range_l, range_u);
-
-        if (pop[pos]) delete pop[pos];
-=======
-      int range_l = insert_pool ? pool_end[insert_pool-1] : 0;
-      int range_u = pool_end[insert_pool];
->>>>>>> d8a2e546
-
-      const int pos = (int) random_ptr->GetDouble(range_l, range_u);  // @CAO Why GetDouble not GetInt?
+        }
+      
+      int range_l = InsertPool ? pool_end[InsertPool-1] : 0;
+      int range_u = pool_end[InsertPool];
+
+      const int pos = random_ptr->GetInt(range_l, range_u);
       if (pop[pos]) delete pop[pos];
       pop[pos] = new_org;
 

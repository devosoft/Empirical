#ifndef EMP_EVO_STATS_MANAGER_H
#define EMP_EVO_STATS_MANAGER_H

#include <functional>
#include <iostream>
#include <fstream>
#include <sstream>
#include <cstdarg>

#include "../tools/FunctionSet.h"
#include "../tools/vector.h"
#include "../tools/stats.h"
#include "../config/config.h"
#include "PopulationManager.h"
#include "EvoStats.h"
#include "LineageTracker.h"

namespace emp{
namespace evo{

  EMP_BUILD_CONFIG( StatsManagerConfig,
    VALUE(RESOLUTION, int, 10, "How often should stats be calculated (updates)"),
    VALUE(DELIMITER, std::string, " ", "What should fields be separated by in the output")
  )

  //Base stats manager - this mostly exists to be extended into custom
  //stats managers (see the OEEStatsManager for an example). The base
  //stats manager also handles data output.
  template <typename POP_MANAGER = PopulationManager_Base<int> >
  class StatsManager_Base {
  public:
    std::string delimiter = " "; //Gets inferred from file name
    int resolution = 10; //With what frequency do we record data?
    static constexpr bool emp_is_stats_manager = true;
    std::ofstream output_location; //Where does output go?

    StatsManager_Base(std::string location = "cout"){
        StatsManagerConfig config;
        config.Read("StatsConfig.cfg");
        resolution = config.RESOLUTION();
        delimiter = config.DELIMITER();
        config.Write("StatsConfig.cfg");
        SetOutput(location);
    }

    StatsManager_Base(StatsManagerConfig & config, std::string config_location,
                      std::string location = "cout"){
        config.Read(config_location);
        resolution = config.RESOLUTION();
        delimiter = config.DELIMITER();
        SetOutput(location);
    }

    ~StatsManager_Base(){
        output_location.close();
    }

    template <typename WORLD>
    void Setup(WORLD * w){;}

    template <typename T>
    void SetDefaultFitnessFun(std::function<double(T)> fit){;}

    //Tells the stats manager where to put output. If location is "cout"
    //(default) or "stdout", stats will get sent to cout. Otherwise, the
    //specified file will be used as the location for output. If the file
    //has the extension "csv" or "tsv", the appropriate delimiter will be used.
    //If the location is invalid, the program will exit with an error.
    void SetOutput(std::string location){
        if (location == "cout" || location == "stdout"){
            output_location.copyfmt(std::cout);
            output_location.clear(std::cout.rdstate());
            output_location.basic_ios<char>::rdbuf(std::cout.rdbuf());
        } else {
            output_location.open(location);
            if (!output_location.good()){
                std::cout << "Invalid output file. Exiting." << std::endl;
                exit(0);
            }
            string_pop(location, ".");
            if (location == "csv") {
                delimiter = ", ";
            } else if (location == "tsv") {
                delimiter = "\t";
            }
        }
    }

  };

  //A popular type of stats manager is one that prints a set of statistics every
  //so many updates. This is a generic stats manager of that variety, which
  //maintains FunctionSets containing all of the functions to be run.
  //Although functions can be added to this manager on the fly, the goal of
  //this class is that it can be extended to track specific sets of functions.
  //(see StatsManager_DefaultStats for an example)
  template <typename POP_MANAGER = PopulationManager_Base<int> >
  class StatsManager_FunctionsOnUpdate : StatsManager_Base<POP_MANAGER> {
  protected:
    using org_ptr = typename POP_MANAGER::value_type;
    //using world_type = World<ORG, MANAGERS...>;
    using fit_fun_type = std::function<double(org_ptr)>;
    //Stats calculated on the world
    FunctionSet<double> stats;

    //Pointer to the world object on which we're calculating stats
    POP_MANAGER * pop;
    using StatsManager_Base<POP_MANAGER>::resolution;
    using StatsManager_Base<POP_MANAGER>::output_location;
    using StatsManager_Base<POP_MANAGER>::delimiter;
    bool header_printed = false;
    std::string header = "update";
    emp::vector<std::string> col_map;

  public:
    using StatsManager_Base<POP_MANAGER>::emp_is_stats_manager;
    fit_fun_type fit_fun;

    //Constructor for creating this as a stand-alone object
    template <typename WORLD>
    StatsManager_FunctionsOnUpdate(WORLD * w,
                                   std::string location = "stats.csv") :
                                   StatsManager_Base<decltype(w->popM)>(location){}

    //Constructor for use by World object
    StatsManager_FunctionsOnUpdate(std::string location = "stats.csv") :
                                   StatsManager_Base<POP_MANAGER>(location){;}

    //The fitness function for calculating fitness related stats.
    //Not called by constructor. Must be called by user.
    template <typename WORLD>
    void Setup(WORLD * w){
      pop = &(w->popM);

      std::function<void(int)> UpdateFun = [&] (int ud){
          Update(ud);
      };

      w->OnUpdate(UpdateFun);
    }

    //Function for adding functions that calculate stats to the
    //set to be calculated
    void AddFunction(std::function<double()> func, std::string label) {
      stats.Add(func);
      std::string header_label = label;
      remove_whitespace(header_label);
      col_map.push_back(label);
      if (header_printed){
        NotifyWarning("Function added to stats manager after initialization.");
      } else {
        header += delimiter + header_label;
      }
    }

    //If this update matches the resolution, calculate and record all the stats
    void Update(int update) {
      if (!header_printed) {
          output_location << header << std::endl;
          header_printed = true;
      }

      if (update % resolution == 0){
        output_location << update;

        emp::vector<double> results = stats.Run();
        for (double d : results) {
          output_location << delimiter << d;
        }

        output_location << std::endl;
      }
    }

    void SetDefaultFitnessFun(std::function<double(org_ptr)> fit){
        fit_fun = fit;
    }

  };

  //Calculates some commonly required information: shannon diversity,
  //max fitness within the population, and average fitness within the population

  template <typename POP_MANAGER = PopulationManager_Base<int> >

  class StatsManager_DefaultStats : StatsManager_FunctionsOnUpdate<POP_MANAGER> {
  protected:
      using org_ptr = typename POP_MANAGER::value_type;
      using fit_fun_type = std::function<double(org_ptr)>;
      using fit_stat_type = std::function<double(fit_fun_type, POP_MANAGER*)>;
      using StatsManager_FunctionsOnUpdate<POP_MANAGER>::pop;
      using StatsManager_Base<POP_MANAGER>::output_location;
      using StatsManager_FunctionsOnUpdate<POP_MANAGER>::Update;

  public:
      using StatsManager_FunctionsOnUpdate<POP_MANAGER>::AddFunction;
      using StatsManager_FunctionsOnUpdate<POP_MANAGER>::fit_fun;
      using StatsManager_Base<POP_MANAGER>::emp_is_stats_manager;
      using StatsManager_FunctionsOnUpdate<POP_MANAGER>::SetDefaultFitnessFun;

      //Constructor for use as a stand-alone object
      template <typename WORLD>
      StatsManager_DefaultStats(WORLD * w, std::string location = "averages.csv")
       : StatsManager_FunctionsOnUpdate<decltype(w->popM)>(w, location){
        Setup(w);
      }

      //Constructor for use as a template parameter for the world
      StatsManager_DefaultStats(std::string location = "averages.csv")
       : StatsManager_FunctionsOnUpdate<POP_MANAGER>(location){;}

      //Add appropriate functions to function sets
      template <typename WORLD>
      void Setup(WORLD * w){

        pop = &(w->popM);

        //Create std::function object for all of the stats
        std::function<double()> diversity = [this](){
            return ShannonEntropy(*pop);
        };
        std::function<double()> max_fitness = [this](){
            return MaxFunctionReturn(fit_fun, *pop);
        };
        std::function<double()> avg_fitness = [this](){
            return AverageFunctionReturn(fit_fun, *pop);
        };

        std::function<void(int)> UpdateFun = [&] (int ud){
            Update(ud);
        };


        //Add functions to manager
        AddFunction(diversity, "Shannon Diversity");
        AddFunction(max_fitness, "Max Fitness");
        AddFunction(avg_fitness, "Avg Fitness");
<<<<<<< HEAD
=======

        w->OnUpdate(UpdateFun);

>>>>>>> a3799e9a
      }

};

  template <typename POP_MANAGER = PopulationManager_Base<int> >
  class StatsManager_Mapper : StatsManager_Base<POP_MANAGER> {
  protected:
    using org_ptr = typename POP_MANAGER::value_type;
    //using world_type = World<ORG, MANAGERS...>;
    using fit_fun_type = std::function<double(org_ptr)>;

    //Pointer to the world object on which we're calculating stats
    POP_MANAGER * popM;
    using StatsManager_Base<POP_MANAGER>::resolution;
    using StatsManager_Base<POP_MANAGER>::output_location;
    using StatsManager_Base<POP_MANAGER>::delimiter;
    bool header_printed = false;
    std::string header = "update, state";
    emp::vector<std::string> col_map;
    unsigned int width, height;

  public:
    using StatsManager_Base<POP_MANAGER>::emp_is_stats_manager;
    fit_fun_type fit_fun;

    //Constructor for creating this as a stand-alone object
    template <typename WORLD>
    StatsManager_Mapper(WORLD * w, unsigned int map_width, unsigned int map_height,
                                   std::string location = "stats.csv") :
                                   StatsManager_Base<decltype(w->popM)>(location),
                                   width(map_width), height(map_height) {
      Setup(w);
    }

    //Constructor for use by World object
    StatsManager_Mapper(unsigned int map_width, unsigned int map_height, 
                        std::string location = "stats.csv") :
                                   StatsManager_Base<POP_MANAGER>(location),
                                   width(map_width), height(map_height){;}

    //The fitness function for calculating fitness related stats
    template <typename WORLD>
    void Setup(WORLD * w){
      popM = &(w->popM);

      std::function<void(int)> UpdateFun = [&] (int ud){
          Update(ud);
      };

      w->OnUpdate(UpdateFun);
    }

    //If this update matches the resolution, calculate and record all the stats
    void Update(int update) {
      if (!header_printed) {
          output_location << header << std::endl;
          header_printed = true;
      }

      if (update % resolution == 0){
        output_location << update;

        output_location << delimiter << "{ [";
        //iterate over the population
        for(size_t i = 0; i < popM->GetSize(); i++) {
          
          if (i > 0 && i % width == 0) {
            output_location << ", [";
           }
           output_location << popM->classify(popM->GetPos(i)) << delimiter;

          if (i > 1 && i % width == width - 1) {
            output_location << "]";
          }
        }

        output_location << "] } " << std::endl;
      }
    }

  };


using NullStats = StatsManager_Base<PopBasic>;
using DefaultStats = StatsManager_DefaultStats<PopBasic>;

  // Calculates Default stats plus some other less frequently used stats: Non-Inferiority, 
  // Benefitial/Neutral/Detremental Mutational Landscape average, max benefit/max detremental
  // mutation, and last coalescence depth
  
  template <typename POP_MANAGER = PopulationManager_Base<int> >
  class StatsManager_AdvancedStats : protected StatsManager_FunctionsOnUpdate<POP_MANAGER> {
  protected:
      using org_ptr = typename POP_MANAGER::value_type;
      using fit_fun_type = std::function<double(org_ptr)>;
      using fit_stat_type = std::function<double(fit_fun_type, POP_MANAGER*)>;
      using StatsManager_FunctionsOnUpdate<POP_MANAGER>::AddFunction;
      using StatsManager_FunctionsOnUpdate<POP_MANAGER>::pop;
      using StatsManager_Base<POP_MANAGER>::output_location;
      using StatsManager_FunctionsOnUpdate<POP_MANAGER>::Update;
      using lineage_type = LineageTracker_Pruned<POP_MANAGER>;
      lineage_type * lin_ptr;

  public:
      using StatsManager_FunctionsOnUpdate<POP_MANAGER>::fit_fun;
      using StatsManager_Base<POP_MANAGER>::emp_is_stats_manager;
      using StatsManager_FunctionsOnUpdate<POP_MANAGER>::SetDefaultFitnessFun;

      //Constructor for use as a stand alone object
      template<typename WORLD>
      StatsManager_AdvancedStats(WORLD * w, std::string location = "averages.csv")
       : StatsManager_FunctionsOnUpdate<POP_MANAGER>(w, location){
           Setup(w);
       }

      //Constructor for use as a template parameter for the world
      StatsManager_AdvancedStats(std::string location = "averages.csv")
       : StatsManager_FunctionsOnUpdate<POP_MANAGER>(location){;}

      // Add appropriate functions to function set
      template<typename WORLD>
      void Setup(WORLD * w){
          pop = &(w->popM);
          lin_ptr = &(w->lineageM);
          MLandscape * data = new MLandscape();

          // Create std::function object for all stats
          std::function<double()> diversity = [this](){
              return ShannonEntropy(*pop);
          };
          std::function<double()>  max_fitness = [this](){
              return  MaxFunctionReturn(fit_fun, *pop);
          };
          std::function<double()> avg_fitness = [this](){
              return AverageFunctionReturn(fit_fun, *pop);
          };

          std::function<double()> non_inf = [this](){
              return NonInf(fit_fun, *pop);
          };
          std::function<double()> ben_mut = [data, this](){
              *data = MutLandscape(fit_fun, *pop);
              return data->benefit_avg;
          };
          std::function<double()> neu_mut = [data](){
              return data->neutral_avg;
          };
          std::function<double()> det_mut = [data](){
              return data->det_avg;
          };
          std::function<double()> max_ben = [data](){
              return data->max_ben;
          };
          std::function<double()> max_det = [data](){
              return data->max_det;
          };
          std::function<double()> last_coal = [this](){
              int a_id = this->lin_ptr->last_coalesence;
              emp::vector<int> depth = this->lin_ptr->TraceLineageIDs(a_id);
              return (double)depth.size();
          };


          std::function<void(int)> UpdateFun = [&] (int ud){
            Update(ud);
          };

          // Add functions to mananger
          AddFunction(diversity, "shannon_diversity");
          AddFunction(last_coal, "last_coal");
          AddFunction(max_fitness, "max_fitness");
          AddFunction(avg_fitness, "avg_fitness");
          AddFunction(non_inf, "non_inf");
          AddFunction(ben_mut, "ben_mut");
          AddFunction(neu_mut, "neu_mut");
          AddFunction(det_mut, "det_mut");
          AddFunction(max_ben, "max_ben");
          AddFunction(max_det, "max_det");

          w->OnUpdate(UpdateFun);

      }
  };

}
}

#endif<|MERGE_RESOLUTION|>--- conflicted
+++ resolved
@@ -12,8 +12,6 @@
 #include "../tools/stats.h"
 #include "../config/config.h"
 #include "PopulationManager.h"
-#include "EvoStats.h"
-#include "LineageTracker.h"
 
 namespace emp{
 namespace evo{
@@ -120,14 +118,15 @@
     template <typename WORLD>
     StatsManager_FunctionsOnUpdate(WORLD * w,
                                    std::string location = "stats.csv") :
-                                   StatsManager_Base<decltype(w->popM)>(location){}
+                                   StatsManager_Base<decltype(w->popM)>(location){
+      Setup(w);
+    }
 
     //Constructor for use by World object
     StatsManager_FunctionsOnUpdate(std::string location = "stats.csv") :
                                    StatsManager_Base<POP_MANAGER>(location){;}
 
-    //The fitness function for calculating fitness related stats.
-    //Not called by constructor. Must be called by user.
+    //The fitness function for calculating fitness related stats
     template <typename WORLD>
     void Setup(WORLD * w){
       pop = &(w->popM);
@@ -180,9 +179,7 @@
 
   //Calculates some commonly required information: shannon diversity,
   //max fitness within the population, and average fitness within the population
-
   template <typename POP_MANAGER = PopulationManager_Base<int> >
-
   class StatsManager_DefaultStats : StatsManager_FunctionsOnUpdate<POP_MANAGER> {
   protected:
       using org_ptr = typename POP_MANAGER::value_type;
@@ -191,7 +188,6 @@
       using StatsManager_FunctionsOnUpdate<POP_MANAGER>::pop;
       using StatsManager_Base<POP_MANAGER>::output_location;
       using StatsManager_FunctionsOnUpdate<POP_MANAGER>::Update;
-
   public:
       using StatsManager_FunctionsOnUpdate<POP_MANAGER>::AddFunction;
       using StatsManager_FunctionsOnUpdate<POP_MANAGER>::fit_fun;
@@ -230,17 +226,10 @@
             Update(ud);
         };
 
-
         //Add functions to manager
         AddFunction(diversity, "Shannon Diversity");
         AddFunction(max_fitness, "Max Fitness");
         AddFunction(avg_fitness, "Avg Fitness");
-<<<<<<< HEAD
-=======
-
-        w->OnUpdate(UpdateFun);
-
->>>>>>> a3799e9a
       }
 
 };
@@ -302,7 +291,6 @@
 
       if (update % resolution == 0){
         output_location << update;
-
         output_location << delimiter << "{ [";
         //iterate over the population
         for(size_t i = 0; i < popM->GetSize(); i++) {
@@ -324,13 +312,6 @@
   };
 
 
-using NullStats = StatsManager_Base<PopBasic>;
-using DefaultStats = StatsManager_DefaultStats<PopBasic>;
-
-  // Calculates Default stats plus some other less frequently used stats: Non-Inferiority, 
-  // Benefitial/Neutral/Detremental Mutational Landscape average, max benefit/max detremental
-  // mutation, and last coalescence depth
-  
   template <typename POP_MANAGER = PopulationManager_Base<int> >
   class StatsManager_AdvancedStats : protected StatsManager_FunctionsOnUpdate<POP_MANAGER> {
   protected:
@@ -425,6 +406,8 @@
       }
   };
 
+using NullStats = StatsManager_Base<PopBasic>;
+using DefaultStats = StatsManager_DefaultStats<PopBasic>;
 }
 }
 

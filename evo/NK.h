--- conflicted
+++ resolved
@@ -61,11 +61,8 @@
       return total;
     }
     double GetFitness(BitVector genome) const {
-<<<<<<< HEAD
-      emp_assert(genome.GetSize() == N, genome.GetSize(), N, genome);
-=======
+
       emp_assert(genome.GetSize() == (int) N);
->>>>>>> b56c2965
 
       // Use a double-length genome to easily handle wrap-around.
       genome.Resize(N*2);

//  This file is part of Empirical, https://github.com/devosoft/Empirical/
//  Copyright (C) Michigan State University, 2016.
//  Released under the MIT Software license; see doc/LICENSE

//  This file contains functions for calculating various statistics about
//  a population.
//

#ifndef EMP_EVO_STATS_H
#define EMP_EVO_STATS_H

#include <type_traits>
#include <map>
#include <cmath>
#include <vector>
#include <set>
#include "../tools/vector.h"
<<<<<<< HEAD
#include "../tools/BitVector.h"

using BitOrg = emp::BitVector;
=======
#include "World.h"
>>>>>>> 8aac649e

namespace emp{
namespace evo{

  //Calculates Shannon Entropy of the members of the container passed
<<<<<<< HEAD
  template <typename C>
  double ShannonDiversity(C & elements) {
=======
  template <typename C, class = typename C::value_type >
  double ShannonDiversity(C elements) {
>>>>>>> 8aac649e

    //Count number of each value present
    std::map<typename C::value_type, int> counts;
    for (auto element : elements) {
      if (counts.find(*element) != counts.end()) {
	       counts[*element]++;
      } else {
	       counts[*element] = 1;
      }
    }

    //Shannon entropy calculation
    double result = 0;
    for (auto element : counts) {
      double p = double(element.second)/elements.size();
      result +=  p * log2(p);
    }

    return -1 * result;
  }

<<<<<<< HEAD
  double ShannonDiversity(emp::vector<BitOrg *> & elements) {

    //Count number of each value present
    std::map<BitOrg, int> counts;
    for (auto element : elements) {
      if (counts.find(*element) != counts.end()) {
	       counts[*element]++;
      } else {
	       counts[*element] = 1;
=======
  //Calculates Shannon Entropy of the members of a world
  template <typename ORG, typename... MANAGERS>
  double ShannonDiversity(emp::evo::World<ORG, MANAGERS...> & elements) {

    //Count number of each value present
    std::map<ORG, int> counts;
    for (int i=0; i < elements.GetSize(); i++) {
      if (elements.IsOccupied(i)) {
        const ORG & element = elements[i];
        if (counts.find(element) != counts.end()) {
          counts[element]++;
        } else {
          counts[element] = 1;
        }
>>>>>>> 8aac649e
      }
    }

    //Shannon entropy calculation
    double result = 0;
    for (auto element : counts) {
<<<<<<< HEAD
      double p = double(element.second)/elements.size();
=======
      double p = double(element.second)/elements.GetSize();
>>>>>>> 8aac649e
      result +=  p * log2(p);
    }

    return -1 * result;
  }

<<<<<<< HEAD
  template <typename ORG>
  double MaxFitness(std::function<double(ORG * org)> fit_fun, emp::vector<ORG *> orgs){
    double fittest = fit_fun(orgs[0]);
    for (auto org : orgs){
      double fitness = fit_fun(org);
      if (fitness > fittest){
        fittest = fitness;
      }
    }
    return fittest;
  }

//Calculates number of unique elements in the container passed
=======
  //Calculates number of unique elements in the container passed
>>>>>>> 8aac649e
  template <typename C>
  int Richness(C elements) {
    //Converting to a set will remove duplicates leaving only unique values
    std::set<typename C::value_type> unique_elements(elements.begin(),
						     elements.end());
    return unique_elements.size();
  }

  template <typename ORG, typename C >
  double MaxFitness(std::function<double(ORG * org)> fit_fun, C orgs){
    double fittest = fit_fun(&orgs[0]);
    for (auto org : orgs){
      double fitness = fit_fun(&org);
      if (fitness > fittest){
        fittest = fitness;
      }
    }
    return fittest;
  }


}
}

#endif

//Base class outputs most recent
//Write derived class<|MERGE_RESOLUTION|>--- conflicted
+++ resolved
@@ -15,33 +15,22 @@
 #include <vector>
 #include <set>
 #include "../tools/vector.h"
-<<<<<<< HEAD
-#include "../tools/BitVector.h"
-
-using BitOrg = emp::BitVector;
-=======
 #include "World.h"
->>>>>>> 8aac649e
 
 namespace emp{
 namespace evo{
 
   //Calculates Shannon Entropy of the members of the container passed
-<<<<<<< HEAD
-  template <typename C>
-  double ShannonDiversity(C & elements) {
-=======
   template <typename C, class = typename C::value_type >
   double ShannonDiversity(C elements) {
->>>>>>> 8aac649e
 
     //Count number of each value present
     std::map<typename C::value_type, int> counts;
     for (auto element : elements) {
-      if (counts.find(*element) != counts.end()) {
-	       counts[*element]++;
+      if (counts.find(element) != counts.end()) {
+	       counts[element]++;
       } else {
-	       counts[*element] = 1;
+	       counts[element] = 1;
       }
     }
 
@@ -55,17 +44,6 @@
     return -1 * result;
   }
 
-<<<<<<< HEAD
-  double ShannonDiversity(emp::vector<BitOrg *> & elements) {
-
-    //Count number of each value present
-    std::map<BitOrg, int> counts;
-    for (auto element : elements) {
-      if (counts.find(*element) != counts.end()) {
-	       counts[*element]++;
-      } else {
-	       counts[*element] = 1;
-=======
   //Calculates Shannon Entropy of the members of a world
   template <typename ORG, typename... MANAGERS>
   double ShannonDiversity(emp::evo::World<ORG, MANAGERS...> & elements) {
@@ -80,41 +58,20 @@
         } else {
           counts[element] = 1;
         }
->>>>>>> 8aac649e
       }
     }
 
     //Shannon entropy calculation
     double result = 0;
     for (auto element : counts) {
-<<<<<<< HEAD
-      double p = double(element.second)/elements.size();
-=======
       double p = double(element.second)/elements.GetSize();
->>>>>>> 8aac649e
       result +=  p * log2(p);
     }
 
     return -1 * result;
   }
 
-<<<<<<< HEAD
-  template <typename ORG>
-  double MaxFitness(std::function<double(ORG * org)> fit_fun, emp::vector<ORG *> orgs){
-    double fittest = fit_fun(orgs[0]);
-    for (auto org : orgs){
-      double fitness = fit_fun(org);
-      if (fitness > fittest){
-        fittest = fitness;
-      }
-    }
-    return fittest;
-  }
-
-//Calculates number of unique elements in the container passed
-=======
   //Calculates number of unique elements in the container passed
->>>>>>> 8aac649e
   template <typename C>
   int Richness(C elements) {
     //Converting to a set will remove duplicates leaving only unique values

--- conflicted
+++ resolved
@@ -217,7 +217,6 @@
     }
 
     // Return a vector containing the genomes of an organism's ancestors
-<<<<<<< HEAD
     emp::vector<int> TraceLineageIDs(int org_id) {
       emp::vector<int> lineage;
       emp_assert(nodes.count(org_id) == 1 && "Invalid org_id passed to TraceLineageIDs");
@@ -225,13 +224,6 @@
       while(org->id) {
         lineage.push_back(org->id);
         org = org->parent;
-=======
-    emp::vector<org_ptr> TraceLineage(int org_id) {
-      emp::vector<org_ptr> lineage;
-      while(org_id) {
-        lineage.push_back(this->org_to_genome[org_id]);
-        org_id = this->parents[org_id];
->>>>>>> ba44a42d
       }
       return lineage;
 
@@ -320,27 +312,12 @@
     using org_ptr = typename LineageTracker<POP_MANAGER>::org_ptr;
     using ORG = typename LineageTracker<POP_MANAGER>::ORG;
 
-<<<<<<< HEAD
     using LineageTracker<POP_MANAGER>::next_org_id;
     using LineageTracker<POP_MANAGER>::next_parent_id;
-=======
-    struct Node {
-      Node* parent;
-      int id;
-      bool alive;
-      org_ptr genome;
-      emp::vector<Node*> offspring;
-    };
-
-    using LineageTracker<POP_MANAGER>::next_org_id;
-    using LineageTracker<POP_MANAGER>::next_parent_id;
-    using LineageTracker<POP_MANAGER>::generation_since_update;
->>>>>>> ba44a42d
     using LineageTracker<POP_MANAGER>::separate_generations;
     using LineageTracker<POP_MANAGER>::genomes;
     using LineageTracker<POP_MANAGER>::new_generation;
     using LineageTracker<POP_MANAGER>::inject;
-<<<<<<< HEAD
     using LineageTracker<POP_MANAGER>::viz_pointers;
     using LineageTracker<POP_MANAGER>::nodes;
     std::map<ORG, int> genome_counts;
@@ -348,13 +325,6 @@
   public:
     using LineageTracker<POP_MANAGER>::generation_since_update;
     using LineageTracker<POP_MANAGER>::ConnectVis;
-=======
-
-    std::map<int, Node> nodes;
-    std::map<ORG, int> genome_counts;
-
-  public:
->>>>>>> ba44a42d
     int last_coalesence = 0;
     using LineageTracker<POP_MANAGER>::emp_is_lineage_manager;
     LineageTracker_Pruned() {;}
@@ -373,11 +343,7 @@
     void Setup(WORLD * w){
 
       //Initialize null org to act as parent for inserted orgs
-<<<<<<< HEAD
       nodes[0] = Node<org_ptr>();
-=======
-      nodes[0] = Node();
->>>>>>> ba44a42d
       nodes[0].id = 0;
       nodes[0].parent = &nodes[0];
       nodes[0].alive = false;
@@ -434,11 +400,7 @@
       if (generation_since_update.size() <= pos){
         generation_since_update.resize(pos+1);
       }
-<<<<<<< HEAD
       Node<org_ptr>* curr = &(nodes[generation_since_update[pos]]);
-=======
-      Node* curr = &(nodes[generation_since_update[pos]]);
->>>>>>> ba44a42d
       curr->alive = false;
 
       //If this org doesn't have any surviving offspring lineages, we can
@@ -465,11 +427,7 @@
         }
 
         //See if we can remove parent too
-<<<<<<< HEAD
         Node<org_ptr>* old = curr;
-=======
-        Node* old = curr;
->>>>>>> ba44a42d
         curr = curr->parent;
         nodes.erase(old->id);
       }
@@ -497,13 +455,10 @@
         }
         generation_since_update[pos] = next_org_id;
       }
-<<<<<<< HEAD
 
       for (auto viz_pointer : viz_pointers) {
         viz_pointer->RecordPlacement(pos);
       }
-=======
->>>>>>> ba44a42d
     }
 
     //Record the org that's about to have an offspring, so we can know
@@ -521,13 +476,8 @@
       int id = this->next++;
 
       //Create stuct to store info on this organism
-<<<<<<< HEAD
       nodes[id] = Node<org_ptr>();
       Node<org_ptr>* curr = &nodes[id];
-=======
-      nodes[id] = Node();
-      Node* curr = &nodes[id];
->>>>>>> ba44a42d
       curr->parent = &nodes[parent];
       curr->parent->offspring.push_back(&nodes[id]);
       curr->id = id;
@@ -546,20 +496,15 @@
         genome_counts[*genome]++;
       }
 
-<<<<<<< HEAD
       for (auto viz : viz_pointers) {
         viz->RecordParent(parent, id, genome);
       }
-=======
-      this->parents[id] = parent;
->>>>>>> ba44a42d
 
       return id;
     }
 
 
     void Update(int i) {
-<<<<<<< HEAD
 
       if (separate_generations) {
         //TODO: This isn't sufficient - need to add signals for any
@@ -567,47 +512,10 @@
         for (int id : generation_since_update) {
           nodes[generation_since_update[id]].alive = false;
         }
-=======
-      if (separate_generations) {
-        //TODO: This isn't sufficient - need to add signals for any
-        //population change event
->>>>>>> ba44a42d
         generation_since_update = new_generation;
         new_generation.resize(0);
       }
     }
-<<<<<<< HEAD
-=======
-
-    // Return a vector containing the genomes of an organism's ancestors
-    emp::vector<int> TraceLineageIDs(int org_id) {
-      emp::vector<int> lineage;
-      emp_assert(nodes.count(org_id) == 1 && "Invalid org_id passed to TraceLineageIDs");
-      Node* org = &(nodes[org_id]);
-      while(org->id) {
-        lineage.push_back(org->id);
-        org = org->parent;
-      }
-
-      return lineage;
-
-    }
-
-    //Return a vector containing the IDs of an oraganism's ancestors
-    emp::vector<ORG> TraceLineage(int org_id) {
-      emp::vector<ORG> lineage;
-      emp_assert(nodes.count(org_id) == 1 && "Invalid org_id passed to TraceLineageIDs");
-      Node* org = &(nodes[org_id]);
-      while(org->id) {
-        lineage.push_back(*(org->genome));
-        org = org->parent;
-      }
-      return lineage;
-
-    }
-
-
->>>>>>> ba44a42d
 };
 
 

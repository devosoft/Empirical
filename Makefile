--- conflicted
+++ resolved
@@ -1,11 +1,7 @@
 test: test-native test-examples test-web
 	make test-native
 	make test-examples
-<<<<<<< HEAD
-	make test-web	
-=======
 	make test-web
->>>>>>> a39576e8
 
 test-examples: test-native-examples test-web-examples
 
@@ -29,8 +25,6 @@
 
 test-web:
 	cd tests && make test-web
-<<<<<<< HEAD
-=======
 
 ../cookiecutter-empirical-project:
 	cd .. && git clone --recursive https://github.com/devosoft/cookiecutter-empirical-project.git
@@ -38,7 +32,6 @@
 test-cookiecutter: ../cookiecutter-empirical-project
 	. third-party/env/bin/activate && \
 	cd ../cookiecutter-empirical-project && make clean && make test
->>>>>>> a39576e8
 
 doc: build-doxygen-xml
 	cd doc && ./make_docs.sh

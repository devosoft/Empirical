name: CI
on:
  push:
    branches: [ master, dev ]
  pull_request:
    branches:
      - '**'
jobs:
  test:
    name: Tests
    runs-on: ubuntu-18.04
    strategy:
      matrix:
        cxx: [clang++, g++]
        test-set:
          - test-native-regular
          - test-native-fulldebug
          - test-native-opt
          - test-examples
          # - test-cookiecutter
    env:
      CXX: ${{ matrix.cxx }}
      TEST_SET: ${{ matrix.test-set }}
    steps:
      - uses: actions/checkout@v2
        with:
          submodules: 'recursive'
      - run: sudo add-apt-repository -y ppa:ubuntu-toolchain-r/test
      - run: sudo apt-get update -qq
<<<<<<< HEAD
      - run: sudo apt-get install -qq g++-8 cmake build-essential python-pip python-virtualenv nodejs tar gzip libpthread-stubs0-dev libsfml-dev libc6-dbg gdb
=======
      - run: sudo apt-get install -qq g++-8 cmake build-essential python3-pip python3-virtualenv nodejs tar gzip libpthread-stubs0-dev libc6-dbg gdb
>>>>>>> 48b56d21
      - run: sudo update-alternatives --install /usr/bin/g++ g++ /usr/bin/g++-8 90
      - run: git fetch origin master:refs/remotes/origin/master
      - run: make install-test-dependencies
      - run: ${CXX} --version
      - name: Run headless test
        uses: GabrielBB/xvfb-action@v1
        with:
          run: |
            . third-party/emsdk/emsdk_env.sh
            make ${{ matrix.test-set }} CXX=${{ matrix.cxx }}
  test-web:
    name: Web Tests
    runs-on: ubuntu-18.04
    steps:
      - uses: actions/checkout@v2
        with:
          submodules: 'recursive'
      - run: sudo apt-get install -qq g++-8 cmake build-essential python3-pip python3-virtualenv nodejs tar gzip libpthread-stubs0-dev libc6-dbg gdb
      - run: sudo update-alternatives --install /usr/bin/g++ g++ /usr/bin/g++-8 90
      - run: make install-test-dependencies
      - name: Run headless test
        uses: GabrielBB/xvfb-action@v1
        with:
          run: make test-web
  test-coverage:
    name: Measure Test Coverage
    runs-on: ubuntu-18.04
    steps:
      - uses: actions/checkout@v2
        with:
          submodules: 'recursive'
      - run: sudo add-apt-repository -y ppa:ubuntu-toolchain-r/test
      - run: wget -O - https://apt.llvm.org/llvm-snapshot.gpg.key | sudo apt-key add -
      - run: sudo apt-add-repository "deb https://apt.llvm.org/xenial/ llvm-toolchain-xenial-7 main"
      - run: sudo apt-get update -qq
      - run: sudo apt-get install -qq g++-8
      - run: sudo update-alternatives --install /usr/bin/g++ g++ /usr/bin/g++-8 90
      - run: sudo apt-get install cmake build-essential python3-virtualenv python3-pip nodejs tar gzip libclang-7-dev llvm llvm-dev libllvm7 llvm-7 llvm-7-dev clang-7 libstdc++-7-dev # might have to happen after we update g++
      - run: sudo update-alternatives --install /usr/bin/clang++ clang++ /usr/bin/clang++-7 90
      - run: sudo update-alternatives --install /usr/bin/llvm-config llvm-config /usr/bin/llvm-config-7 90
      - run: sudo update-alternatives --install /usr/bin/llvm-profdata llvm-profdata /usr/bin/llvm-profdata-7 90
      - run: sudo update-alternatives --install /usr/bin/llvm-cov llvm-cov /usr/bin/llvm-cov-7 90
      - run: git fetch origin master:refs/remotes/origin/master
      - run: make install-test-dependencies
      - run: export CXX=clang++-7 && make install-coverage-dependencies
      - name: Run coverage test with headless xvfb
        uses: GabrielBB/xvfb-action@v1
        with:
          run: export CXX=clang++-7 && make coverage
      - run: curl -s https://codecov.io/bash | bash
  test-documentation:
    name: Test Documentation Build
    runs-on: ubuntu-18.04
    steps:
      - uses: actions/checkout@v2
        with:
          submodules: 'recursive'
      - uses: docker-practice/actions-setup-docker@v1
      - run: docker build -t devosoft/empirical .
      - run: docker ps -a
      - run: sudo docker run --name empirical devosoft/empirical /bin/bash -c "set -o pipefail && cd /opt/Empirical/doc && make html coverage | ./headtail.sh && python /opt/Empirical/doc/parse_documentation_coverage.py /opt/Empirical/doc/_build/doc-coverage.json >> /opt/Empirical/doc-coverage.json"
      - run: sudo docker cp empirical:/opt/Empirical/doc-coverage.json .
      - uses: sylvanld/action-storage@v1
        if: github.ref == 'refs/heads/master'
        with:
          src: doc-coverage.json
          dst: stats/doc-coverage.json
  deploy-dockerhub:
    name: Deploy to DockerHub
    runs-on: ubuntu-18.04
    if: github.ref == 'refs/heads/master'
    needs:
      - test
      - test-web
      - test-coverage
      - test-documentation
    steps:
      - uses: actions/checkout@v2
        with:
          submodules: 'recursive'
      - name: Push to Docker Hub
        uses: docker/build-push-action@v1
        with:
          push: true
          username: ${{ secrets.DOCKER_USERNAME }}
          password: ${{ secrets.DOCKER_PASSWORD }}
          repository: devosoft/empirical
          tag_with_ref: true<|MERGE_RESOLUTION|>--- conflicted
+++ resolved
@@ -27,11 +27,7 @@
           submodules: 'recursive'
       - run: sudo add-apt-repository -y ppa:ubuntu-toolchain-r/test
       - run: sudo apt-get update -qq
-<<<<<<< HEAD
-      - run: sudo apt-get install -qq g++-8 cmake build-essential python-pip python-virtualenv nodejs tar gzip libpthread-stubs0-dev libsfml-dev libc6-dbg gdb
-=======
-      - run: sudo apt-get install -qq g++-8 cmake build-essential python3-pip python3-virtualenv nodejs tar gzip libpthread-stubs0-dev libc6-dbg gdb
->>>>>>> 48b56d21
+      - run: sudo apt-get install -qq g++-8 cmake build-essential python3-pip python3-virtualenv nodejs tar gzip libpthread-stubs0-dev libsfml-dev libc6-dbg gdb
       - run: sudo update-alternatives --install /usr/bin/g++ g++ /usr/bin/g++-8 90
       - run: git fetch origin master:refs/remotes/origin/master
       - run: make install-test-dependencies

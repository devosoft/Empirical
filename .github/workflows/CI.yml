--- conflicted
+++ resolved
@@ -180,18 +180,8 @@
           path: data
       - uses: sylvanld/action-storage@v1
         with:
-<<<<<<< HEAD
           src: data/doc-coverage.json
           dst: data/doc-coverage.json
-  deploy-container:
-    name: Deploy to DockerHub and ghcr.io
-    runs-on: ubuntu-22.04
-    permissions:
-      contents: read
-      packages: write
-=======
-          src: doc-coverage.json
-          dst: stats/doc-coverage.json
   paper:
     runs-on: ubuntu-latest
     name: Paper Draft
@@ -212,10 +202,12 @@
           # PDF. Note, this should be the same directory as the input
           # paper.md
           path: paper.pdf
-  deploy-dockerhub:
+  deploy-container:
     name: Deploy to DockerHub
-    runs-on: ubuntu-18.04
->>>>>>> ccaccdde
+    runs-on: ubuntu-22.04
+    permissions:
+      contents: read
+      packages: write
     if: github.ref == 'refs/heads/master'
     needs:
       - tidy

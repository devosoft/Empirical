--- conflicted
+++ resolved
@@ -1,19 +1,11 @@
 /*
  *  This file is part of Empirical, https://github.com/devosoft/Empirical
  *  Copyright (C) Michigan State University, MIT Software license; see doc/LICENSE.md
-<<<<<<< HEAD
  *  date: 2017-2023
 */
 /**
  *  @file
  *  @brief Track genotypes, species, clades, or lineages of organisms in a world.
-=======
- *  date: 2023
-*/
-/**
- *  @file
- *  @brief TODO.
->>>>>>> 286db14a
  *
  *  @todo Technically, we don't need to keep the ancestors in a set in order to track a lineage...
  *        If we delete all of their descendants they should automaticaly be deleted.

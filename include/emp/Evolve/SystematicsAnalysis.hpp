/*
 *  This file is part of Empirical, https://github.com/devosoft/Empirical
 *  Copyright (C) Michigan State University, MIT Software license; see doc/LICENSE.md
 *  date: 2018-2023
*/
/**
 *  @file
<<<<<<< HEAD
 *  @brief TODO.
 *
=======
 *  @brief Functions to assist in phylogeny and lineage analysis.
 *  Unlike methods of the @ref Systematics class, these methods take
 *  a single taxon (which is part of the systematics manager) to act on.
>>>>>>> 286db14a
 */

#ifndef EMP_EVOLVE_SYSTEMATICSANALYSIS_HPP_INCLUDE
#define EMP_EVOLVE_SYSTEMATICSANALYSIS_HPP_INCLUDE

#include "../base/Ptr.hpp"

namespace emp {

  /// @returns the taxon with the highest fitness out of any active taxon
  /// in the given systematics manager.
  /// @tparam systematics_t The type of the systematics manager containing the phylogeny to analyze.
  /// @param s the systematics manager to search in. Must have more than 0 active taxa.
  template<typename systematics_t>
  Ptr<typename systematics_t::taxon_t> FindDominant(systematics_t & s) {
    double best = -999999;
    Ptr<typename systematics_t::taxon_t> best_tax = nullptr;
    for (Ptr<typename systematics_t::taxon_t> tax : s.GetActive()) {
      double f = tax->GetData().GetFitness();
      if (f > best) {
        best = f;
        best_tax = tax;
      }
    }
    return best_tax;
  }

  /// Returns the total number of ancestor taxa in \c taxon 's lineage.
  /// Requires that taxon is a member of a systematics manager that
  /// has ancestor storing turned on
  template <typename taxon_t>
  int LineageLength(Ptr<taxon_t> taxon) {
    int count = 0;

    while (taxon) {
      count++;
      taxon = taxon->GetParent();
    }

    return count;
  }

  /// Returns the total number of times a mutation of type \c type
  /// occurred along \c taxon 's lineage. (Different from CountMuts in
  /// that CountMuts sums them whereas CountMutSteps would count two
  /// simultaneous mutations of the same type as one event)
  /// Assumes each taxon has a struct containing an unordered map
  /// with keys that are strings indicating types of mutations and keys that are numbers
  /// indicating the number of that type of mutation that occurred to make this taxon from
  /// the parent.
  /// @param type string corresponding to a type of mutation.
  /// Must be in the mut_counts dictionary (i.e. the dictionary
  /// passed in when datastruct::mut_landscape_info::RecordMutation was called)
  /// @param taxon a pointer to a taxon to count mutation steps for.
  /// Must have a DATA_TYPE that supports mutation tracking
  /// (e.g. mut_landscape_info)
  template <typename taxon_t>
  int CountMutSteps(Ptr<taxon_t> taxon, std::string type="substitution") {
    int count = 0;

    while (taxon) {
      count += (int)(taxon->GetData().mut_counts[type] > 0);
      taxon = taxon->GetParent();
    }

    return count;
  }

  /// Returns the total number of times a mutation of the types \c types
  /// that along the given taxon 's lineage. (Different from CountMuts in
  /// that CountMuts sums them whereas CountMutSteps would count two
  /// simultaneous mutations of the same type as one event)
  template <typename taxon_t>
  int CountMutSteps(Ptr<taxon_t> taxon, emp::vector<std::string> types) {
    int count = 0;

    while (taxon) {
      for (std::string type : types) {
        count += (int)(taxon->GetData().mut_counts[type] > 0);
      }
      taxon = taxon->GetParent();
    }

    return count;
  }

  /// Returns the total number of mutations of type \c type that occurred
  /// along \c taxon 's lineage.
  template <typename taxon_t>
  int CountMuts(Ptr<taxon_t> taxon, std::string type="substitution") {
    int count = 0;

    while (taxon) {
      count += taxon->GetData().mut_counts[type];
      taxon = taxon->GetParent();
    }

    return count;
  }

  /// Returns the total number of mutations of the types in \c types that occurred
  /// along the given taxon 's lineage.
  template <typename taxon_t>
  int CountMuts(Ptr<taxon_t> taxon, emp::vector<std::string> types) {
    int count = 0;

    while (taxon) {
      for (std::string type : types) {
        count += taxon->GetData().mut_counts[type];
      }
      taxon = taxon->GetParent();
    }

    return count;
  }

  /// Returns the total number of deleterious mutational steps that occurred
  /// along the given taxon's lineage. (a change from parent to child taxon counts
  /// as a single step, regardless of the number of mutations that happened at
  /// that time point)
  template <typename taxon_t>
  int CountDeleteriousSteps(Ptr<taxon_t> taxon) {
    int count = 0;
    Ptr<taxon_t> parent = taxon->GetParent();

    while (parent) {
      if (taxon->GetData().GetFitness() < parent->GetData().GetFitness()) {
        count++;
      }
      taxon = parent;
      parent = taxon->GetParent();
    }

    return count;
  }

  /// Returns the total number of changes in phenotype that occurred
  /// along the given taxon's lineage.
  template <typename taxon_t>
  int CountPhenotypeChanges(Ptr<taxon_t> taxon) {
    int count = 0; // Start with current phenotype
    Ptr<taxon_t> parent = taxon->GetParent();

    while (parent) {
      if (taxon->GetData().phenotype != parent->GetData().phenotype) {
        count++;
      }
      taxon = parent;
      parent = taxon->GetParent();
    }

    return count;
  }

  /// Returns the total number of unique phenotypes that occurred
  /// along the given taxon's lineage.
  template <typename taxon_t>
  int CountUniquePhenotypes(Ptr<taxon_t> taxon) {
    std::set<decltype(taxon->GetData().phenotype)> seen;

    while (taxon) {
      seen.insert(taxon->GetData().phenotype);
      taxon = taxon->GetParent();
    }

    return seen.size();
  }

}

#endif // #ifndef EMP_EVOLVE_SYSTEMATICSANALYSIS_HPP_INCLUDE<|MERGE_RESOLUTION|>--- conflicted
+++ resolved
@@ -5,14 +5,8 @@
 */
 /**
  *  @file
-<<<<<<< HEAD
  *  @brief TODO.
  *
-=======
- *  @brief Functions to assist in phylogeny and lineage analysis.
- *  Unlike methods of the @ref Systematics class, these methods take
- *  a single taxon (which is part of the systematics manager) to act on.
->>>>>>> 286db14a
  */
 
 #ifndef EMP_EVOLVE_SYSTEMATICSANALYSIS_HPP_INCLUDE

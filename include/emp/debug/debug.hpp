--- conflicted
+++ resolved
@@ -1,18 +1,10 @@
 /*
  *  This file is part of Empirical, https://github.com/devosoft/Empirical
  *  Copyright (C) Michigan State University, MIT Software license; see doc/LICENSE.md
- *  date: 2015-2022
+ *  date: 2015-2024
 */
 /**
-<<<<<<< HEAD
- *  @note This file is part of Empirical, https://github.com/devosoft/Empirical
- *  @copyright Copyright (C) Michigan State University, MIT Software license; see doc/LICENSE.md
- *  @date 2015-2024
- *
- *  @file debug.hpp
-=======
  *  @file
->>>>>>> fa8671ac
  *  @brief Basic tools for use in developing high-assurance code.
  *  @note Status: BETA
  */

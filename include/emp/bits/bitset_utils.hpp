/*
 *  This file is part of Empirical, https://github.com/devosoft/Empirical
 *  Copyright (C) Michigan State University, MIT Software license; see doc/LICENSE.md
 *  date: 2016-2023.
*/
/**
<<<<<<< HEAD
 *  @note This file is part of Empirical, https://github.com/devosoft/Empirical
 *  @copyright Copyright (C) Michigan State University, MIT Software license; see doc/LICENSE.md
 *  @date 2016-2022.
 *
 *  @file bitset_utils.hpp
=======
 *  @file
>>>>>>> 0678db47
 *  @brief A set of simple functions to manipulate bitsets.
 *  @note Status: BETA
 */

#ifndef EMP_BITS_BITSET_UTILS_HPP_INCLUDE
#define EMP_BITS_BITSET_UTILS_HPP_INCLUDE

#include <algorithm>
<<<<<<< HEAD
#include <functional>
#include <sstream>
=======
#include <cstdint>       // uint8_t, uint16_t, etc.
#include <sstream>
#include <stddef.h>
>>>>>>> 0678db47
#include <string>

#include "../base/Ptr.hpp"

namespace emp {

  /// @brief Use size_t as the default bits field type.
  using bits_field_t = size_t;

  /// @brief Track the number of bits in a single bit field.
  static constexpr size_t NUM_FIELD_BITS = sizeof(bits_field_t)*8;

  /// @brief Convert a bit count to the number of fields needed to store them.
<<<<<<< HEAD
  [[nodiscard]] constexpr size_t NumBitFields(size_t num_bits) noexcept {
=======
  [[nodiscard]] static constexpr size_t NumBitFields(size_t num_bits) noexcept {
>>>>>>> 0678db47
    return num_bits ? (1 + ((num_bits - 1) / NUM_FIELD_BITS)) : 0;
  }

  /// @brief Convert a single bit field to a string.
  /// @param field A single bit field to convert to a string.
<<<<<<< HEAD
  [[nodiscard]] std::string BitFieldToString(bits_field_t field) {
=======
  [[nodiscard]] static std::string BitFieldToString(bits_field_t field) {
>>>>>>> 0678db47
    std::stringstream ss;
    ss << '[' << std::hex << field << ']';
    return ss.str();
  }

  /// @brief Convert a series of bit fields to a string.
  /// @param field A single bit field to convert to a string.
<<<<<<< HEAD
  [[nodiscard]] std::string BitFieldsToString(emp::Ptr<bits_field_t> bits, size_t count) {
=======
  [[nodiscard]] static std::string BitFieldsToString(emp::Ptr<bits_field_t> bits, size_t count) {
>>>>>>> 0678db47
    std::stringstream ss;
    for (size_t i = 0; i < count; ++i) {
      if (i) ss << ' ';
      ss << BitFieldToString(bits[i]);
    }
    return ss.str();
  }

  /// Create a series of a specified number of ones (at compile time) in a uint.
  template <int NUM_BITS>
  constexpr uint32_t UIntMaskFirst() { return (UIntMaskFirst<NUM_BITS-1>() << 1) | 1; }

  /// Create an empty bit mask (all zeros)
  template <>
  constexpr uint32_t UIntMaskFirst<0>() { return 0; }

  /// How many bits are set to one in each possible byte?
  constexpr size_t ByteCount[256] = {
    0, 1, 1, 2, 1, 2, 2, 3, 1, 2, 2, 3, 2, 3, 3, 4, 1, 2, 2, 3, 2, 3, 3, 4, 2, 3, 3, 4, 3, 4, 4, 5,
    1, 2, 2, 3, 2, 3, 3, 4, 2, 3, 3, 4, 3, 4, 4, 5, 2, 3, 3, 4, 3, 4, 4, 5, 3, 4, 4, 5, 4, 5, 5, 6,
    1, 2, 2, 3, 2, 3, 3, 4, 2, 3, 3, 4, 3, 4, 4, 5, 2, 3, 3, 4, 3, 4, 4, 5, 3, 4, 4, 5, 4, 5, 5, 6,
    2, 3, 3, 4, 3, 4, 4, 5, 3, 4, 4, 5, 4, 5, 5, 6, 3, 4, 4, 5, 4, 5, 5, 6, 4, 5, 5, 6, 5, 6, 6, 7,
    1, 2, 2, 3, 2, 3, 3, 4, 2, 3, 3, 4, 3, 4, 4, 5, 2, 3, 3, 4, 3, 4, 4, 5, 3, 4, 4, 5, 4, 5, 5, 6,
    2, 3, 3, 4, 3, 4, 4, 5, 3, 4, 4, 5, 4, 5, 5, 6, 3, 4, 4, 5, 4, 5, 5, 6, 4, 5, 5, 6, 5, 6, 6, 7,
    2, 3, 3, 4, 3, 4, 4, 5, 3, 4, 4, 5, 4, 5, 5, 6, 3, 4, 4, 5, 4, 5, 5, 6, 4, 5, 5, 6, 5, 6, 6, 7,
    3, 4, 4, 5, 4, 5, 5, 6, 4, 5, 5, 6, 5, 6, 6, 7, 4, 5, 5, 6, 5, 6, 6, 7, 5, 6, 6, 7, 6, 7, 7, 8
  };

  /// Count the number of bits in an unsigned integer.
  template <typename T>
  [[nodiscard]] inline constexpr size_t count_bits(T val) {
    static_assert( std::is_unsigned_v<T>, "Bit manipulation requires unsigned values." );
    constexpr size_t num_bytes = sizeof(T);
    static_assert(num_bytes <= 8, "count_bits() requires 8 or fewer bytes.");

    size_t out_ones = ByteCount[ val & 0xFF ];
    if constexpr (num_bytes > 1) {
      out_ones += ByteCount[ (val >>  8) & 0xFF ];
    }
    if constexpr (num_bytes > 2) {
      out_ones += ByteCount[ (val >> 24) & 0xFF ] +
                  ByteCount[ (val >> 16) & 0xFF ];
    }
    if constexpr (num_bytes > 4) {
      out_ones += ByteCount[  val >> 56         ] +
                  ByteCount[ (val >> 48) & 0xFF ] +
                  ByteCount[ (val >> 40) & 0xFF ] +
                  ByteCount[ (val >> 32) & 0xFF ];
    }
    return out_ones;
  }


  /// Return the position of the first one bit
  template <typename T>
<<<<<<< HEAD
  [[nodiscard]] inline constexpr size_t find_bit(T val) {
    static_assert( std::is_unsigned_v<T>, "Bit manipulation requires unsigned values." );
    return count_bits( (~val) & (val-1) );
  }
=======
  [[nodiscard]] inline constexpr size_t find_bit(const T val) {
    static_assert( std::is_unsigned_v<T>, "Bit manipulation requires unsigned values." );
    return count_bits( (~val) & (val-1) );
  }

  /// Return the position of the first one bit
  template <typename T>
  [[nodiscard]] inline constexpr size_t find_last_bit(T val) {
    static_assert( std::is_unsigned_v<T>, "Bit manipulation requires unsigned values." );
    val |= val >> 1;
    val |= val >> 2;
    val |= val >> 4;
    if constexpr (sizeof(T) > 1) val |= val >> 8;
    if constexpr (sizeof(T) > 2) val |= val >> 16;
    if constexpr (sizeof(T) > 4) val |= val >> 32;
    return count_bits(val) - 1;
  }
>>>>>>> 0678db47

  /// Return the position of the first one bit AND REMOVE IT.
  template <typename T>
  inline size_t pop_bit(T & val) {
    static_assert( std::is_unsigned_v<T>, "Bit manipulation requires unsigned values." );
    const size_t pos = find_bit(val);
    val &= ~(1 << pos);
    return pos;
  }

  /// Quick bit-mask generator for low bits.
  template <typename TYPE=size_t>
  [[nodiscard]] static constexpr TYPE MaskLow(std::size_t num_bits) {
    static_assert( std::is_unsigned_v<TYPE>, "Bit manipulation requires unsigned values." );
    return (num_bits == 8*sizeof(TYPE)) ? ((TYPE)-1) : ((((TYPE)1) << num_bits) - 1);
  }

  /// Quick bit-mask generator for high bits.
  template <typename TYPE=size_t>
  [[nodiscard]] static constexpr TYPE MaskHigh(std::size_t num_bits) {
    static_assert( std::is_unsigned_v<TYPE>, "Bit manipulation requires unsigned values." );
    return MaskLow<TYPE>(num_bits) << (8*sizeof(TYPE)-num_bits);
  }

  template <typename TYPE=size_t>
  [[nodiscard]] static constexpr TYPE MaskUsed(TYPE val) {
    static_assert( std::is_unsigned_v<TYPE>, "Bit manipulation requires unsigned values." );
    size_t shift = 1;
    TYPE last = 0;
    while (val != last) {     // While the shift is making progress...
      last = val;             // Backup current value as 'last'
      val |= (val >> shift);  // Copy 1's over to the shifted position of val.
      shift <<= 1;            // Double the size of the shift for the next loop.
      if (shift == 0) return 0;
    }
    return val;
  }

  template <typename T>
  [[nodiscard]] constexpr T ReverseBits(T in) {
    constexpr size_t num_bytes = sizeof(T);

    static_assert( std::is_unsigned_v<T>, "Bit manipulation requires unsigned values." );
    static_assert( num_bytes == 1 || num_bytes == 2 || num_bytes == 4 || num_bytes == 8,
                   "ReverseBits() currently requires 1, 2, 4, or 8-byte values." );

    if constexpr (num_bytes == 1) {
      in = static_cast<T>( (in & 0xF0) >> 4 | (in & 0x0F) << 4 );
      in = static_cast<T>( (in & 0xCC) >> 2 | (in & 0x33) << 2 );
      in = static_cast<T>( (in & 0xAA) >> 1 | (in & 0x55) << 1 );
    }
    else if constexpr (num_bytes == 2) {
      in = static_cast<T>( (in & 0xFF00) >> 8 | (in & 0x00FF) << 8 );
      in = static_cast<T>( (in & 0xF0F0) >> 4 | (in & 0x0F0F) << 4 );
      in = static_cast<T>( (in & 0xCCCC) >> 2 | (in & 0x3333) << 2 );
      in = static_cast<T>( (in & 0xAAAA) >> 1 | (in & 0x5555) << 1 );
    }
    else if constexpr (num_bytes == 4) {
      in = static_cast<T>( (in & 0xFFFF0000) >> 16 | (in & 0x0000FFFF) << 16 );
      in = static_cast<T>( (in & 0xFF00FF00) >> 8  | (in & 0x00FF00FF) << 8 );
      in = static_cast<T>( (in & 0xF0F0F0F0) >> 4  | (in & 0x0F0F0F0F) << 4 );
      in = static_cast<T>( (in & 0xCCCCCCCC) >> 2  | (in & 0x33333333) << 2 );
      in = static_cast<T>( (in & 0xAAAAAAAA) >> 1  | (in & 0x55555555) << 1 );
    }
    else /* if constexpr (num_bytes == 8) */ {
      in = static_cast<T>( (in & 0xFFFFFFFF00000000) >> 32 | (in & 0x00000000FFFFFFFF) << 32 );
      in = static_cast<T>( (in & 0xFFFF0000FFFF0000) >> 16 | (in & 0x0000FFFF0000FFFF) << 16 );
      in = static_cast<T>( (in & 0xFF00FF00FF00FF00) >> 8  | (in & 0x00FF00FF00FF00FF) << 8 );
      in = static_cast<T>( (in & 0xF0F0F0F0F0F0F0F0) >> 4  | (in & 0x0F0F0F0F0F0F0F0F) << 4 );
      in = static_cast<T>( (in & 0xCCCCCCCCCCCCCCCC) >> 2  | (in & 0x3333333333333333) << 2 );
      in = static_cast<T>( (in & 0xAAAAAAAAAAAAAAAA) >> 1  | (in & 0x5555555555555555) << 1 );
    }

    return in;
  }

  // Rotate all bits to the left (looping around) in a provided field.
  template <typename T>
  [[nodiscard]] constexpr T RotateBitsLeft(
    T in,
    size_t rotate_size = 1
  ) {
    static_assert( std::is_unsigned_v<T>, "Bit manipulation requires unsigned values." );
    constexpr size_t FIELD_BITS = sizeof(T) * 8;
    rotate_size %= FIELD_BITS;       // Make sure rotate is in range.
    return (in << rotate_size) |
           (in >> (FIELD_BITS - rotate_size));
  }

  // Rotate lowest "bit_count" bits to the left (looping around) in a provided field.
  template <typename T>
  [[nodiscard]] constexpr T RotateBitsLeft(
    T in,
    size_t rotate_size,
    size_t bit_count
  ) {
    static_assert( std::is_unsigned_v<T>, "Bit manipulation requires unsigned values." );
<<<<<<< HEAD
    constexpr size_t FIELD_BITS = sizeof(T) * 8;
=======
    [[maybe_unused]] constexpr size_t FIELD_BITS = sizeof(T) * 8;
>>>>>>> 0678db47
    emp_assert(bit_count <= FIELD_BITS, "Cannot have more bits than can fit in field.");
    rotate_size %= bit_count; // Make sure rotate is in range.
    const T out = (in << rotate_size) | (in >> (bit_count - rotate_size));
    return out & MaskLow<T>(bit_count);  // Zero out excess bits.
  }

  // Rotate all bits to the left (looping around) in a provided field.
  template <typename T>
  [[nodiscard]] constexpr T RotateBitsRight(
    T in,
    size_t rotate_size = 1
  ) {
    static_assert( std::is_unsigned_v<T>, "Bit manipulation requires unsigned values." );
    constexpr size_t FIELD_BITS = sizeof(T) * 8;
    rotate_size %= FIELD_BITS;       // Make sure rotate is in range.
    return (in >> rotate_size) |
           (in << (FIELD_BITS - rotate_size));
  }

  // Rotate lowest "bit_count" bits to the left (looping around) in a provided field.
  template <typename T>
  [[nodiscard]] constexpr T RotateBitsRight(
    T in,
    size_t rotate_size,
    size_t bit_count
  ) {
    static_assert( std::is_unsigned_v<T>, "Bit manipulation requires unsigned values." );
<<<<<<< HEAD
    constexpr size_t FIELD_BITS = sizeof(T) * 8;
=======
    [[maybe_unused]] constexpr size_t FIELD_BITS = sizeof(T) * 8;
>>>>>>> 0678db47
    emp_assert(bit_count <= FIELD_BITS, "Cannot have more bits than can fit in field.");
    rotate_size %= bit_count; // Make sure rotate is in range.
    const T out = (in >> rotate_size) | (in << (bit_count - rotate_size));
    return out & MaskLow<T>(bit_count);  // Zero out excess bits.
  }

  /// Count the number of bits ('0' or '1') found in a string.
<<<<<<< HEAD
  size_t CountBits(const std::string & bitstring) {
    return std::count_if(
      bitstring.begin(),
      bitstring.end(),
      [](char i) { return i == '0' || i == '1'; }
=======
  static size_t CountBits(const std::string & bitstring) {
    return static_cast<size_t>(
      std::count_if(
        bitstring.begin(),
        bitstring.end(),
        [](char i) { return i == '0' || i == '1'; }
      )
>>>>>>> 0678db47
    );
  }

  /*
  // Returns the position of the first set (one) bit or a -1 if none exist.
  template <size_t BITS>
  int find_bit(const std::bitset<BITS> & in) {
    int offset = 0;
    uint64_t tmp_bits = 0ULL;
    while (offset < BITS && ((tmp_bits = (in >> offset).to_ullong()) == 0ULL)) {
      offset += 64;
    }
    return tmp_bits ? find_bit(tmp_bits) + offset : -1;
  }

  template <size_t BITS1, size_t BITS2>
  std::bitset<BITS1+BITS2> concat_bits(std::bitset<BITS1> in1, std::bitset<BITS2> in2) {
    constexpr int BITS_OUT = BITS1 + BITS2;  // How many bits are in the output?
    constexpr int FULL_ULLS1 = BITS1 >> 6;   // How many 64-bit groups of bits fit into in1?
    constexpr int FULL_ULLS2 = BITS2 >> 6;   // How many 64-bit groups of bits fit into in2?
    // constexpr int EXTRA_BITS1 = BITS1 & 63;  // How many bits are leftover in BITS1?
    constexpr int EXTRA_BITS2 = BITS2 & 63;  // How many bits are leftover in BITS2?
    std::bitset<BITS_OUT> out_bits;

    // Copy over in1...
    for (int i = FULL_ULLS1; i >= 0; --i) {
      out_bits <<= 64;                          // Make room for the next group of bits.
      out_bits |= (in1 >> (i*64)).to_ullong();  // Put them in place.
    }
  }

  template <size_t BITS>
  constexpr std::bitset<BITS> mask_bit(uint32_t id) {
    return (std::bitset<BITS>(1)) << id;
  }

  template <size_t BITS>
  constexpr std::bitset<BITS> mask_pattern(size_t start, size_t step, size_t end) {
    return mask_bit<BITS>(start) | std::bitset<BITS>(mask_pattern<BITS*(start<end)>(start+step,step,end));
  }

  template <>
  constexpr size_t mask_pattern<0>(size_t start, size_t step, size_t end) {
    return 0;
  }
  */
}

#endif // #ifndef EMP_BITS_BITSET_UTILS_HPP_INCLUDE<|MERGE_RESOLUTION|>--- conflicted
+++ resolved
@@ -4,15 +4,7 @@
  *  date: 2016-2023.
 */
 /**
-<<<<<<< HEAD
- *  @note This file is part of Empirical, https://github.com/devosoft/Empirical
- *  @copyright Copyright (C) Michigan State University, MIT Software license; see doc/LICENSE.md
- *  @date 2016-2022.
- *
- *  @file bitset_utils.hpp
-=======
  *  @file
->>>>>>> 0678db47
  *  @brief A set of simple functions to manipulate bitsets.
  *  @note Status: BETA
  */
@@ -21,14 +13,9 @@
 #define EMP_BITS_BITSET_UTILS_HPP_INCLUDE
 
 #include <algorithm>
-<<<<<<< HEAD
-#include <functional>
-#include <sstream>
-=======
 #include <cstdint>       // uint8_t, uint16_t, etc.
 #include <sstream>
 #include <stddef.h>
->>>>>>> 0678db47
 #include <string>
 
 #include "../base/Ptr.hpp"
@@ -42,21 +29,13 @@
   static constexpr size_t NUM_FIELD_BITS = sizeof(bits_field_t)*8;
 
   /// @brief Convert a bit count to the number of fields needed to store them.
-<<<<<<< HEAD
-  [[nodiscard]] constexpr size_t NumBitFields(size_t num_bits) noexcept {
-=======
   [[nodiscard]] static constexpr size_t NumBitFields(size_t num_bits) noexcept {
->>>>>>> 0678db47
     return num_bits ? (1 + ((num_bits - 1) / NUM_FIELD_BITS)) : 0;
   }
 
   /// @brief Convert a single bit field to a string.
   /// @param field A single bit field to convert to a string.
-<<<<<<< HEAD
-  [[nodiscard]] std::string BitFieldToString(bits_field_t field) {
-=======
   [[nodiscard]] static std::string BitFieldToString(bits_field_t field) {
->>>>>>> 0678db47
     std::stringstream ss;
     ss << '[' << std::hex << field << ']';
     return ss.str();
@@ -64,11 +43,7 @@
 
   /// @brief Convert a series of bit fields to a string.
   /// @param field A single bit field to convert to a string.
-<<<<<<< HEAD
-  [[nodiscard]] std::string BitFieldsToString(emp::Ptr<bits_field_t> bits, size_t count) {
-=======
   [[nodiscard]] static std::string BitFieldsToString(emp::Ptr<bits_field_t> bits, size_t count) {
->>>>>>> 0678db47
     std::stringstream ss;
     for (size_t i = 0; i < count; ++i) {
       if (i) ss << ' ';
@@ -124,12 +99,6 @@
 
   /// Return the position of the first one bit
   template <typename T>
-<<<<<<< HEAD
-  [[nodiscard]] inline constexpr size_t find_bit(T val) {
-    static_assert( std::is_unsigned_v<T>, "Bit manipulation requires unsigned values." );
-    return count_bits( (~val) & (val-1) );
-  }
-=======
   [[nodiscard]] inline constexpr size_t find_bit(const T val) {
     static_assert( std::is_unsigned_v<T>, "Bit manipulation requires unsigned values." );
     return count_bits( (~val) & (val-1) );
@@ -147,7 +116,6 @@
     if constexpr (sizeof(T) > 4) val |= val >> 32;
     return count_bits(val) - 1;
   }
->>>>>>> 0678db47
 
   /// Return the position of the first one bit AND REMOVE IT.
   template <typename T>
@@ -245,11 +213,7 @@
     size_t bit_count
   ) {
     static_assert( std::is_unsigned_v<T>, "Bit manipulation requires unsigned values." );
-<<<<<<< HEAD
-    constexpr size_t FIELD_BITS = sizeof(T) * 8;
-=======
     [[maybe_unused]] constexpr size_t FIELD_BITS = sizeof(T) * 8;
->>>>>>> 0678db47
     emp_assert(bit_count <= FIELD_BITS, "Cannot have more bits than can fit in field.");
     rotate_size %= bit_count; // Make sure rotate is in range.
     const T out = (in << rotate_size) | (in >> (bit_count - rotate_size));
@@ -277,11 +241,7 @@
     size_t bit_count
   ) {
     static_assert( std::is_unsigned_v<T>, "Bit manipulation requires unsigned values." );
-<<<<<<< HEAD
-    constexpr size_t FIELD_BITS = sizeof(T) * 8;
-=======
     [[maybe_unused]] constexpr size_t FIELD_BITS = sizeof(T) * 8;
->>>>>>> 0678db47
     emp_assert(bit_count <= FIELD_BITS, "Cannot have more bits than can fit in field.");
     rotate_size %= bit_count; // Make sure rotate is in range.
     const T out = (in >> rotate_size) | (in << (bit_count - rotate_size));
@@ -289,13 +249,6 @@
   }
 
   /// Count the number of bits ('0' or '1') found in a string.
-<<<<<<< HEAD
-  size_t CountBits(const std::string & bitstring) {
-    return std::count_if(
-      bitstring.begin(),
-      bitstring.end(),
-      [](char i) { return i == '0' || i == '1'; }
-=======
   static size_t CountBits(const std::string & bitstring) {
     return static_cast<size_t>(
       std::count_if(
@@ -303,7 +256,6 @@
         bitstring.end(),
         [](char i) { return i == '0' || i == '1'; }
       )
->>>>>>> 0678db47
     );
   }
 

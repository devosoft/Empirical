--- conflicted
+++ resolved
@@ -11,17 +11,13 @@
 #ifndef EMP_BITS_BITSET_UTILS_HPP_INCLUDE
 #define EMP_BITS_BITSET_UTILS_HPP_INCLUDE
 
-<<<<<<< HEAD
-#include <cstdint>
-#include <stddef.h>
-=======
 #include <algorithm>
 #include <cstdint>       // uint8_t, uint16_t, etc.
 #include <sstream>
+#include <stddef.h>
 #include <string>
 
 #include "../base/Ptr.hpp"
->>>>>>> 705ed807
 
 namespace emp {
 

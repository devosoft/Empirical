/*
 *  This file is part of Empirical, https://github.com/devosoft/Empirical
 *  Copyright (C) Michigan State University, MIT Software license; see doc/LICENSE.md
 *  date: 2021.
*/
/**
 *  @file
 *  @brief An Array of a fixed number of bits; similar to std::bitset, but with extra bit magic.
 *  Status: RELEASE
 *
 *  @todo Some of the functions allow a start bit and end bit; each of these should be checked
 *        to make sure that they will work if the start and end are part of the same byte.  One
 *        option is to do this well ONCE with a macro that properly fills in the details.
 */

#ifndef EMP_BITS_BITARRAY_HPP_INCLUDE
#define EMP_BITS_BITARRAY_HPP_INCLUDE


#include <bitset>
#include <cstdint>
#include <cstring>
#include <initializer_list>
#include <iostream>
#include <span>
<<<<<<< HEAD
=======
#include <stddef.h>
>>>>>>> 0678db47

#include "../base/assert.hpp"
#include "../base/Ptr.hpp"
#include "../base/vector.hpp"
#include "../datastructs/hash_utils.hpp"
#include "../math/math.hpp"
#include "../math/Random.hpp"
#include "../meta/type_traits.hpp"

#include "_bitset_helpers.hpp"
#include "bitset_utils.hpp"

#include "Bits.hpp"  // New version of BitArray is in Bits.hpp

namespace emp::old {

  ///  A fixed-sized (but arbitrarily large) array of bits, and optimizes operations on those bits
  ///  to be as fast as possible.
  ///  @tparam NUM_BITS is the fixed number of bits in this BitArray.
  ///  @tparam ZERO_LEFT indicates the side that bit zero will be located.
  template <size_t NUM_BITS, bool ZERO_LEFT=true>
  class BitArray {

    #ifndef DOXYGEN_SHOULD_SKIP_THIS
    // make all templated instantiations friends with each other
    template <size_t FRIEND_BITS, bool FRIEND_LEFT> friend class BitArray;
    #endif // DOXYGEN_SHOULD_SKIP_THIS

  private:
    using this_t = BitArray<NUM_BITS, ZERO_LEFT>;

    // Determine the size of the fields to use.  By default, size_t will be the natural size for
    // the machine; exact fits in other sizes may also allow for skipping zeroing out extra bits.
    using field_t = typename emp::uint_bit_count_t<NUM_BITS, size_t>;

    // Compile-time constants
    static constexpr size_t FIELD_BITS = 8 * sizeof(field_t);
    static constexpr size_t NUM_FIELDS = (1 + ((NUM_BITS - 1) / FIELD_BITS));
    static constexpr size_t TOTAL_BYTES = 1 + ((NUM_BITS - 1) >> 3);
    static constexpr size_t LAST_FIELD = NUM_FIELDS - 1;

    // Number of bits needed to specify position in a field + mask
    static constexpr size_t FIELD_LOG2 = emp::Log2(FIELD_BITS);
    static constexpr field_t FIELD_LOG2_MASK = MaskLow<field_t>(FIELD_LOG2);

    // Track number of bits in the final field; use 0 if a perfect fit.
    static constexpr size_t NUM_END_BITS = NUM_BITS & (FIELD_BITS - 1);

    // How many EXTRA bits are leftover in the gap at the end?
    static constexpr size_t END_GAP = NUM_END_BITS ? (FIELD_BITS - NUM_END_BITS) : 0;

    // Mask to use to clear out any end bits that should be zeroes.
    static constexpr field_t END_MASK = MaskLow<field_t>(NUM_END_BITS);

    static constexpr field_t FIELD_0 = (field_t) 0;      ///< All bits in a field set to 0
    static constexpr field_t FIELD_1 = (field_t) 1;      ///< Least significant bit set to 1
    static constexpr field_t FIELD_255 = (field_t) 255;  ///< Least significant 8 bits set to 1
    static constexpr field_t FIELD_ALL = ~FIELD_0;       ///< All bits in a field set to 1

    field_t bits[NUM_FIELDS];  ///< Fields to hold the actual bits for this BitArray.

    // Identify the field that a specified bit is in.
    [[nodiscard]] static size_t FieldID(const size_t index) { return index >> FIELD_LOG2; }

    // Identify the byte that a specified bit is in.
    [[nodiscard]] static size_t ByteID(const size_t index) { return index >> 3; }

    // Identify the position within a field where a specified bit is.
    [[nodiscard]] static size_t FieldPos(const size_t index) { return index & (FIELD_BITS - 1); }

    // Identify the position within a byte where a specified bit is.
    [[nodiscard]] static size_t BytePos(const size_t index) { return index & 7; }

    // Identify which field a specified byte position would be in.
    [[nodiscard]] static size_t Byte2Field(const size_t index) { return index / sizeof(field_t); }

    // Convert a byte position in BitArray to a byte position in the target field.
    [[nodiscard]] static size_t Byte2FieldPos(const size_t index) { return FieldPos(index * 8); }

    // Copy an array of bits into this BitArray (internal use only!)
    template <size_t IN_FIELDS, size_t COPY_FIELDS=NUM_FIELDS>
    BitArray & Copy(const field_t in_bits[IN_FIELDS]) noexcept {
      static_assert(COPY_FIELDS <= IN_FIELDS, "Cannot copy more fields than we are given.");
      static_assert(COPY_FIELDS <= NUM_FIELDS, "Cannot copy into more fields than are available.");
      constexpr size_t COPY_BYTES = COPY_FIELDS * sizeof(field_t);
      std::memcpy(bits, in_bits, COPY_BYTES);
      return *this;
    }

    // Any bits past the last "real" bit in the last field should be kept as zeros.
    void ClearExcessBits() noexcept { if constexpr (NUM_END_BITS > 0) bits[LAST_FIELD] &= END_MASK; }

    // Apply a transformation to each bit field in a specified range.
    template <typename FUN_T>
    inline BitArray & ApplyRange(const FUN_T & fun, size_t start, size_t stop);

    // Convert the bits to const bytes.
    [[nodiscard]] emp::Ptr<const unsigned char> BytePtr() const
    { return reinterpret_cast<const unsigned char*>(bits); }

    // Convert the bits to bytes.
    [[nodiscard]] emp::Ptr<unsigned char> BytePtr()
    { return reinterpret_cast<unsigned char*>(bits); }

    // Helper: call SHIFT with positive number instead
    void ShiftLeft(const size_t shift_size);

    // Helper for calling SHIFT with negative number
    void ShiftRight(const size_t shift_size);

    /// Helper: call ROTATE with negative number instead
    void RotateLeft(const size_t shift_size_raw);

    /// Helper for calling ROTATE with positive number
    void RotateRight(const size_t shift_size_raw);

  public:
    /// Constructor: Assume all bits set to zero.
    explicit BitArray(bool init_val=false) noexcept { if (init_val) SetAll(); else Clear(); }

    // Copy constructor from another BitArray
    BitArray(const this_t & _in) noexcept { Copy<NUM_FIELDS>(_in.bits); }

    /// Constructor to generate a BitArray from a std::bitset.
    explicit BitArray(const std::bitset<NUM_BITS> & bitset);

    /// Constructor to generate a BitArray from a string of '0's and '1's.
    BitArray(const std::string & bitstring);

    /// Constructor to generate a BitArray from a literal string of '0's and '1's.
    BitArray(const char * bitstring) : BitArray(std::string(bitstring)) { }

    /// Constructor to generate a random BitArray (with equal prob of 0 or 1).
    BitArray(Random & random) { Clear(); Randomize(random); }

    /// Constructor to generate a random BitArray with provided PROBABILITY of 1's.
    BitArray(Random & random, double p1) { Clear(); Randomize(random, p1); }

    /// Constructor to generate a random BitArray with provided NUMBER of 1's.
    BitArray(Random & random, size_t num_ones) { Clear(); ChooseRandom(random, num_ones); }

    /// Constructor to generate a random BitArray with provided NUMBER of 1's.
    BitArray(Random & random, int num_ones) { Clear(); ChooseRandom(random, num_ones); }

    /// Constructor to fill in a bit array from a vector.
    template <typename T> BitArray(const std::initializer_list<T> l);

    /// Destructor.
    ~BitArray() = default;

    /// Assignment operator (no separate move operator since no resources to move...)
    BitArray & operator=(const this_t & in_bits) & noexcept { return Copy<NUM_FIELDS>(in_bits.bits); }

    /// Assignment operator from a std::bitset.
    BitArray & operator=(const std::bitset<NUM_BITS> & bitset) &;

    /// Assignment operator from a string of '0's and '1's.
    BitArray & operator=(const std::string & bitstring) &;

    /// Assignment operator from a literal string of '0's and '1's.
    BitArray & operator=(const char * bitstring) & { return operator=(std::string(bitstring)); }

    /// Assignment from another BitArray of a different size.
    template <size_t FROM_BITS, bool FROM_LEFT>
    BitArray & Import( const BitArray<FROM_BITS,FROM_LEFT> & from_bits, const size_t from_bit=0 );

    /// Convert to a BitArray of a different size.
    template <size_t TO_BITS, bool TO_LEFT=ZERO_LEFT>
    BitArray<TO_BITS,TO_LEFT> Export(size_t start_bit=0) const;

    /// For debugging: make sure that there are no obvious problems with a BitArray object.
    bool OK() const;

    /// How many bits are in this BitArray?
    [[nodiscard]] constexpr static size_t GetSize() { return NUM_BITS; }

    /// How many bytes are in this BitArray?
    [[nodiscard]] constexpr static size_t GetNumBytes() { return TOTAL_BYTES; }

    /// How many distinct values could be held in this BitArray?
    [[nodiscard]] static constexpr double GetNumStates() { return emp::Pow2(NUM_BITS); }

    /// Retrieve the bit as a specified index.
    [[nodiscard]] bool Get(size_t index) const;

    /// A safe version of Get() for indexing out of range. Useful for representing collections.
    [[nodiscard]] bool Has(size_t index) const { return (index < NUM_BITS) ? Get(index) : false; }

    /// Set the bit at a specified index.
    BitArray & Set(size_t index, bool value=true);

    /// Set all bits to one.
    BitArray & SetAll() noexcept;

    /// Set a range of bits to one: [start, stop)
    BitArray & SetRange(size_t start, size_t stop)
      { return ApplyRange([](field_t){ return FIELD_ALL; }, start, stop); }

    /// Set all bits to zero.
    BitArray & Clear() noexcept { for (field_t & x : bits) x = FIELD_0; return *this; }

    /// Set specific bit to 0.
    BitArray & Clear(size_t index) { return Set(index, false); }

    /// Set bits to 0 in the range [start, stop)
    BitArray & Clear(const size_t start, const size_t stop)
      { return ApplyRange([](field_t){ return 0; }, start, stop); }

    /// Index into a const BitArray (i.e., cannot be set this way.)
    bool operator[](size_t index) const { return Get(index); }

    /// Index into a BitArray, returning a proxy that will allow bit assignment to work.
    BitProxy<this_t> operator[](size_t index) { return BitProxy<this_t>(*this, index); }

    /// Flip all bits in this BitArray
    BitArray & Toggle() { return NOT_SELF(); }

    /// Flip a single bit
    BitArray & Toggle(size_t index);

    /// Flips all the bits in a range [start, stop)
    BitArray & Toggle(size_t start, size_t stop)
      { return ApplyRange([](field_t x){ return ~x; }, start, stop); }

    /// Return true if ANY bits in the BitArray are one, else return false.
    [[nodiscard]] bool Any() const { for (auto i : bits) if (i) return true; return false; }

    /// Return true if NO bits in the BitArray are one, else return false.
    [[nodiscard]] bool None() const { return !Any(); }

    /// Return true if ALL bits in the BitArray are one, else return false.
    [[nodiscard]] bool All() const { return (~(*this)).None(); }

    /// Set all bits randomly, with a 50% probability of being a 0 or 1.
    BitArray &  Randomize(Random & random);

    /// Set all bits randomly, with probability specified at compile time.
    template <Random::Prob P>
    BitArray & RandomizeP(Random & random,
                        const size_t start_pos=0, const size_t stop_pos=NUM_BITS);

    /// Set all bits randomly, with a given probability of being a one.
    BitArray & Randomize(Random & random, const double p,
                       const size_t start_pos=0, const size_t stop_pos=NUM_BITS);

    /// Set all bits randomly, with a fixed number of them being ones.
    BitArray & ChooseRandom(Random & random, const size_t target_ones,
                       const size_t start_pos=0, const size_t stop_pos=NUM_BITS);

    /// Flip random bits with a given probability.
    BitArray & FlipRandom(Random & random, const double p,
                        const size_t start_pos=0, const size_t stop_pos=NUM_BITS);

    /// Set random bits with a given probability (does not check if already set.)
    BitArray & SetRandom(Random & random, const double p,
                        const size_t start_pos=0, const size_t stop_pos=NUM_BITS);

    /// Unset random bits with a given probability (does not check if already zero.)
    BitArray & ClearRandom(Random & random, const double p,
                        const size_t start_pos=0, const size_t stop_pos=NUM_BITS);

    /// Flip a specified number of random bits.
    /// @note: This was previously called Mutate.
    BitArray & FlipRandomCount(Random & random, const size_t num_bits);

    /// Set a specified number of random bits (does not check if already set.)
    BitArray & SetRandomCount(Random & random, const size_t num_bits);

    /// Unset  a specified number of random bits (does not check if already zero.)
    BitArray & ClearRandomCount(Random & random, const size_t num_bits);

    // =========  Comparison Operators  ========== //

    /// Test if two BitArray objects are identical.
    template <size_t T2, bool L2>
    [[nodiscard]] bool operator==(const BitArray<T2,L2> & in) const;

    template <size_t T2, bool L2>
    [[nodiscard]] bool operator!=(const BitArray<T2,L2> & in) const { return !(*this == in); }

    /// Compare two BitArray objects, based on the associated binary value.
    template <size_t T2, bool L2>
    [[nodiscard]] bool operator< (const BitArray<T2,L2> & in) const;

    template <size_t T2, bool L2>
    [[nodiscard]] bool operator> (const BitArray<T2,L2> & in) const { return in < *this; }

    template <size_t T2, bool L2>
    [[nodiscard]] bool operator<=(const BitArray<T2,L2> & in) const { return !(in < *this); }

    template <size_t T2, bool L2>
    [[nodiscard]] bool operator>=(const BitArray<T2,L2> & in) const { return !(*this < in); }

    /// Casting a BitArray to bool identifies if ANY bits are set to 1.
    explicit operator bool() const { return Any(); }


    // =========  Access Groups of bits  ========= //

    /// Retrieve the byte at the specified byte index.
    [[nodiscard]] uint8_t GetByte(size_t index) const;

    /// Get a read-only view into the internal array used by BitArray.
    /// @return Read-only span of BitArray's bytes.
    [[nodiscard]] std::span<const std::byte> GetBytes() const;

    /// Get a read-only pointer to the internal array used by BitArray.
    /// @return Read-only pointer to BitArray's bytes.
    [[nodiscard]] emp::Ptr<const unsigned char> RawBytes() const { return BytePtr(); }

    /// Update the byte at the specified byte index.
    void SetByte(size_t index, uint8_t value);

    /// Get the overall value of this BitArray, using a uint encoding, but including all bits
    /// and returning the value as a double.
    [[nodiscard]] double GetValue() const;

    /// Get specified type at a given index (in steps of that type size)
    template <typename T> [[nodiscard]] T GetValueAtIndex(const size_t index) const;

    /// Retrieve a 'size_t' chunk from the current bits at the specified index.
    [[nodiscard]] std::size_t GetSizeT(size_t index) const { return GetValueAtIndex<size_t>(index); }

    /// Retrieve the 8-bit uint from the specified uint index.
    [[nodiscard]] uint8_t GetUInt8(size_t index) const { return GetValueAtIndex<uint8_t>(index); }

    /// Retrieve the 16-bit uint from the specified uint index.
    [[nodiscard]] uint16_t GetUInt16(size_t index) const { return GetValueAtIndex<uint16_t>(index); }

    /// Retrieve the 32-bit uint from the specified uint index.
    [[nodiscard]] uint32_t GetUInt32(size_t index) const { return GetValueAtIndex<uint32_t>(index); }

    /// Retrieve the 64-bit uint from the specified uint index.
    [[nodiscard]] uint64_t GetUInt64(size_t index) const { return GetValueAtIndex<uint64_t>(index); }

    /// By default, retrieve the 32-bit uint from the specified uint index.
    [[nodiscard]] uint32_t GetUInt(size_t index) const { return GetUInt32(index); }


    /// Set specified type at a given index (in steps of that type size)
    template <typename T> void SetValueAtIndex(const size_t index, T value);

    /// Update the 8-bit uint at the specified uint index.
    void SetUInt8(const size_t index, uint8_t value) { SetValueAtIndex(index, value); }

    /// Update the 16-bit uint at the specified uint index.
    void SetUInt16(const size_t index, uint16_t value) { SetValueAtIndex(index, value); }

    /// Update the 32-bit uint at the specified uint index.
    void SetUInt32(const size_t index, uint32_t value) { SetValueAtIndex(index, value); }

    /// Update the 64-bit uint at the specified uint index.
    void SetUInt64(const size_t index, uint64_t value) { SetValueAtIndex(index, value); }

    /// By default, update the 32-bit uint at the specified uint index.
    void SetUInt(const size_t index, uint32_t value) { SetUInt32(index, value); }


    /// Get specified type starting at a given BIT position.
    template <typename T> [[nodiscard]] T GetValueAtBit(const size_t index) const;

    /// Retrieve the 8-bit uint from the specified uint index.
    [[nodiscard]] uint8_t GetUInt8AtBit(size_t index) const { return GetValueAtBit<uint8_t>(index); }

    /// Retrieve the 16-bit uint from the specified uint index.
    [[nodiscard]] uint16_t GetUInt16AtBit(size_t index) const { return GetValueAtBit<uint16_t>(index); }

    /// Retrieve the 32-bit uint from the specified uint index.
    [[nodiscard]] uint32_t GetUInt32AtBit(size_t index) const { return GetValueAtBit<uint32_t>(index); }

    /// Retrieve the 64-bit uint from the specified uint index.
    [[nodiscard]] uint64_t GetUInt64AtBit(size_t index) const { return GetValueAtBit<uint64_t>(index); }

    /// By default, retrieve the 32-bit uint from the specified uint index.
    [[nodiscard]] uint32_t GetUIntAtBit(size_t index) const { return GetUInt32AtBit(index); }


    template <typename T> void SetValueAtBit(const size_t index, T value);

    /// Update the 8-bit uint at the specified uint index.
    void SetUInt8AtBit(const size_t index, uint8_t value) { SetValueAtBit(index, value); }

    /// Update the 16-bit uint at the specified uint index.
    void SetUInt16AtBit(const size_t index, uint16_t value) { SetValueAtBit(index, value); }

    /// Update the 32-bit uint at the specified uint index.
    void SetUInt32AtBit(const size_t index, uint32_t value) { SetValueAtBit(index, value); }

    /// Update the 64-bit uint at the specified uint index.
    void SetUInt64AtBit(const size_t index, uint64_t value) { SetValueAtBit(index, value); }

    /// By default, update the 32-bit uint at the specified uint index.
    void SetUIntAtBit(const size_t index, uint32_t value) { SetUInt32AtBit(index, value); }


    // =========  Other Analyses  ========= //

    /// A simple hash function for bit vectors.
    [[nodiscard]] std::size_t Hash() const noexcept;

    /// Count the number of ones in the BitArray.
    [[nodiscard]] size_t CountOnes() const;

    /// Faster counting of ones for very sparse bit vectors.
    [[nodiscard]] size_t CountOnes_Sparse() const;

    /// Count the number of zeros in the BitArray.
    [[nodiscard]] size_t CountZeros() const { return GetSize() - CountOnes(); }

    /// Return the position of the first one; return -1 if no ones in vector.
    [[nodiscard]] int FindOne() const;

    /// Deprecated: Return the position of the first one; return -1 if no ones in vector.
    [[deprecated("Renamed to more accurate FindOne()")]]
    [[nodiscard]] int FindBit() const { return FindOne(); }

    /// Return the position of the first one after start_pos; return -1 if no ones in vector.
    /// You can loop through all 1-bit positions of a BitArray "bits" with:
    ///
    ///   for (int pos = bits.FindOne(); pos >= 0; pos = bits.FindOne(pos+1)) { ... }
    ///
    [[nodiscard]] int FindOne(const size_t start_pos) const;

    /// Deprecated version of FindOne().
    [[deprecated("Renamed to more accurate FindOne(start_pos)")]]
    [[nodiscard]] int FindBit(const size_t start_pos) const;

    /// Find the most-significant set-bit.
    [[nodiscard]] int FindMaxOne() const;

    /// Return the position of the first one and change it to a zero.  Return -1 if no ones.
    int PopOne();

    /// Deprecated version of PopOne().
    [[deprecated("Renamed to more accurate PopOne()")]]
    int PopBit() { return PopOne(); }

    /// Return positions of all ones.
    [[nodiscard]] emp::vector<size_t> GetOnes() const;

    /// Find the length of the longest continuous series of ones.
    [[nodiscard]] size_t LongestSegmentOnes() const;


    // =========  Print/String Functions  ========= //

    /// Convert a specified bit to a character.
    [[nodiscard]] char GetAsChar(size_t id) const { return Get(id) ? '1' : '0'; }

    /// Convert this BitArray to a string.
    [[nodiscard]] std::string ToString() const;

    /// Convert this BitArray to an array-based string [index 0 on left]
    [[nodiscard]] std::string ToArrayString() const;

    /// Convert this BitArray to a numerical string [index 0 on right]
    [[nodiscard]] std::string ToBinaryString() const;

    /// Convert this BitArray to a series of IDs
    [[nodiscard]] std::string ToIDString(const std::string & spacer=" ") const;

    /// Convert this BitArray to a series of IDs with ranges condensed.
    [[nodiscard]] std::string ToRangeString(const std::string & spacer=",",
                                            const std::string & ranger="-") const;

    /// Regular print function (from least significant bit to most)
    void Print(std::ostream & out=std::cout) const { out << ToString(); }

    /// Numerical print function (from most significant bit to least)
    void PrintBinary(std::ostream & out=std::cout) const { out << ToBinaryString(); }

    /// Print from smallest bit position to largest.
    void PrintArray(std::ostream & out=std::cout) const { out << ToString(); }

    /// Print a space between each field (or other provided spacer)
    void PrintFields(std::ostream & out=std::cout, const std::string & spacer=" ") const;

    /// Print out details about the internals of the BitArray.
    void PrintDebug(std::ostream & out=std::cout) const;

    /// Print the locations of all one bits, using the provided spacer (default is a single space)
    void PrintOneIDs(std::ostream & out=std::cout, const std::string & spacer=" ") const;

    /// Print the ones in a range format.  E.g., 2-5,7,10-15
    void PrintAsRange(std::ostream & out=std::cout,
                      const std::string & spacer=",",
                      const std::string & ranger="-") const;


    /// Overload ostream operator to return Print.
    friend std::ostream& operator<<(std::ostream &out, const BitArray& bs) {
      bs.Print(out);
      return out;
    }

    /// Perform a Boolean NOT on this BitArray, store result here, and return this object.
    BitArray & NOT_SELF();

    /// Perform a Boolean AND with a second BitArray, store result here, and return this object.
    BitArray & AND_SELF(const BitArray & array2);

    /// Perform a Boolean OR with a second BitArray, store result here, and return this object.
    BitArray & OR_SELF(const BitArray & array2);

    /// Perform a Boolean NAND with a second BitArray, store result here, and return this object.
    BitArray & NAND_SELF(const BitArray & array2);

    /// Perform a Boolean NOR with a second BitArray, store result here, and return this object.
    BitArray & NOR_SELF(const BitArray & array2);

    /// Perform a Boolean XOR with a second BitArray, store result here, and return this object.
    BitArray & XOR_SELF(const BitArray & array2);

    /// Perform a Boolean EQU with a second BitArray, store result here, and return this object.
    BitArray & EQU_SELF(const BitArray & array2);

    /// Perform a Boolean NOT on this BitArray and return the result.
    [[nodiscard]] BitArray NOT() const { return this_t(*this).NOT_SELF(); }

    /// Perform a Boolean AND with a second BitArray and return the result.
    [[nodiscard]] BitArray AND(const BitArray & in) const { return this_t(*this).AND_SELF(in); }

    /// Perform a Boolean OR with a second BitArray and return the result.
    [[nodiscard]] BitArray OR(const BitArray & in) const { return this_t(*this).OR_SELF(in); }

    /// Perform a Boolean NAND with a second BitArray and return the result.
    [[nodiscard]] BitArray NAND(const BitArray & in) const { return this_t(*this).NAND_SELF(in); }

    /// Perform a Boolean NOR with a second BitArray and return the result.
    [[nodiscard]] BitArray NOR(const BitArray & in) const { return this_t(*this).NOR_SELF(in); }

    /// Perform a Boolean XOR with a second BitArray and return the result.
    [[nodiscard]] BitArray XOR(const BitArray & in) const { return this_t(*this).XOR_SELF(in); }

    /// Perform a Boolean EQU with a second BitArray and return the result.
    BitArray EQU(const BitArray & in) const { return this_t(*this).EQU_SELF(in); }

    /// Positive shifts go right and negative shifts go left (0 does nothing);
    /// return result.
    [[nodiscard]] BitArray SHIFT(const int shift_size) const;

    /// Positive shifts go right and negative shifts go left (0 does nothing);
    /// store result here, and return this object.
    BitArray & SHIFT_SELF(const int shift_size);

    /// Reverse the order of bits in the BitArray
    BitArray & REVERSE_SELF();

    /// Reverse order of bits in the BitArray.
    [[nodiscard]] BitArray REVERSE() const;

    /// Positive rotates go left and negative rotates go left (0 does nothing);
    /// return result.
    [[nodiscard]] BitArray ROTATE(const int rotate_size) const;

    /// Positive rotates go right and negative rotates go left (0 does nothing);
    /// store result here, and return this object.
    BitArray & ROTATE_SELF(const int rotate_size);

    /// Helper: call ROTATE with negative number instead
    template<size_t shift_size_raw>
    BitArray & ROTL_SELF();

    /// Helper for calling ROTATE with positive number
    template<size_t shift_size_raw>
    BitArray & ROTR_SELF();

    /// Addition of two BitArrays.
    /// Wraps if it overflows.
    /// Returns result.
    [[nodiscard]] BitArray ADD(const BitArray & array2) const;

    /// Addition of two BitArrays.
    /// Wraps if it overflows.
    /// Returns this object.
    BitArray & ADD_SELF(const BitArray & array2);

    /// Subtraction of two BitArrays.
    /// Wraps around if it underflows.
    /// Returns result.
    [[nodiscard]] BitArray SUB(const BitArray & array2) const;

    /// Subtraction of two BitArrays.
    /// Wraps if it underflows.
    /// Returns this object.
    BitArray & SUB_SELF(const BitArray & array2);

    /// Operator bitwise NOT...
    [[nodiscard]] BitArray operator~() const { return NOT(); }

    /// Operator bitwise AND...
    [[nodiscard]] BitArray operator&(const BitArray & ar2) const { return AND(ar2); }

    /// Operator bitwise OR...
    [[nodiscard]] BitArray operator|(const BitArray & ar2) const { return OR(ar2); }

    /// Operator bitwise XOR...
    [[nodiscard]] BitArray operator^(const BitArray & ar2) const { return XOR(ar2); }

    /// Operator shift left...
    [[nodiscard]] BitArray operator<<(const size_t shift_size) const { return SHIFT(-(int)shift_size); }

    /// Operator shift right...
    [[nodiscard]] BitArray operator>>(const size_t shift_size) const { return SHIFT((int)shift_size); }

    /// Compound operator bitwise AND...
    BitArray & operator&=(const BitArray & ar2) { return AND_SELF(ar2); }

    /// Compound operator bitwise OR...
    BitArray & operator|=(const BitArray & ar2) { return OR_SELF(ar2); }

    /// Compound operator bitwise XOR...
    BitArray & operator^=(const BitArray & ar2) { return XOR_SELF(ar2); }

    /// Compound operator shift left...
    BitArray & operator<<=(const size_t shift_size) { return SHIFT_SELF(-(int)shift_size); }

    /// Compound operator shift right...
    BitArray & operator>>=(const size_t shift_size) { return SHIFT_SELF((int)shift_size); }

    /// Operator plus...
    [[nodiscard]] BitArray operator+(const BitArray & ar2) const { return ADD(ar2); }

    /// Operator minus...
    [[nodiscard]] BitArray operator-(const BitArray & ar2) const { return SUB(ar2); }

    /// Compound operator plus...
    const BitArray & operator+=(const BitArray & ar2) { return ADD_SELF(ar2); }

    /// Compound operator minus...
    const BitArray & operator-=(const BitArray & ar2) { return SUB_SELF(ar2); }

    /// STL COMPATIBILITY
    /// A set of functions to allow drop-in replacement with std::bitset.
    [[nodiscard]] constexpr static size_t size() { return NUM_BITS; }
    [[nodiscard]] inline bool all() const { return All(); }
    [[nodiscard]] inline bool any() const { return Any(); }
    [[nodiscard]] inline bool none() const { return !Any(); }
    [[nodiscard]] inline size_t count() const { return CountOnes(); }
    inline BitArray & flip() { return Toggle(); }
    inline BitArray & flip(size_t pos) { return Toggle(pos); }
    inline BitArray & flip(size_t start, size_t stop) { return Toggle(start, stop); }
    inline void reset() { Clear(); }
    inline void reset(size_t id) { Set(id, false); }
    inline void set() { SetAll(); }
    inline void set(size_t id) { Set(id); }
    [[nodiscard]] inline bool test(size_t index) const { return Get(index); }

    template <class Archive>
    void serialize( Archive & ar )
    {
      ar( bits );
    }

  };

  // ------------------------ Implementations for Internal Functions ------------------------

  template <size_t NUM_BITS, bool ZERO_LEFT>
  template <typename FUN_T>
  BitArray<NUM_BITS,ZERO_LEFT> &
  BitArray<NUM_BITS,ZERO_LEFT>::ApplyRange(const FUN_T & fun, size_t start, size_t stop) {
    if (start == stop) return *this;  // Empty range.

    emp_assert(start <= stop, start, stop, NUM_BITS);  // Start cannot be after stop.
    emp_assert(stop <= NUM_BITS, stop, NUM_BITS);      // Stop must be in range.

    const size_t start_pos = FieldPos(start);          // Identify the start position WITHIN a bit field.
    const size_t stop_pos = FieldPos(stop);            // Identify the stop position WITHIN a bit field.
    size_t start_field = FieldID(start);               // Identify WHICH bit field we're starting in.
    const size_t stop_field = FieldID(stop-1);         // Identify the last field where we actually make a change.

    // If the start field and stop field are the same, mask off the middle.
    if (start_field == stop_field) {
      const size_t apply_bits = stop - start;                          // How many bits to change?
      const field_t mask = MaskLow<field_t>(apply_bits) << start_pos;  // Target change bits with a mask.
      field_t & target = bits[start_field];                            // Isolate the field to change.
      target = (target & ~mask) | (fun(target) & mask);                // Update targeted bits!
    }

    // Otherwise mask the ends and fully modify the chunks in between.
    else {
      // If we're only using a portions of start field, mask it and setup.
      if (start_pos != 0) {
        const size_t start_bits = FIELD_BITS - start_pos;                // How many bits in start field?
        const field_t mask = MaskLow<field_t>(start_bits) << start_pos;  // Target start bits with a mask.
        field_t & target = bits[start_field];                            // Isolate the field to change.
        target = (target & ~mask) | (fun(target) & mask);                // Update targeted bits!
        start_field++;                                                   // Done with this field; move to the next.
      }

      // Middle fields
      for (size_t cur_field = start_field; cur_field < stop_field; cur_field++) {
        bits[cur_field] = fun(bits[cur_field]);
      }

      // Set portions of stop field
      const field_t mask = MaskLow<field_t>(stop_pos);
      field_t & target = bits[stop_field];                             // Isolate the field to change.
      target = (target & ~mask) | (fun(target) & mask);                // Update targeted bits!
    }

    return *this;
  }

  #ifndef DOXYGEN_SHOULD_SKIP_THIS
  template <size_t NUM_BITS, bool ZERO_LEFT>
  void BitArray<NUM_BITS,ZERO_LEFT>::ShiftLeft(const size_t shift_size) {
    // If we have only a single field, this operation can be quick.
    if constexpr (NUM_FIELDS == 1) {
      bits[0] <<= shift_size;
      ClearExcessBits();
      return;
    }

    // If we are shifting out of range, clear the bits and stop.
    if (shift_size >= NUM_BITS) { Clear(); return; }

    const size_t field_shift = shift_size / FIELD_BITS;
    const size_t bit_shift = shift_size % FIELD_BITS;
    const size_t bit_overflow = FIELD_BITS - bit_shift;

    // Loop through each field, from L to R, and update it.
    if (field_shift) {
      for (size_t i = LAST_FIELD; i >= field_shift; --i) {
        bits[i] = bits[i - field_shift];
      }
      for (size_t i = field_shift; i > 0; i--) bits[i-1] = 0;
    }

    // account for bit_shift
    if (bit_shift) {
      for (size_t i = LAST_FIELD; i > field_shift; --i) {
        bits[i] <<= bit_shift;
        bits[i] |= (bits[i-1] >> bit_overflow);
      }
      // Handle final field (field_shift position)
      bits[field_shift] <<= bit_shift;
    }

    // Mask out any bits that have left-shifted away
    ClearExcessBits();
  }


  // Helper for calling SHIFT with negative number
  template <size_t NUM_BITS, bool ZERO_LEFT>
  void BitArray<NUM_BITS,ZERO_LEFT>::ShiftRight(const size_t shift_size) {
    // If we have only a single field, this operation can be quick.
    if constexpr (NUM_FIELDS == 1) {
      bits[0] >>= shift_size;
      return;
    }

    if (!shift_size) return;

    const field_t field_shift = shift_size / FIELD_BITS;

    // Only clear and return if we are field_shift-ing
    // We want to be able to always shift by up to a byte so that Import and Export work
    if (field_shift && shift_size > NUM_BITS) {
      Clear();
      return;
    }
    const field_t bit_shift = shift_size % FIELD_BITS;
    const field_t bit_overflow = FIELD_BITS - bit_shift;

    // account for field_shift
    if (field_shift) {
      for (size_t i = 0; i < (NUM_FIELDS - field_shift); ++i) {
        bits[i] = bits[i + field_shift];
      }
      for (size_t i = NUM_FIELDS - field_shift; i < NUM_FIELDS; i++) bits[i] = 0;
    }

    // account for bit_shift
    if (bit_shift) {
      for (size_t i = 0; i < (LAST_FIELD - field_shift); ++i) {
        bits[i] >>= bit_shift;
        bits[i] |= (bits[i+1] << bit_overflow);
      }
      bits[LAST_FIELD - field_shift] >>= bit_shift;
    }
  }

  // Helper: call ROTATE with negative number
  template <size_t NUM_BITS, bool ZERO_LEFT>
  void BitArray<NUM_BITS,ZERO_LEFT>::RotateLeft(const size_t shift_size_raw) {
    const field_t shift_size = shift_size_raw % NUM_BITS;

    // use different approaches based on BitArray size
    if constexpr (NUM_FIELDS == 1) {
      // special case: for exactly one field_T, try to go low level
      // adapted from https://stackoverflow.com/questions/776508/best-practices-for-circular-shift-rotate-operations-in-c
      field_t & n = bits[0];
      size_t c = shift_size;

<<<<<<< HEAD
      // mask necessary to surpress shift count overflow warnings
=======
      // mask necessary to suppress shift count overflow warnings
>>>>>>> 0678db47
      c &= FIELD_LOG2_MASK;
      n = (n<<c) | (n>>( (-(c+FIELD_BITS-NUM_BITS)) & FIELD_LOG2_MASK ));

    } else if constexpr (NUM_FIELDS < 32) {
      // for small BitArrays, shifting L/R and ORing is faster
      this_t dup(*this);
      dup.ShiftLeft(shift_size);
      ShiftRight(NUM_BITS - shift_size);
      OR_SELF(dup);
    } else {
      // for big BitArrays, manual rotating is faster

      // note that we already modded shift_size by NUM_BITS
      // so there's no need to mod by FIELD_SIZE here
      const int field_shift = NUM_END_BITS ? (
        (shift_size + FIELD_BITS - NUM_END_BITS) / FIELD_BITS
      ) : (
        shift_size / FIELD_BITS
      );
      // if we field shift, we need to shift bits by (FIELD_BITS - NUM_END_BITS)
      // more to account for the filler that gets pulled out of the middle
      const int bit_shift = NUM_END_BITS && field_shift ? (
        (shift_size + FIELD_BITS - NUM_END_BITS) % FIELD_BITS
      ) : (
        shift_size % FIELD_BITS
      );
      const int bit_overflow = FIELD_BITS - bit_shift;

      // if rotating more than field capacity, we need to rotate fields
      std::rotate(
        std::rbegin(bits),
        std::rbegin(bits)+field_shift,
        std::rend(bits)
      );

      // if necessary, shift filler bits out of the middle
      if constexpr ((bool)NUM_END_BITS) {
        const int filler_idx = (LAST_FIELD + field_shift) % NUM_FIELDS;
        for (int i = filler_idx + 1; i < (int)NUM_FIELDS; ++i) {
          bits[i-1] |= bits[i] << NUM_END_BITS;
          bits[i] >>= (FIELD_BITS - NUM_END_BITS);
        }
      }

      // account for bit_shift
      if (bit_shift) {

        const field_t keystone = NUM_END_BITS ? (
          (bits[LAST_FIELD] << (FIELD_BITS - NUM_END_BITS))
          | (bits[NUM_FIELDS - 2] >> NUM_END_BITS)
        ) : (
          bits[LAST_FIELD]
        );

        for (int i = LAST_FIELD; i > 0; --i) {
          bits[i] <<= bit_shift;
          bits[i] |= (bits[i-1] >> bit_overflow);
        }
        // Handle final field
        bits[0] <<= bit_shift;
        bits[0] |= keystone >> bit_overflow;

      }

    }

    // Mask out filler bits
    ClearExcessBits();
  }


  // Helper for calling ROTATE with positive number
  template <size_t NUM_BITS, bool ZERO_LEFT>
  void BitArray<NUM_BITS,ZERO_LEFT>::RotateRight(const size_t shift_size_raw) {

    const size_t shift_size = shift_size_raw % NUM_BITS;

    // use different approaches based on BitArray size
    if constexpr (NUM_FIELDS == 1) {
      // special case: for exactly one field_t, try to go low level
      // adapted from https://stackoverflow.com/questions/776508/best-practices-for-circular-shift-rotate-operations-in-c

      field_t & n = bits[0];
      size_t c = shift_size;

<<<<<<< HEAD
      // mask necessary to surpress shift count overflow warnings
=======
      // mask necessary to suppress shift count overflow warnings
>>>>>>> 0678db47
      c &= FIELD_LOG2_MASK;
      n = (n>>c) | (n<<( (NUM_BITS-c) & FIELD_LOG2_MASK ));

    } else if constexpr (NUM_FIELDS < 32) {
      // for small BitArrays, shifting L/R and ORing is faster
      this_t dup(*this);
      dup.ShiftRight(shift_size);
      ShiftLeft(NUM_BITS - shift_size);
      OR_SELF(dup);
    } else {
      // for big BitArrays, manual rotating is faster

      const field_t field_shift = (shift_size / FIELD_BITS) % NUM_FIELDS;
      const int bit_shift = shift_size % FIELD_BITS;
      const field_t bit_overflow = FIELD_BITS - bit_shift;

      // if rotating more than field capacity, we need to rotate fields
      std::rotate(
        std::begin(bits),
        std::begin(bits)+field_shift,
        std::end(bits)
      );

      // if necessary, shift filler bits out of the middle
      if constexpr (NUM_END_BITS > 0) {
        const int filler_idx = LAST_FIELD - field_shift;
        for (int i = filler_idx + 1; i < (int)NUM_FIELDS; ++i) {
          bits[i-1] |= bits[i] << NUM_END_BITS;
          bits[i] >>= (FIELD_BITS - NUM_END_BITS);
        }
      }

      // account for bit_shift
      if (bit_shift) {

        const field_t keystone = NUM_END_BITS ? (
          bits[0] >> (FIELD_BITS - NUM_END_BITS)
        ) : (
          bits[0]
        );

        if constexpr (NUM_END_BITS > 0) {
          bits[NUM_FIELDS-1] |= bits[0] << NUM_END_BITS;
        }

        for (size_t i = 0; i < LAST_FIELD; ++i) {
          bits[i] >>= bit_shift;
          bits[i] |= (bits[i+1] << bit_overflow);
        }
        bits[LAST_FIELD] >>= bit_shift;
        bits[LAST_FIELD] |= keystone << bit_overflow;
      }
    }

    // Mask out filler bits
    ClearExcessBits();
  }

  // -------------------- Longer Constructors and bit copying ---------------------

  // Constructor to generate a BitArray from a std::bitset.
  template <size_t NUM_BITS, bool ZERO_LEFT>
  BitArray<NUM_BITS,ZERO_LEFT>::BitArray(const std::bitset<NUM_BITS> & bitset) {
    for (size_t bit{}; bit < NUM_BITS; ++bit) Set( bit, bitset[bit] );
    ClearExcessBits();
  }

  // Constructor to generate a BitArray from a string of '0's and '1's.
  template <size_t NUM_BITS, bool ZERO_LEFT>
  BitArray<NUM_BITS,ZERO_LEFT>::BitArray(const std::string & bitstring)
  {
    emp_assert(bitstring.size() <= NUM_BITS);
    Clear();
    if constexpr (ZERO_LEFT) {
      for (size_t i = 0; i < bitstring.size(); i++) Set(i, bitstring[i] != '0');
    } else {
      const size_t in_size = bitstring.size();
      for (size_t i = 0; i < in_size; i++) Set(in_size - i - 1, bitstring[i] != '0');
    }
  }

  template <size_t NUM_BITS, bool ZERO_LEFT>
  template <typename T>
  BitArray<NUM_BITS,ZERO_LEFT>::BitArray(const std::initializer_list<T> l) {
    emp_assert(l.size() <= NUM_BITS, "Initializer longer than BitArray", l.size(), NUM_BITS);
    Clear();
    if constexpr (ZERO_LEFT) {
      auto it = std::begin(l); // Left-most bit is position 0.
      for (size_t idx = 0; idx < NUM_BITS; ++idx) Set(idx, (idx < l.size()) && *it++);
    } else {
      auto it = std::rbegin(l); // Right-most bit is position 0.
      for (size_t idx = 0; idx < NUM_BITS; ++idx) Set(idx, (idx < l.size()) && *it++);
    }
  }

  // Assignment operator from a std::bitset.
  template <size_t NUM_BITS, bool ZERO_LEFT>
  BitArray<NUM_BITS,ZERO_LEFT> &
  BitArray<NUM_BITS,ZERO_LEFT>::operator=(const std::bitset<NUM_BITS> & bitset) & {
    for (size_t i = 0; i < NUM_BITS; i++) Set(i, bitset[i]);
    return *this;
  }

  // Assignment operator from a string of '0's and '1's.
  template <size_t NUM_BITS, bool ZERO_LEFT>
  BitArray<NUM_BITS,ZERO_LEFT> &
  BitArray<NUM_BITS,ZERO_LEFT>::operator=(const std::string & bitstring) & {
    emp_assert(bitstring.size() <= NUM_BITS);
    Clear();
    if constexpr (ZERO_LEFT) {
      for (size_t i = 0; i < bitstring.size(); i++) Set(i, bitstring[i] != '0');
    } else {
      const size_t in_size = bitstring.size();
      for (size_t i = 0; i < in_size; i++) Set(in_size - i - 1, bitstring[i] != '0');
    }
    return *this;
  }


  // Assign from a BitArray of a different size.
  template <size_t NUM_BITS, bool ZERO_LEFT>
  template <size_t FROM_BITS, bool FROM_LEFT>
  BitArray<NUM_BITS,ZERO_LEFT> & BitArray<NUM_BITS,ZERO_LEFT>::Import(
    const BitArray<FROM_BITS, FROM_LEFT> & from_array,
    const size_t from_bit
  ) {
    // Only check for same-ness if the two types are the same.
    if constexpr (FROM_BITS == NUM_BITS) { emp_assert(&from_array != this); }

    emp_assert(from_bit < FROM_BITS);

    if (FROM_BITS - from_bit < NUM_BITS) Clear();

    constexpr size_t DEST_BYTES = (NUM_BITS + 7)/8;
    const size_t FROM_BYTES = (FROM_BITS + 7)/8 - from_bit/8;

    const size_t COPY_BYTES = std::min(DEST_BYTES, FROM_BYTES);

    std::memcpy(
      bits,
      reinterpret_cast<const unsigned char*>(from_array.bits) + from_bit/8,
      COPY_BYTES
    );

    if (from_bit%8) {

      this->ShiftRight(from_bit%8);

      if (FROM_BYTES > COPY_BYTES) {
        reinterpret_cast<unsigned char*>(bits)[COPY_BYTES-1] |= (
          reinterpret_cast<const unsigned char*>(
            from_array.bits
          )[from_bit/8 + COPY_BYTES]
          << (8 - from_bit%8)
        );
      }

    }

    ClearExcessBits();

    return *this;

  }

  // Convert to a BitArray of a different size.
  template <size_t NUM_BITS, bool ZERO_LEFT>
  template <size_t TO_BITS, bool TO_LEFT>
  BitArray<TO_BITS,TO_LEFT> BitArray<NUM_BITS,ZERO_LEFT>::Export(size_t start_bit) const {
    BitArray<TO_BITS,TO_LEFT> out_bits;
    out_bits.Import(*this, start_bit);

    return out_bits;
  }

<<<<<<< HEAD
    /// For debugging: make sure that there are no obvious problems with a BitArray object.
=======
  // For debugging: make sure that there are no obvious problems with a BitArray object.
>>>>>>> 0678db47
  template <size_t NUM_BITS, bool ZERO_LEFT>
  bool BitArray<NUM_BITS,ZERO_LEFT>::OK() const {
    // Make sure final bits are zeroed out.
    emp_assert((bits[LAST_FIELD] & ~END_MASK) == 0);

    return true;
  }



  // --------------------  Implementations of common accessors -------------------

  template <size_t NUM_BITS, bool ZERO_LEFT>
  bool BitArray<NUM_BITS,ZERO_LEFT>::Get(size_t index) const {
    emp_assert(index < NUM_BITS);
    const size_t field_id = FieldID(index);
    const size_t pos_id = FieldPos(index);
    return (bits[field_id] & (((field_t)1U) << pos_id)) != 0;
  }

  // Set the bit at a specified index.
  template <size_t NUM_BITS, bool ZERO_LEFT>
  BitArray<NUM_BITS,ZERO_LEFT> & BitArray<NUM_BITS,ZERO_LEFT>::Set(size_t index, bool value) {
    emp_assert(index < NUM_BITS);
    const size_t field_id = FieldID(index);
    const size_t pos_id = FieldPos(index);
    const field_t pos_mask = FIELD_1 << pos_id;

    if (value) bits[field_id] |= pos_mask;
    else       bits[field_id] &= ~pos_mask;

    return *this;
  }

  // Set all bits to one.
  template <size_t NUM_BITS, bool ZERO_LEFT>
  BitArray<NUM_BITS,ZERO_LEFT> & BitArray<NUM_BITS,ZERO_LEFT>::SetAll() noexcept {
    for (field_t & x : bits) x = FIELD_ALL;
    ClearExcessBits();
    return *this;
  }


  // Flip a single bit
  template <size_t NUM_BITS, bool ZERO_LEFT>
  BitArray<NUM_BITS,ZERO_LEFT> & BitArray<NUM_BITS,ZERO_LEFT>::Toggle(size_t index) {
    emp_assert(index < NUM_BITS);
    const size_t field_id = FieldID(index);
    const size_t pos_id = FieldPos(index);
    const field_t pos_mask = FIELD_1 << pos_id;

    bits[field_id] ^= pos_mask;

    return *this;
  }



  // -------------------------  Implementations Randomization functions -------------------------

  // Set all bits randomly, with a 50% probability of being a 0 or 1.
  template <size_t NUM_BITS, bool ZERO_LEFT>
  BitArray<NUM_BITS,ZERO_LEFT> & BitArray<NUM_BITS,ZERO_LEFT>::Randomize(Random & random) {
    random.RandFill(BytePtr(), TOTAL_BYTES);
    ClearExcessBits();
    return *this;
  }

  // Set all bits randomly, with probability specified at compile time.
  template <size_t NUM_BITS, bool ZERO_LEFT>
  template <Random::Prob P>
  BitArray<NUM_BITS,ZERO_LEFT> & BitArray<NUM_BITS,ZERO_LEFT>::RandomizeP(Random & random,
                                                  const size_t start_pos, const size_t stop_pos) {
    emp_assert(start_pos <= stop_pos);
    emp_assert(stop_pos <= NUM_BITS);
    random.RandFillP<P>(BytePtr(), TOTAL_BYTES, start_pos, stop_pos);
    ClearExcessBits();
    return *this;
  }


  // Set all bits randomly, with a given probability of being on.
  template <size_t NUM_BITS, bool ZERO_LEFT>
  BitArray<NUM_BITS,ZERO_LEFT> & BitArray<NUM_BITS,ZERO_LEFT>::Randomize(Random & random, const double p,
                                                 const size_t start_pos, const size_t stop_pos) {
    emp_assert(start_pos <= stop_pos);
    emp_assert(stop_pos <= NUM_BITS);
    emp_assert(p >= 0.0 && p <= 1.0, p);
    random.RandFill(BytePtr(), TOTAL_BYTES, p, start_pos, stop_pos);
    ClearExcessBits();
     return *this;
  }

  // Set all bits randomly, with a given number of them being on.
  template <size_t NUM_BITS, bool ZERO_LEFT>
  BitArray<NUM_BITS,ZERO_LEFT> &
  BitArray<NUM_BITS,ZERO_LEFT>::ChooseRandom(
    Random & random,
    const size_t target_ones,
    const size_t start_pos,
    const size_t stop_pos
  ) {
    emp_assert(start_pos <= stop_pos);
    emp_assert(stop_pos <= NUM_BITS);

    const size_t target_size = stop_pos - start_pos;
    emp_assert(target_ones <= target_size);

    // Approximate the probability of ones as a starting point.
    double p = ((double) target_ones) / (double) target_size;

    // If we are not randomizing the whole sequence, we need to track the number of ones
    // in the NON-randomized region to subtract off later.
    size_t kept_ones = 0;
    if (target_size != NUM_BITS) {
      Clear(start_pos, stop_pos);
      kept_ones = CountOnes();
    }

    // Try to find a shortcut if p allows....
    // (These values are currently educated guesses)
    if (p < 0.12) { if (target_size == NUM_BITS) Clear(start_pos, stop_pos); }
    else if (p < 0.2)  RandomizeP<Random::PROB_12_5>(random, start_pos, stop_pos);
    else if (p < 0.35) RandomizeP<Random::PROB_25>(random, start_pos, stop_pos);
    else if (p < 0.42) RandomizeP<Random::PROB_37_5>(random, start_pos, stop_pos);
    else if (p < 0.58) RandomizeP<Random::PROB_50>(random, start_pos, stop_pos);
    else if (p < 0.65) RandomizeP<Random::PROB_62_5>(random, start_pos, stop_pos);
    else if (p < 0.8)  RandomizeP<Random::PROB_75>(random, start_pos, stop_pos);
    else if (p < 0.88) RandomizeP<Random::PROB_87_5>(random, start_pos, stop_pos);
    else SetRange(start_pos, stop_pos);

    size_t cur_ones = CountOnes() - kept_ones;

    // Do we need to add more ones?
    while (cur_ones < target_ones) {
      size_t pos = random.GetUInt(start_pos, stop_pos);
      auto bit = operator[](pos);
      if (!bit) {
        bit.Set();
        cur_ones++;
      }
    }

    // See if we have too many ones.
    while (cur_ones > target_ones) {
      size_t pos = random.GetUInt(start_pos, stop_pos);
      auto bit = operator[](pos);
      if (bit) {
        bit.Clear();
        cur_ones--;
      }
    }

    return *this;
  }

  // Flip random bits with a given probability.
  // @CAO: Possibly faster to generate a sequence of bits and XORing with them.
  template <size_t NUM_BITS, bool ZERO_LEFT>
  BitArray<NUM_BITS,ZERO_LEFT> & BitArray<NUM_BITS,ZERO_LEFT>::FlipRandom(Random & random,
                                                  const double p,
                                                  const size_t start_pos,
                                                  const size_t stop_pos)
  {
    emp_assert(start_pos <= stop_pos);
    emp_assert(stop_pos <= NUM_BITS);
    emp_assert(p >= 0.0 && p <= 1.0, p);

    for (size_t i=start_pos; i < stop_pos; ++i) if (random.P(p)) Toggle(i);

    return *this;
  }

  // Set random bits with a given probability (does not check if already set.)
  template <size_t NUM_BITS, bool ZERO_LEFT>
  BitArray<NUM_BITS,ZERO_LEFT> & BitArray<NUM_BITS,ZERO_LEFT>::SetRandom(Random & random,
                      const double p,
                      const size_t start_pos,
                      const size_t stop_pos)
  {
    emp_assert(start_pos <= stop_pos);
    emp_assert(stop_pos <= NUM_BITS);
    emp_assert(p >= 0.0 && p <= 1.0, p);

    for (size_t i=start_pos; i < stop_pos; ++i) if (random.P(p)) Set(i);

    return *this;
  }

  // Unset random bits with a given probability (does not check if already zero.)
  template <size_t NUM_BITS, bool ZERO_LEFT>
  BitArray<NUM_BITS,ZERO_LEFT> & BitArray<NUM_BITS,ZERO_LEFT>::ClearRandom(Random & random,
                      const double p,
                      const size_t start_pos,
                      const size_t stop_pos)
  {
    emp_assert(start_pos <= stop_pos);
    emp_assert(stop_pos <= NUM_BITS);
    emp_assert(p >= 0.0 && p <= 1.0, p);

    for (size_t i=start_pos; i < stop_pos; ++i) if (random.P(p)) Clear(i);

    return *this;
  }

  // Flip a specified number of random bits.
  template <size_t NUM_BITS, bool ZERO_LEFT>
  BitArray<NUM_BITS,ZERO_LEFT> & BitArray<NUM_BITS,ZERO_LEFT>::FlipRandomCount(Random & random,
                                                       const size_t num_bits)
  {
    emp_assert(num_bits <= NUM_BITS);
    this_t target_bits(random, num_bits);
    return *this ^= target_bits;
  }

  // Set a specified number of random bits (does not check if already set.)
  template <size_t NUM_BITS, bool ZERO_LEFT>
  BitArray<NUM_BITS,ZERO_LEFT> & BitArray<NUM_BITS,ZERO_LEFT>::SetRandomCount(Random & random,
                                                      const size_t num_bits)
  {
    emp_assert(num_bits <= NUM_BITS);
    this_t target_bits(random, num_bits);
    return *this |= target_bits;
  }

  // Unset  a specified number of random bits (does not check if already zero.)
  template <size_t NUM_BITS, bool ZERO_LEFT>
  BitArray<NUM_BITS,ZERO_LEFT> & BitArray<NUM_BITS,ZERO_LEFT>::ClearRandomCount(Random & random,
                                                        const size_t num_bits)
  {
    emp_assert(num_bits <= NUM_BITS);
    this_t target_bits(random, NUM_BITS - num_bits);
    return *this &= target_bits;
  }


  // -------------------------  Implementations of Comparison Operators -------------------------

  // Test if two BitArray objects are identical.
  template <size_t NUM_BITS, bool ZERO_LEFT>
  template <size_t SIZE2, bool LEFT2>
  bool BitArray<NUM_BITS,ZERO_LEFT>::operator==(const BitArray<SIZE2,LEFT2> & in_bits) const {
    if constexpr (NUM_BITS != SIZE2) return false;

    for (size_t i = 0; i < NUM_FIELDS; ++i) {
      if (bits[i] != in_bits.bits[i]) return false;
    }
    return true;
  }

  // Compare two BitArray objects, based on the associated binary value.
  template <size_t NUM_BITS, bool ZERO_LEFT>
  template <size_t SIZE2, bool LEFT2>
  bool BitArray<NUM_BITS,ZERO_LEFT>::operator<(const BitArray<SIZE2,LEFT2> & in_bits) const {
    if constexpr (NUM_BITS != SIZE2) return NUM_BITS < SIZE2;

    for (int i = NUM_FIELDS-1; i >= 0; --i) {         // Start loop at the largest field.
      if (bits[i] == in_bits.bits[i]) continue;  // If same, keep looking!
      return (bits[i] < in_bits.bits[i]);        // Otherwise, do comparison
    }
    return false;
  }


  // -------------------------  Access Groups of bits -------------------------

  // Get the full byte starting from the bit at a specified index.
  template <size_t NUM_BITS, bool ZERO_LEFT>
  uint8_t BitArray<NUM_BITS,ZERO_LEFT>::GetByte(size_t index) const {
    emp_assert(index < TOTAL_BYTES);
    const size_t field_id = Byte2Field(index);
    const size_t pos_id = Byte2FieldPos(index);
    return (bits[field_id] >> pos_id) & 255;
  }


  // Get a read-only view into the internal array used by BitArray.
  // @return Read-only span of BitArray's bytes.
  template <size_t NUM_BITS, bool ZERO_LEFT>
  std::span<const std::byte> BitArray<NUM_BITS,ZERO_LEFT>::GetBytes() const {
    return std::span<const std::byte>(
      reinterpret_cast<const std::byte*>(bits),
      TOTAL_BYTES
    );
  }


  // Set the full byte starting at the bit at the specified index.
  template <size_t NUM_BITS, bool ZERO_LEFT>
  void BitArray<NUM_BITS,ZERO_LEFT>::SetByte(size_t index, uint8_t value) {
    emp_assert(index < TOTAL_BYTES);
    const size_t field_id = Byte2Field(index);
    const size_t pos_id = Byte2FieldPos(index);
    const field_t val_uint = value;
    bits[field_id] = (bits[field_id] & ~(((field_t)255U) << pos_id)) | (val_uint << pos_id);
  }

  // Get the overall value of this BitArray, using a uint encoding, but including all bits
  // and returning the value as a double.
  template <size_t NUM_BITS, bool ZERO_LEFT>
  double BitArray<NUM_BITS,ZERO_LEFT>::GetValue() const {
    // If we have 64 bits or fewer, we can load the full value and return it.
    if constexpr (NUM_FIELDS == 1) return (double) bits[0];

    // Otherwise grab the most significant one and figure out how much to shift it by.
    const int max_one = FindMaxOne();

    // If there are no ones, this value must be 0.
    if (max_one == -1) return 0.0;

    // If all ones are in the least-significant field, just return it.
    // NOTE: If we have more than one field, FIELD_SIZE is usually 64 already.
    if (max_one < 64) return (double) GetUInt64(0);

    // To grab the most significant field, figure out how much to shift it by.
    const size_t shift_bits = (size_t) max_one - 63;
    double out_value = (double) (*this >> shift_bits).GetUInt64(0);

    out_value *= emp::Pow2(shift_bits);

    return out_value;
  }

  // Get specified type at a given index (in steps of that type size)
  template <size_t NUM_BITS, bool ZERO_LEFT>
  template <typename T>
  T BitArray<NUM_BITS,ZERO_LEFT>::GetValueAtIndex(const size_t index) const {
    // For the moment, must fit inside bounds; eventually should pad with zeros.
    emp_assert((index + 1) * sizeof(T) <= NUM_FIELDS * sizeof(field_t),
              index, sizeof(T), NUM_BITS, NUM_FIELDS);

    // If we are using the native field type, just grab it from bits.
    if constexpr( std::is_same<T, field_t>() ) return bits[index];

    T out_value;
    std::memcpy( &out_value, BytePtr().Raw() + index * sizeof(T), sizeof(T) );
    return out_value;
  }


  // Set specified type at a given index (in steps of that type size)
  template <size_t NUM_BITS, bool ZERO_LEFT>
  template <typename T>
  void BitArray<NUM_BITS,ZERO_LEFT>::SetValueAtIndex(const size_t index, T in_value) {
    // For the moment, must fit inside bounds; eventually should pad with zeros.
    emp_assert((index + 1) * sizeof(T) <= NUM_FIELDS * sizeof(field_t),
              index, sizeof(T), NUM_BITS, NUM_FIELDS);

    std::memcpy( BytePtr().Raw() + index * sizeof(T), &in_value, sizeof(T) );

    ClearExcessBits();
  }


  // Get the specified type starting from a given BIT position.
  template <size_t NUM_BITS, bool ZERO_LEFT>
  template <typename T>
  T BitArray<NUM_BITS,ZERO_LEFT>::GetValueAtBit(const size_t index) const {
    // For the moment, must fit inside bounds; eventually should pad with zeros.
    emp_assert((index+7)/8 + sizeof(T) < NUM_FIELDS * sizeof(field_t));

    BitArray<sizeof(T)*8> out_bits;
    out_bits.Import(*this, index);

    return out_bits.template GetValueAtIndex<T>(0);
  }


  // Set the specified type starting from a given BIT position.
  // @CAO: Can be optimized substantially, especially for long BitArrays.
  template <size_t NUM_BITS, bool ZERO_LEFT>
  template <typename T>
  void BitArray<NUM_BITS,ZERO_LEFT>::SetValueAtBit(const size_t index, T value) {
    // For the moment, must fit inside bounds; eventually should pad with zeros.
    emp_assert((index+7)/8 + sizeof(T) < NUM_FIELDS * sizeof(field_t));
    constexpr size_t type_bits = sizeof(T) * 8;

    Clear(index, index+type_bits);       // Clear out the bits where new value will go.
    this_t in_bits;          // Setup a BitArray to place the new bits in.
    in_bits.SetValueAtIndex(0, value);   // Insert the new bits.
    in_bits <<= index;                   // Shift new bits into place.
    OR_SELF(in_bits);                    // Place new bits into current BitArray.

    ClearExcessBits();
  }


  // -------------------------  Other Analyses -------------------------

  // A simple hash function for bit vectors.
  template <size_t NUM_BITS, bool ZERO_LEFT>
  std::size_t BitArray<NUM_BITS,ZERO_LEFT>::Hash() const noexcept {
    // If we have a vector of size_t, treat it as a vector of hash values to combine.
    if constexpr (std::is_same_v<field_t, size_t>) {
      return hash_combine(bits, NUM_FIELDS);
    }

    constexpr size_t SIZE_T_BITS = sizeof(std::size_t)*8;

    // If all of the bits will fit into a single size_t, return it.
    if constexpr (NUM_BITS <= SIZE_T_BITS) return GetSizeT(0);

    // If the bits fit into TWO size_t units, merge them.
    if constexpr (NUM_BITS <= 2 * SIZE_T_BITS) {
      return emp::hash_combine(GetSizeT(0), GetSizeT(1));
    }

    // Otherwise just use murmur hash (should never happen and slightly slower, but generalizes).
    return emp::murmur_hash( GetBytes() );
  }

  // TODO: see https://arxiv.org/pdf/1611.07612.pdf for fast pop counts
  // Count the number of ones in the BitArray.
  template <size_t NUM_BITS, bool ZERO_LEFT>
  size_t BitArray<NUM_BITS,ZERO_LEFT>::CountOnes() const {
    size_t bit_count = 0;
    for (size_t i = 0; i < NUM_FIELDS; ++i) {
        // when compiling with -O3 and -msse4.2, this is the fastest population count method.
        std::bitset<FIELD_BITS> std_bs(bits[i]);
        bit_count += std_bs.count();
      }

    return bit_count;
  }

  // Faster counting of ones for very sparse bit vectors.
  template <size_t NUM_BITS, bool ZERO_LEFT>
  size_t BitArray<NUM_BITS,ZERO_LEFT>::CountOnes_Sparse() const {
    size_t bit_count = 0;
    for (field_t cur_field : bits) {
      while (cur_field) {
        cur_field &= (cur_field-1);       // Peel off a single 1.
        bit_count++;                      // Increment the counter
      }
    }
    return bit_count;
  }

  // Return the index of the first one in the sequence; return -1 if no ones are available.
  template <size_t NUM_BITS, bool ZERO_LEFT>
  int BitArray<NUM_BITS,ZERO_LEFT>::FindOne() const {
    size_t field_id = 0;
    while (field_id < NUM_FIELDS && bits[field_id]==0) field_id++;
    return (field_id < NUM_FIELDS) ?
      (int) (find_bit(bits[field_id]) + (field_id << FIELD_LOG2))  :  -1;
  }

  // Return index of first one in sequence AFTER start_pos (or -1 if no ones)
  template <size_t NUM_BITS, bool ZERO_LEFT>
  int BitArray<NUM_BITS,ZERO_LEFT>::FindOne(const size_t start_pos) const {
    if (start_pos >= NUM_BITS) return -1;            // If we're past the end, return fail.
    size_t field_id  = FieldID(start_pos);           // What field do we start in?
    const size_t field_pos = FieldPos(start_pos);    // What position in that field?

    // If there's a hit in a partial first field, return it.
    if (field_pos && (bits[field_id] & ~(MaskLow<field_t>(field_pos)))) {
      return (int) (find_bit(bits[field_id] & ~(MaskLow<field_t>(field_pos))) +
                    field_id * FIELD_BITS);
    }

    // Search other fields...
    if (field_pos) field_id++;
    while (field_id < NUM_FIELDS && bits[field_id]==0) field_id++;
    return (field_id < NUM_FIELDS) ?
      (int) (find_bit(bits[field_id]) + (field_id * FIELD_BITS)) : -1;
  }

  // Find the most-significant set-bit.
  template <size_t NUM_BITS, bool ZERO_LEFT>
  int BitArray<NUM_BITS,ZERO_LEFT>::FindMaxOne() const {
    // Find the max field with a one.
    int max_field = ((int) NUM_FIELDS) - 1;
    while (max_field >= 0 && bits[max_field] == 0) max_field--;

    // If there are no ones, return -1.
    if (max_field == -1) return -1;

    const field_t field = bits[max_field]; // Save a local copy of this field.
    field_t mask = (field_t) -1;              // Mask off the bits still under consideration.
    size_t offset = 0;                        // Indicate where the mask should be applied.
    size_t range = FIELD_BITS;                // Indicate how many bits are in the mask.

    while (range > 1) {
      // Cut the range in half and see if we need to adjust the offset.
      range /= 2;      // Cut range size in half
      mask >>= range;  // Cut the mask down.

      // Check the upper half of original range; if has a one shift new offset to there.
      if (field & (mask << (offset + range))) offset += range;
    }

    return (int) (max_field * FIELD_BITS + offset);
  }

  // Return index of first one in sequence (or -1 if no ones); change this position to zero.
  template <size_t NUM_BITS, bool ZERO_LEFT>
  int BitArray<NUM_BITS,ZERO_LEFT>::PopOne() {
    const int out_bit = FindOne();
    if (out_bit >= 0) Clear(out_bit);
    return out_bit;
  }

  // Return a vector indicating the positions of all ones in the BitArray.
  template <size_t NUM_BITS, bool ZERO_LEFT>
  emp::vector<size_t> BitArray<NUM_BITS,ZERO_LEFT>::GetOnes() const {
    // @CAO -- There are better ways to do this with bit tricks.
    emp::vector<size_t> ones(CountOnes());
    size_t cur_pos = 0;
    for (size_t i = 0; i < NUM_BITS; i++) {
      if (Get(i)) ones[cur_pos++] = i;
    }
    return ones;
  }

  // Find the length of the longest continuous series of ones.
  template <size_t NUM_BITS, bool ZERO_LEFT>
  size_t BitArray<NUM_BITS,ZERO_LEFT>::LongestSegmentOnes() const {
    size_t length = 0;
    BitArray test_bits(*this);
    while(test_bits.Any()){
      ++length;
      test_bits.AND_SELF(test_bits<<1);
    }
    return length;
  }


  // -------------------------  Print/String Functions  ------------------------- //

  // Convert this BitArray to a string (using default direction)
  template <size_t NUM_BITS, bool ZERO_LEFT>
  std::string BitArray<NUM_BITS,ZERO_LEFT>::ToString() const {
    if constexpr (ZERO_LEFT) return ToArrayString();
    else return ToBinaryString();
  }

  // Convert this BitArray to an array string [0 index on left]
  template <size_t NUM_BITS, bool ZERO_LEFT>
  std::string BitArray<NUM_BITS,ZERO_LEFT>::ToArrayString() const {
    std::string out_string;
    out_string.reserve(NUM_BITS);
    for (size_t i = 0; i < NUM_BITS; ++i) out_string.push_back(GetAsChar(i));
    return out_string;
  }

  // Convert this BitArray to a numerical string [0 index on right]
  template <size_t NUM_BITS, bool ZERO_LEFT>
  std::string BitArray<NUM_BITS,ZERO_LEFT>::ToBinaryString() const {
    std::string out_string;
    out_string.reserve(NUM_BITS);
    for (size_t i = NUM_BITS; i > 0; --i) out_string.push_back(GetAsChar(i-1));
    return out_string;
  }

  // Convert this BitArray to a series of IDs
  template <size_t NUM_BITS, bool ZERO_LEFT>
  std::string BitArray<NUM_BITS,ZERO_LEFT>::ToIDString(const std::string & spacer) const {
    std::stringstream ss;
    PrintOneIDs(ss, spacer);
    return ss.str();
  }

  // Convert this BitArray to a series of IDs with ranges condensed.
  template <size_t NUM_BITS, bool ZERO_LEFT>
  std::string BitArray<NUM_BITS,ZERO_LEFT>::ToRangeString(const std::string & spacer,
                                       const std::string & ranger) const
  {
    std::stringstream ss;
    PrintAsRange(ss, spacer, ranger);
    return ss.str();
  }

  // Print a space between each field (or other provided spacer)
  template <size_t NUM_BITS, bool ZERO_LEFT>
  void BitArray<NUM_BITS,ZERO_LEFT>::PrintFields(std::ostream & out, const std::string & spacer) const {
    for (size_t i = NUM_BITS-1; i < NUM_BITS; i--) {
      out << Get(i);
      if (i && (i % FIELD_BITS == 0)) out << spacer;
    }
  }

  // Print a space between each field (or other provided spacer)
  template <size_t NUM_BITS, bool ZERO_LEFT>
  void BitArray<NUM_BITS,ZERO_LEFT>::PrintDebug(std::ostream & out) const {
    for (size_t field = 0; field < NUM_FIELDS; field++) {
      for (size_t bit_id = 0; bit_id < FIELD_BITS; bit_id++) {
        bool bit = (FIELD_1 << bit_id) & bits[field];
        out << ( bit ? 1 : 0 );
      }
      out << " : " << field << std::endl;
    }
    size_t end_pos = NUM_END_BITS;
    if (end_pos == 0) end_pos = FIELD_BITS;
    for (size_t i = 0; i < end_pos; i++) out << " ";
    out << "^" << std::endl;
  }

  // Print the locations of all one bits, using the provided spacer (default is a single space)
  template <size_t NUM_BITS, bool ZERO_LEFT>
  void BitArray<NUM_BITS,ZERO_LEFT>::PrintOneIDs(std::ostream & out, const std::string & spacer) const {
    bool started = false;
    for (size_t i = 0; i < NUM_BITS; i++) {
      if (Get(i)) {
        if (started) out << spacer;
        out << i;
        started = true;
      }
    }
  }

  // Print the ones in a range format.  E.g., 2-5,7,10-15
  template <size_t NUM_BITS, bool ZERO_LEFT>
  void BitArray<NUM_BITS,ZERO_LEFT>::PrintAsRange(std::ostream & out,
                                      const std::string & spacer,
                                      const std::string & ranger) const
  {
    emp::vector<size_t> ones = GetOnes();        // Identify the one to represent in output.

    for (size_t pos = 0; pos < ones.size(); pos++) {
      if (pos) out << spacer;                    // If not first range, put a space before it.
      size_t start = ones[pos];                  // The current range starts here.
      while (pos+1 < ones.size() &&              // If there is another one...
             ones[pos+1] == ones[pos]+1) pos++;  // ...and it is sequential to this one, grab it.
      size_t end = ones[pos];                    // The last one we got to is the end position.

      out << start;                              // Output the range start.
      if (start != end) out << ranger << end;    // If there's more than one in range, show range.
    }
  }


  // -------------------------  Whole BitArray manipulation functions  -------------------------


  // Perform a Boolean NOT on this BitArray, store result here, and return this object.
  template <size_t NUM_BITS, bool ZERO_LEFT>
  BitArray<NUM_BITS,ZERO_LEFT> & BitArray<NUM_BITS,ZERO_LEFT>::NOT_SELF() {
    for (size_t i = 0; i < NUM_FIELDS; i++) bits[i] = ~bits[i];
    ClearExcessBits();
    return *this;
  }

  // Perform a Boolean AND with a second BitArray, store result here, and return this object.
  template <size_t NUM_BITS, bool ZERO_LEFT>
  BitArray<NUM_BITS,ZERO_LEFT> & BitArray<NUM_BITS,ZERO_LEFT>::AND_SELF(const this_t & array2) {
    for (size_t i = 0; i < NUM_FIELDS; i++) bits[i] = bits[i] & array2.bits[i];
    return *this;
  }

  // Perform a Boolean OR with a second BitArray, store result here, and return this object.
  template <size_t NUM_BITS, bool ZERO_LEFT>
  BitArray<NUM_BITS,ZERO_LEFT> & BitArray<NUM_BITS,ZERO_LEFT>::OR_SELF(const this_t & array2) {
    for (size_t i = 0; i < NUM_FIELDS; i++) bits[i] = bits[i] | array2.bits[i];
    return *this;
  }

  // Perform a Boolean NAND with a second BitArray, store result here, and return this object.
  template <size_t NUM_BITS, bool ZERO_LEFT>
  BitArray<NUM_BITS,ZERO_LEFT> & BitArray<NUM_BITS,ZERO_LEFT>::NAND_SELF(const this_t & array2) {
    for (size_t i = 0; i < NUM_FIELDS; i++) bits[i] = ~(bits[i] & array2.bits[i]);
    ClearExcessBits();
    return *this;
  }

  // Perform a Boolean NOR with a second BitArray, store result here, and return this object.
  template <size_t NUM_BITS, bool ZERO_LEFT>
  BitArray<NUM_BITS,ZERO_LEFT> & BitArray<NUM_BITS,ZERO_LEFT>::NOR_SELF(const this_t & array2) {
    for (size_t i = 0; i < NUM_FIELDS; i++) bits[i] = ~(bits[i] | array2.bits[i]);
    ClearExcessBits();
    return *this;
  }

  // Perform a Boolean XOR with a second BitArray, store result here, and return this object.
  template <size_t NUM_BITS, bool ZERO_LEFT>
  BitArray<NUM_BITS,ZERO_LEFT> & BitArray<NUM_BITS,ZERO_LEFT>::XOR_SELF(const this_t & array2) {
    for (size_t i = 0; i < NUM_FIELDS; i++) bits[i] = bits[i] ^ array2.bits[i];
    return *this;
  }

  // Perform a Boolean EQU with a second BitArray, store result here, and return this object.
  template <size_t NUM_BITS, bool ZERO_LEFT>
  BitArray<NUM_BITS,ZERO_LEFT> & BitArray<NUM_BITS,ZERO_LEFT>::EQU_SELF(const this_t & array2) {
    for (size_t i = 0; i < NUM_FIELDS; i++) bits[i] = ~(bits[i] ^ array2.bits[i]);
    ClearExcessBits();
    return *this;
  }

  // Positive shifts go right and negative shifts go left (0 does nothing);
  // return result.
  template <size_t NUM_BITS, bool ZERO_LEFT>
  BitArray<NUM_BITS,ZERO_LEFT> BitArray<NUM_BITS,ZERO_LEFT>::SHIFT(const int shift_size) const {
    this_t out_array(*this);
    if (shift_size > 0) out_array.ShiftRight((field_t) shift_size);
    else if (shift_size < 0) out_array.ShiftLeft((field_t) (-shift_size));
    return out_array;
  }

  // Positive shifts go right and negative shifts go left (0 does nothing);
  // store result here, and return this object.
  template <size_t NUM_BITS, bool ZERO_LEFT>
  BitArray<NUM_BITS,ZERO_LEFT> & BitArray<NUM_BITS,ZERO_LEFT>::SHIFT_SELF(const int shift_size) {
    if (shift_size > 0) ShiftRight((field_t) shift_size);
    else if (shift_size < 0) ShiftLeft((field_t) -shift_size);
    return *this;
  }

  // Reverse the order of bits in the BitArray
  template <size_t NUM_BITS, bool ZERO_LEFT>
  BitArray<NUM_BITS,ZERO_LEFT> & BitArray<NUM_BITS,ZERO_LEFT>::REVERSE_SELF() {

    // reverse bytes
    std::reverse( BytePtr().Raw(), BytePtr().Raw() + TOTAL_BYTES );

    // reverse each byte
    // adapted from https://stackoverflow.com/questions/2602823/in-c-c-whats-the-simplest-way-to-reverse-the-order-of-bits-in-a-byte
    for (size_t i = 0; i < TOTAL_BYTES; ++i) {
      unsigned char & b = BytePtr()[i];
      b = (b & 0xF0) >> 4 | (b & 0x0F) << 4;
      b = (b & 0xCC) >> 2 | (b & 0x33) << 2;
      b = (b & 0xAA) >> 1 | (b & 0x55) << 1;
    }

    // shift out filler bits
    constexpr size_t filler_bits = NUM_BITS % 8;
    if constexpr (filler_bits != 0) {
      this->ShiftRight(8-filler_bits);
    }

    return *this;

  }

  // Reverse order of bits in the BitArray.
  template <size_t NUM_BITS, bool ZERO_LEFT>
  BitArray<NUM_BITS,ZERO_LEFT> BitArray<NUM_BITS,ZERO_LEFT>::REVERSE() const {
    this_t out_array(*this);
    return out_array.REVERSE_SELF();
  }


  // Positive rotates go left and negative rotates go left (0 does nothing);
  // return result.
  template <size_t NUM_BITS, bool ZERO_LEFT>
  BitArray<NUM_BITS,ZERO_LEFT> BitArray<NUM_BITS,ZERO_LEFT>::ROTATE(const int rotate_size) const {
    this_t out_array(*this);
    if (rotate_size > 0) out_array.RotateRight((field_t) rotate_size);
    else if (rotate_size < 0) out_array.RotateLeft((field_t) (-rotate_size));
    return out_array;
  }

  // Positive rotates go right and negative rotates go left (0 does nothing);
  // store result here, and return this object.
  template <size_t NUM_BITS, bool ZERO_LEFT>
  BitArray<NUM_BITS,ZERO_LEFT> & BitArray<NUM_BITS,ZERO_LEFT>::ROTATE_SELF(const int rotate_size) {
    if (rotate_size > 0) RotateRight((field_t) rotate_size);
    else if (rotate_size < 0) RotateLeft((field_t) -rotate_size);
    return *this;
  }

  // Helper: call ROTATE with negative number instead
  template <size_t NUM_BITS, bool ZERO_LEFT>
  template<size_t shift_size_raw>
  BitArray<NUM_BITS,ZERO_LEFT> & BitArray<NUM_BITS,ZERO_LEFT>::ROTL_SELF() {
    constexpr size_t shift_size = shift_size_raw % NUM_BITS;

    // special case: for exactly one field_t, try to go low level
    // adapted from https://stackoverflow.com/questions/776508/best-practices-for-circular-shift-rotate-operations-in-c
    if constexpr (NUM_FIELDS == 1) {
      field_t & n = bits[0];
      size_t c = shift_size;

<<<<<<< HEAD
      // mask necessary to surpress shift count overflow warnings
=======
      // mask necessary to suppress shift count overflow warnings
>>>>>>> 0678db47
      c &= FIELD_LOG2_MASK;
      n = (n<<c) | (n>>( (-(c+FIELD_BITS-NUM_BITS)) & FIELD_LOG2_MASK ));

    } else {

      // note that we already modded shift_size by NUM_BITS
      // so there's no need to mod by FIELD_SIZE here
      constexpr int field_shift = NUM_END_BITS ? (
        (shift_size + FIELD_BITS - NUM_END_BITS) / FIELD_BITS
      ) : (
        shift_size / FIELD_BITS
      );
      // if we field shift, we need to shift bits by (FIELD_BITS - NUM_END_BITS)
      // more to account for the filler that gets pulled out of the middle
      constexpr int bit_shift = NUM_END_BITS && field_shift ? (
        (shift_size + FIELD_BITS - NUM_END_BITS) % FIELD_BITS
      ) : (
        shift_size % FIELD_BITS
      );
      constexpr int bit_overflow = FIELD_BITS - bit_shift;

      // if rotating more than field capacity, we need to rotate fields
      if constexpr ((bool)field_shift) {
        std::rotate(
          std::rbegin(bits),
          std::rbegin(bits)+field_shift,
          std::rend(bits)
        );
      }

      // if necessary, shift filler bits out of the middle
      if constexpr ((bool)NUM_END_BITS) {
        const int filler_idx = (LAST_FIELD + field_shift) % NUM_FIELDS;
        for (int i = filler_idx + 1; i < (int)NUM_FIELDS; ++i) {
          bits[i-1] |= bits[i] << NUM_END_BITS;
          bits[i] >>= (FIELD_BITS - NUM_END_BITS);
        }
      }

      // account for bit_shift
      if (bit_shift) {

        const field_t keystone = NUM_END_BITS ? (
          (bits[LAST_FIELD] << (FIELD_BITS - NUM_END_BITS))
          | (bits[NUM_FIELDS - 2] >> NUM_END_BITS)
        ) : (
          bits[LAST_FIELD]
        );

        for (int i = LAST_FIELD; i > 0; --i) {
          bits[i] <<= bit_shift;
          bits[i] |= (bits[i-1] >> bit_overflow);
        }
        // Handle final field
        bits[0] <<= bit_shift;
        bits[0] |= keystone >> bit_overflow;

      }

    }

    ClearExcessBits();

    return *this;

  }


  // Helper for calling ROTATE with positive number
  template <size_t NUM_BITS, bool ZERO_LEFT>
  template<size_t shift_size_raw>
  BitArray<NUM_BITS,ZERO_LEFT> & BitArray<NUM_BITS,ZERO_LEFT>::ROTR_SELF() {

    constexpr size_t shift_size = shift_size_raw % NUM_BITS;

    // special case: for exactly one field_t, try to go low level
    // adapted from https://stackoverflow.com/questions/776508/best-practices-for-circular-shift-rotate-operations-in-c
    if constexpr (NUM_FIELDS == 1) {
      field_t & n = bits[0];
      size_t c = shift_size;

<<<<<<< HEAD
      // mask necessary to surpress shift count overflow warnings
=======
      // mask necessary to suppress shift count overflow warnings
>>>>>>> 0678db47
      c &= FIELD_LOG2_MASK;
      n = (n>>c) | (n<<( (NUM_BITS-c) & FIELD_LOG2_MASK ));

    } else {

      constexpr field_t field_shift = (shift_size / FIELD_BITS) % NUM_FIELDS;
      constexpr int bit_shift = shift_size % FIELD_BITS;
      constexpr field_t bit_overflow = FIELD_BITS - bit_shift;

      // if rotating more than field capacity, we need to rotate fields
      if constexpr ((bool)field_shift) {
        std::rotate(
          std::begin(bits),
          std::begin(bits)+field_shift,
          std::end(bits)
        );
      }

      // if necessary, shift filler bits out of the middle
      if constexpr ((bool)NUM_END_BITS) {
        constexpr int filler_idx = LAST_FIELD - field_shift;
        for (int i = filler_idx + 1; i < (int)NUM_FIELDS; ++i) {
          bits[i-1] |= bits[i] << NUM_END_BITS;
          bits[i] >>= (FIELD_BITS - NUM_END_BITS);
        }
      }

      // account for bit_shift
      if (bit_shift) {

        const field_t keystone = NUM_END_BITS ? (
          bits[0] >> (FIELD_BITS - NUM_END_BITS)
        ) : (
          bits[0]
        );

        if constexpr ((bool)NUM_END_BITS) {
          bits[NUM_FIELDS-1] |= bits[0] << NUM_END_BITS;
        }

        for (size_t i = 0; i < LAST_FIELD; ++i) {
          bits[i] >>= bit_shift;
          bits[i] |= (bits[i+1] << bit_overflow);
        }
        bits[LAST_FIELD] >>= bit_shift;
        bits[LAST_FIELD] |= keystone << bit_overflow;
      }
    }

    ClearExcessBits();

    return *this;

  }

  // Addition of two BitArrays.
  // Wraps if it overflows.
  // Returns result.
  template <size_t NUM_BITS, bool ZERO_LEFT>
  BitArray<NUM_BITS,ZERO_LEFT> BitArray<NUM_BITS,ZERO_LEFT>::ADD(const BitArray & array2) const{
    this_t out_array(*this);
    return out_array.ADD_SELF(array2);
  }

  // Addition of two BitArrays.
  // Wraps if it overflows.
  // Returns this object.
  template <size_t NUM_BITS, bool ZERO_LEFT>
  BitArray<NUM_BITS,ZERO_LEFT> & BitArray<NUM_BITS,ZERO_LEFT>::ADD_SELF(const this_t & array2) {
    bool carry = false;

    for (size_t i = 0; i < NUM_BITS/FIELD_BITS; ++i) {
      field_t addend = array2.bits[i] + static_cast<field_t>(carry);
      carry = array2.bits[i] > addend;

      field_t sum = bits[i] + addend;
      carry |= bits[i] > sum;

      bits[i] = sum;
    }

    if constexpr (static_cast<bool>(NUM_END_BITS)) {
      bits[NUM_BITS/FIELD_BITS] = (
        bits[NUM_BITS/FIELD_BITS]
        + array2.bits[NUM_BITS/FIELD_BITS]
        + static_cast<field_t>(carry)
      ) & END_MASK;
    }

    return *this;
  }

  // Subtraction of two BitArrays.
  // Wraps around if it underflows.
  // Returns result.
  template <size_t NUM_BITS, bool ZERO_LEFT>
  BitArray<NUM_BITS,ZERO_LEFT> BitArray<NUM_BITS,ZERO_LEFT>::SUB(const this_t & array2) const{
    this_t out_array(*this);
    return out_array.SUB_SELF(array2);
  }

  // Subtraction of two BitArrays.
  // Wraps if it underflows.
  // Returns this object.
  template <size_t NUM_BITS, bool ZERO_LEFT>
  BitArray<NUM_BITS,ZERO_LEFT> & BitArray<NUM_BITS,ZERO_LEFT>::SUB_SELF(const this_t & array2){

    bool carry = false;

    for (size_t i = 0; i < NUM_BITS/FIELD_BITS; ++i) {
      const field_t subtrahend = array2.bits[i] + static_cast<field_t>(carry);
      carry = array2.bits[i] > subtrahend;
      carry |= bits[i] < subtrahend;
      bits[i] -= subtrahend;
    }

    if constexpr (static_cast<bool>(NUM_END_BITS)) {
      bits[NUM_BITS/FIELD_BITS] = (
        bits[NUM_BITS/FIELD_BITS]
          - array2.bits[NUM_BITS/FIELD_BITS]
          - static_cast<field_t>(carry)
      ) & END_MASK;
    }

    return *this;
  }

  #endif // DOXYGEN_SHOULD_SKIP_THIS

  // -------------------------  Extra Functions  -------------------------

  template <size_t NUM_BITS1, size_t NUM_BITS2>
  BitArray<NUM_BITS1+NUM_BITS2> join(const BitArray<NUM_BITS1> & in1, const BitArray<NUM_BITS2> & in2) {
    BitArray<NUM_BITS1+NUM_BITS2> out_bits;
    out_bits.Import(in2);
    out_bits <<= NUM_BITS1;
    out_bits |= in1.template Export<NUM_BITS1+NUM_BITS2>();
  }

  /// Computes simple matching coefficient (https://en.wikipedia.org/wiki/Simple_matching_coefficient).
  template <size_t NUM_BITS, bool ZERO_LEFT>
  double SimpleMatchCoeff(const BitArray<NUM_BITS,ZERO_LEFT> & in1,
                          const BitArray<NUM_BITS,ZERO_LEFT> & in2) {
    emp_assert(NUM_BITS > 0); // TODO: can be done with XOR
    return (double)(~(in1 ^ in2)).CountOnes() / (double) NUM_BITS;
  }

}

#ifndef DOXYGEN_SHOULD_SKIP_THIS
// For hashing BitArrays
namespace std
{
    template <size_t N, bool ZERO_LEFT>
    struct hash<emp::old::BitArray<N, ZERO_LEFT>>
    {
        size_t operator()( const emp::old::BitArray<N,ZERO_LEFT> & bs ) const noexcept
        {
          return bs.Hash();
        }
    };
}

#endif // DOXYGEN_SHOULD_SKIP_THIS

#endif // #ifndef EMP_BITS_BITARRAY_HPP_INCLUDE<|MERGE_RESOLUTION|>--- conflicted
+++ resolved
@@ -23,10 +23,7 @@
 #include <initializer_list>
 #include <iostream>
 #include <span>
-<<<<<<< HEAD
-=======
 #include <stddef.h>
->>>>>>> 0678db47
 
 #include "../base/assert.hpp"
 #include "../base/Ptr.hpp"
@@ -824,11 +821,7 @@
       field_t & n = bits[0];
       size_t c = shift_size;
 
-<<<<<<< HEAD
-      // mask necessary to surpress shift count overflow warnings
-=======
       // mask necessary to suppress shift count overflow warnings
->>>>>>> 0678db47
       c &= FIELD_LOG2_MASK;
       n = (n<<c) | (n>>( (-(c+FIELD_BITS-NUM_BITS)) & FIELD_LOG2_MASK ));
 
@@ -914,11 +907,7 @@
       field_t & n = bits[0];
       size_t c = shift_size;
 
-<<<<<<< HEAD
-      // mask necessary to surpress shift count overflow warnings
-=======
       // mask necessary to suppress shift count overflow warnings
->>>>>>> 0678db47
       c &= FIELD_LOG2_MASK;
       n = (n>>c) | (n<<( (NUM_BITS-c) & FIELD_LOG2_MASK ));
 
@@ -1094,11 +1083,7 @@
     return out_bits;
   }
 
-<<<<<<< HEAD
-    /// For debugging: make sure that there are no obvious problems with a BitArray object.
-=======
   // For debugging: make sure that there are no obvious problems with a BitArray object.
->>>>>>> 0678db47
   template <size_t NUM_BITS, bool ZERO_LEFT>
   bool BitArray<NUM_BITS,ZERO_LEFT>::OK() const {
     // Make sure final bits are zeroed out.
@@ -1870,11 +1855,7 @@
       field_t & n = bits[0];
       size_t c = shift_size;
 
-<<<<<<< HEAD
-      // mask necessary to surpress shift count overflow warnings
-=======
       // mask necessary to suppress shift count overflow warnings
->>>>>>> 0678db47
       c &= FIELD_LOG2_MASK;
       n = (n<<c) | (n>>( (-(c+FIELD_BITS-NUM_BITS)) & FIELD_LOG2_MASK ));
 
@@ -1956,11 +1937,7 @@
       field_t & n = bits[0];
       size_t c = shift_size;
 
-<<<<<<< HEAD
-      // mask necessary to surpress shift count overflow warnings
-=======
       // mask necessary to suppress shift count overflow warnings
->>>>>>> 0678db47
       c &= FIELD_LOG2_MASK;
       n = (n>>c) | (n<<( (NUM_BITS-c) & FIELD_LOG2_MASK ));
 

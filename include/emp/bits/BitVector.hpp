--- conflicted
+++ resolved
@@ -1,11 +1,7 @@
 /*
  *  This file is part of Empirical, https://github.com/devosoft/Empirical
  *  Copyright (C) Michigan State University, MIT Software license; see doc/LICENSE.md
-<<<<<<< HEAD
  *  date: 2016-2022.
-=======
- *  date: 2016-2021.
->>>>>>> 286db14a
 */
 /**
  *  @file
@@ -39,10 +35,7 @@
 #include <cstring>
 #include <initializer_list>
 #include <iostream>
-<<<<<<< HEAD
 #include <span>
-=======
->>>>>>> 286db14a
 #include <stddef.h>
 
 #include "../base/assert.hpp"
@@ -239,11 +232,7 @@
     [[nodiscard]] double GetNumStates() const { return emp::Pow2(num_bits); }
 
     /// Retrieve the bit value from the specified index.
-<<<<<<< HEAD
     [[nodiscard]] inline bool Get(size_t index) const;
-=======
-    [[nodiscard]] bool Get(size_t index) const;
->>>>>>> 286db14a
 
     /// A safe version of Get() for indexing out of range. Useful for representing collections.
     [[nodiscard]] bool Has(size_t index) const { return (index < num_bits) ? Get(index) : false; }
@@ -362,11 +351,7 @@
     // =========  Access Groups of bits  ========= //
 
     /// Retrieve the byte at the specified byte index.
-<<<<<<< HEAD
     [[nodiscard]] inline uint8_t GetByte(size_t index) const;
-=======
-    [[nodiscard]] uint8_t GetByte(size_t index) const;
->>>>>>> 286db14a
 
     /// Get a read-only view into the internal array used by BitVector.
     /// @return Read-only span of BitVector's bytes.

/**
 *  @note This file is part of Empirical, https://github.com/devosoft/Empirical
 *  @copyright Copyright (C) Michigan State University, MIT Software license; see doc/LICENSE.md
 *  @date 2019-2022.
 *
 *  @file MemoryImage.hpp
 *  @brief A managed set of Bytes to store any kind of data.
 *  @note Status: ALPHA
 *
 */

#ifndef EMP_DATA_MEMORYIMAGE_HPP_INCLUDE
#define EMP_DATA_MEMORYIMAGE_HPP_INCLUDE

#include <cstring>        // For std::memcpy
#include <new>            // For placement new
<<<<<<< HEAD
#include <span>
=======
#include <stddef.h>
>>>>>>> fc374d2a

#include "../base/assert.hpp"
#include "../base/Ptr.hpp"

namespace emp {

  /// A helper class for DataMap; tracks a memory image (sequence of bytes).

  class MemoryImage {
    friend class DataLayout;
  private:
    emp::Ptr<std::byte> image = nullptr;   ///< Current memory image.
    size_t size = 0;                       ///< Size of current image.
    size_t init_to = 0;                    ///< How far of the current image is initialized?

    // Setup all of the uninitialized memory to be non-zero.
    void Fuzz() {
      for (size_t i = init_to; i < size; i++) {
        image[i] = std::byte{85};
      }
    }
  public:
    /// Build a default MemoryImage with no initial memory.
    MemoryImage() = default;

    /// Build a memory image of a specific size (but uninitialized.)
    MemoryImage(size_t in_size) : image( emp::NewArrayPtr<std::byte>(in_size) ), size(in_size) { ; }

    /// Destruct a MemoryImage.
    ~MemoryImage() {
      emp_assert(init_to == 0, "A memory image must be deinitialized before deconstruction.");
      if (image) image.DeleteArray();
    }

    size_t GetSize() const { return size; }
    size_t GetInitSize() const { return init_to; }

    /// Get a typed pointer to a specific position in this image.
    template <typename T=void> emp::Ptr<T> GetPtr(size_t pos) {
      if constexpr (!std::is_same_v<T,void>) {
        emp_assert(pos + sizeof(T) <= GetSize(), pos, sizeof(T), GetSize());
      }
      return reinterpret_cast<T*>(&image[pos]);
    }

    template <typename T=void> emp::Ptr<const T> GetPtr(size_t pos) const {
      if constexpr (!std::is_same_v<T,void>) {
        emp_assert(pos + sizeof(T) <= GetSize(), pos, sizeof(T), GetSize());
      }
      return emp::Ptr<const std::byte>(&image[pos]).ReinterpretCast<const T>();
    }

    /// Get proper references to an object represented in this image.
    template <typename T> T & Get(size_t pos) {
      emp_assert(pos < GetInitSize(), "Only get a reference for initialized memory.");
      return *GetPtr<T>(pos);
    }
    template <typename T> const T & Get(size_t pos) const {
      emp_assert(pos < GetInitSize(), "Only get a reference for initialized memory.");
      return *GetPtr<T>(pos);
    }

    /// Get proper spans to sets of same-type objects represented in this image.
    template <typename T> std::span<T> Get(size_t pos, size_t count) {
      emp_assert(pos < GetInitSize(), "Only get a span from initialized memory.");
      return std::span<T>( GetPtr<T>(pos).Raw(), count );
    }
    template <typename T> std::span<const T> Get(size_t pos, size_t count) const {
      emp_assert(pos < GetInitSize(), "Only get a span from initialized memory.");
      return std::span<const T>( GetPtr<T>(pos).Raw(), count );
    }

    /// Change the size of this memory.  Assume all cleanup and setup is done elsewhere.
    void RawResize(size_t new_size) {
      // If the size is already good, stop here.
      if (GetSize() == new_size) return;

      if (image) {
        emp_assert(GetInitSize() == 0, "Only uninitialized memory should be resized.");
        image.DeleteArray();   // If there was memory here, free it.
      }
      size = new_size;                  // Determine the new size.
      if (size) image.NewArray(size);   // Allocate the new space.
      else image = nullptr;             // Or set to null if now empty.
    }

    /// Copy all of the bytes directly from another memory image.  Size manipulation must be
    /// done beforehand to ensure sufficient space is available.
    void RawCopy(const MemoryImage & from_memory) {
      emp_assert(GetSize() >= from_memory.GetSize());
      if (from_memory.GetSize() == 0) return; // Nothing to copy!

      emp_assert(GetInitSize() == 0, "Only uninitialized memory should be copied over.");
      emp_assert(from_memory.GetInitSize() == from_memory.GetSize(),
                 "Only fully initialized memory should be copied from.");

      // Copy byte-by-byte into this memory.
      std::memcpy(image.Raw(), from_memory.image.Raw(), from_memory.GetSize());
    }

    /// Steal the memory from the image passed in.  Current memory should have been cleaned up
    /// and set to null already.
    void RawMove(MemoryImage & from_memory) {
      emp_assert(init_to == 0, "Must move to a clear image.");

      if (from_memory.GetSize() == 0) return;  // Nothing to do!

      if (image) image.DeleteArray();

      image = from_memory.image;
      size = from_memory.size;
      init_to = from_memory.init_to;
      from_memory.image = nullptr;
      from_memory.size = 0;
      from_memory.init_to = 0;
    }

    /// Build a new object of the provided type at the memory position indicated.
    template <typename T, typename... ARGS>
    void Construct(size_t id, ARGS &&... args) {
      emp_assert(id + sizeof(T) <= GetSize(), id, sizeof(T), GetSize());
      emp_assert(GetInitSize() <= id, "Should not construct into initialized memory.");
      new (GetPtr<T>(id).Raw()) T( std::forward<ARGS>(args)... );
    }

    /// Destruct an object of provided type at memory position indicated; don't release memory!
    template <typename T>
    void Destruct(size_t id) {
      emp_assert(id + sizeof(T) <= GetSize(), id, sizeof(T), GetSize());
      emp_assert(id < GetInitSize(), "Should only destruct initialized memory.");
      GetPtr<T>(id)->~T();
    }

    /// Copy an object from another MemoryImage with an identical DataLayout.
    template<typename T>
    void CopyObj(size_t id, const MemoryImage & from_image) {
      emp_assert(id + sizeof(T) <= GetSize(), id, sizeof(T), GetSize());
      emp_assert(id < from_image.GetInitSize(), "Should only copy from initialized memory.");
      emp_assert(GetInitSize() <= id, "Should not copy into initialized memory.");
      Construct<T, const T &>(id, from_image.Get<T>(id));
    }

    /// Move an object from another MemoryImage with an identical DataLayout.
    template<typename T>
    void MoveObj(size_t id, MemoryImage & from_image) {
      emp_assert(id + sizeof(T) <= GetSize(), id, sizeof(T), GetSize());
      emp_assert(id < from_image.GetInitSize(), "Should only move from initialized memory.");
      emp_assert(GetInitSize() <= id, "Should not move into initialized memory.");
      Construct<T, const T &>(id, std::move(from_image.Get<T>(id)));     // Move the object.
      from_image.Destruct<T>(id);                                        // Destruct old version.
    }
  };

}

#endif // #ifndef EMP_DATA_MEMORYIMAGE_HPP_INCLUDE<|MERGE_RESOLUTION|>--- conflicted
+++ resolved
@@ -14,11 +14,8 @@
 
 #include <cstring>        // For std::memcpy
 #include <new>            // For placement new
-<<<<<<< HEAD
 #include <span>
-=======
 #include <stddef.h>
->>>>>>> fc374d2a
 
 #include "../base/assert.hpp"
 #include "../base/Ptr.hpp"

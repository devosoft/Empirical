--- conflicted
+++ resolved
@@ -4,15 +4,7 @@
  *  date: 2021-2022
 */
 /**
-<<<<<<< HEAD
- *  @note This file is part of Empirical, https://github.com/devosoft/Empirical
- *  @copyright Copyright (C) Michigan State University, MIT Software license; see doc/LICENSE.md
- *  @date 2021-2024.
- *
- *  @file SimpleParser.hpp
-=======
  *  @file
->>>>>>> fa8671ac
  *  @brief Parser to convert function descriptions to lambdas using maps for variable lookup.
  *  @note Status: ALPHA
  *

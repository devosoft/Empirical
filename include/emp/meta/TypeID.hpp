/*
 *  This file is part of Empirical, https://github.com/devosoft/Empirical
 *  Copyright (C) Michigan State University, MIT Software license; see doc/LICENSE.md
 *  date: 2016-2021
*/
/**
<<<<<<< HEAD
 *  @note This file is part of Empirical, https://github.com/devosoft/Empirical
 *  @copyright Copyright (C) Michigan State University, MIT Software license; see doc/LICENSE.md
 *  @date 2016-2022.
 *
 *  @file TypeID.hpp
=======
 *  @file
>>>>>>> e1b4c29d
 *  @brief TypeID provides an easy way to convert types to strings.
 *
 *  TypeID provides an easy way to compare types, analyze them, and convert to strings.
 *  All TypeID objects are consistent within a type, and are ordinal and hashable.
 *
 *  To get the unique type information for type T use:
 *    TypeID t = emp::GetTypeID<T>();
 *
 *  To make TypeID work more effectively with your custom class, implement the static member
 *  function EMPGetTypeName() which returns a string with its full name (including namespace).
 *    static std::string EMPGetTypeName() { return "myns::MyClass"; }
 *
 *  MEMBER FUNCTIONS:
 *
 *    std::string GetName() - Return a human readable (ideally) version of type's name.
 *    void SetName(in_name) - Set the name that should be used henceforth for this type.
 *    size_t GetSize()      - Return number of bytes used by this type.
 *
 *    -- TYPE TESTS --
 *    bool IsAbstract()     - Is this type a pure-virtual class?
 *    bool IsArithmetic()   - Is this type numeric?
 *    bool IsArray()        - Does this type represent a sequence of objects in memory?
 *    bool IsClass()        - Is this type a non-union class?
 *    bool IsConst()        - Is this contents of this type prevented from changing?
 *    bool IsEmpty()        - Does type type have no contents?
 *    bool IsObject()       - Is this type ANY object type?
 *    bool IsPointer()      - Is this type a pointer?
 *    bool IsReference()    - Is this type a reference?
 *    bool IsTrivial()      - Is this type trivial?
 *    bool IsVoid()         - Is this the type "void"?
 *    bool IsVolatile()     - Is this type volatile qualified?
 *    bool IsTypePack()     - Is this type an emp::TypePack?
 *
 *    -- COMPARISON TESTS --
 *    bool IsType<T>()           - Is this type the specified type T?
 *    bool IsTypeIn<T1,T2,...>() - Is this type one of the listed types?
 *
 *    -- TYPE CONVERSIONS --
 *    TypeID GetDecayTypeID()            - Remove all qualifications (const, reference, etc.)
 *    TypeID GetElementTypeID()          - Return type that makes up this type (i.e. for arrays)
 *    TypeID GetRemoveConstTypeID()      - Remove const-ness of this type, if any.
 *    TypeID GetRemoveCVTypeID()         - Remove constness and volatility of this type.
 *    TypeID GetRemoveExtentTypeID()     - Flatten one level of a multi-dimensional array.
 *    TypeID GetRemoveAllExtentsTypeID() - Flatten multi-dimensional arrays.
 *    TypeID GetRemovePointerTypeID()    - If this is a pointer, change to type pointed to.
 *    TypeID GetRemoveReferenceTypeID()  - If this is a reference, change to type referred to.
 *    TypeID GetRemoveVolatileTypeID()   - Remove volatility of this type, if any
 *
 *    -- VALUE CONVERSIONS --
 *    double ToDouble(pointer)           - Convert pointed-to object (of this type) to a double.
 *    std::string ToString(pointer)      - Convert pointed-to object (of this type) to a std::string.
 *    bool FromDouble(value, pointer)    - Use double value to set pointed-to object (of this type)
 *    bool FromString(string, pointer)   - Use string value to set pointed-to object (of this type)
 *
 *  Developer notes:
 *  * Fill out defaults for remaining standard library classes (as possible)
 *  * If a type is a template, give access to parameter types.
 *  * If a type is a function, give access to parameter types.
 */

#ifndef EMP_META_TYPEID_HPP_INCLUDE
#define EMP_META_TYPEID_HPP_INCLUDE

#include <cmath>
#include <cstdint>
#include <sstream>
#include <stddef.h>
#include <string>

#include "../base/Ptr.hpp"
#include "../base/vector.hpp"
#include "../datastructs/vector_utils.hpp"
#include "../tools/string_utils.hpp"

#include "TypePack.hpp"
#include "type_traits.hpp"

namespace emp {

  using namespace std::string_literals;

  // Pre-declare some types and functions.
  struct TypeID;
  template <typename T> static TypeID GetTypeID();

  inline void SetupTypeNames();

  #ifndef DOXYGEN_SHOULD_SKIP_THIS
  namespace internal {
    // Internal class to setup type names on startup.
    struct TypeID_Setup {
      TypeID_Setup() { SetupTypeNames(); }
    };
    static TypeID_Setup _TypeID_Setup;
  }
  #endif // DOXYGEN_SHOULD_SKIP_THIS

  /// Basic TypeID data structure.
  struct TypeID {
    struct Info {
      bool init = false;                     ///< Has this info been initialized yet?
      std::string name = "[unknown type]";   ///< Unique (ideally human-readable) type name

      virtual ~Info() { }

      virtual bool IsAbstract() const { return false; }
      virtual bool IsArithmetic() const { return false; }
      virtual bool IsArray() const { return false; }
      virtual bool IsClass() const { return false; }
      virtual bool IsConst() const { return false; }
      virtual bool IsEmpty() const { return false; }
      virtual bool IsObject() const { return false; }
      virtual bool IsPointer() const { return false; }
      virtual bool IsReference() const { return false; }
      virtual bool IsTrivial() const { return false; }
      virtual bool IsVoid() const { return false; }
      virtual bool IsVolatile() const { return false; }
      virtual bool IsFunction() const { return false; }

      virtual bool IsTypePack() const { return false; }

      virtual size_t GetDecayID() const { return 0; }
      virtual size_t GetElementID() const { return 0; }
      virtual size_t GetRemoveConstID() const { return 0; }
      virtual size_t GetRemoveCVID() const { return 0; }
      virtual size_t GetRemoveExtentID() const { return 0; }
      virtual size_t GetRemoveAllExtentsID() const { return 0; }
      virtual size_t GetRemovePtrID() const { return 0; }
      virtual size_t GetRemoveRefID() const { return 0; }
      virtual size_t GetRemoveVolatileID() const { return 0; }

      /// Return the size (in bytes) of objects of this type.
      virtual size_t GetSize() const { return 0; }

      /// Treat the memory referred to by a void pointer as the current type, convert it to a
      /// double, and return that value. (Default to nan if no such conversion is possible.)
      virtual double ToDouble(const emp::Ptr<const void>) const { return std::nan(""); }

      /// Treat the memory referred to by a void pointer as the current type, convert it to a
      /// string, and return that value. (Default to empty if no such conversion is possible.)
      virtual std::string ToString(const emp::Ptr<const void>) const { return ""; }

      /// Take a double and a void pointer, treat the pointer as the correct type, and assign
      /// the double to it (if possible).  Returns success.
      virtual bool FromDouble(double, const emp::Ptr<void>) const { return false; }

      /// Take a string and a void pointer, treat the pointer as the correct type, and assign
      /// the string to it (if possible).  Returns success.
      virtual bool FromString(const std::string &, const emp::Ptr<void>) const { return false; }

      Info() { ; }
      Info(const std::string & in_name) : name(in_name) { ; }
      Info(const Info&) = default;
    };

    template <typename T>
    struct InfoData : public Info {
      bool IsAbstract() const override { return std::is_abstract<T>(); }
      bool IsArithmetic() const override { return std::is_arithmetic<T>(); }
      bool IsArray() const override { return std::is_array<T>(); }
      bool IsClass() const override { return std::is_class<T>(); }
      bool IsConst() const override { return std::is_const<T>(); }
      bool IsEmpty() const override { return std::is_empty<T>(); }
      bool IsObject() const override { return std::is_object<T>(); }
      bool IsPointer() const override { return emp::is_pointer<T>(); } // Not std::is_pointer<T>() to deal with emp::Ptr.
      bool IsReference() const override { return std::is_reference<T>(); }
      bool IsTrivial() const override { return std::is_trivial<T>(); }
      bool IsVoid() const override { return std::is_same<T,void>(); }
      bool IsVolatile() const override { return std::is_volatile<T>(); }
      bool IsFunction() const override { return std::is_function<T>(); }

      bool IsTypePack() const override { return emp::is_TypePack<T>(); }

      size_t GetDecayID() const override {
        using decay_t = std::decay_t<T>;
        if constexpr (std::is_same<T, decay_t>()) return (size_t) this;
        else return GetTypeID< decay_t >();
      }
      size_t GetElementID() const override {
        using element_t = emp::element_t<T>;
        if constexpr (std::is_same<T, element_t>()) return (size_t) this;
        else return GetTypeID< element_t >();
      }
      size_t GetRemoveConstID() const override {
        using remove_const_t = std::remove_const_t<T>;
        if constexpr (std::is_same<T, remove_const_t>()) return (size_t) this;
        else return GetTypeID< remove_const_t >();
      }
      size_t GetRemoveCVID() const override {
        using remove_cv_t = std::remove_cv_t<T>;
        if constexpr (std::is_same<T, remove_cv_t>()) return (size_t) this;
        else return GetTypeID< remove_cv_t >();
      }
      size_t GetRemoveExtentID() const override {
        using remove_extent_t = std::remove_extent_t<T>;
        if constexpr (std::is_same<T, remove_extent_t>()) return (size_t) this;
        else return GetTypeID< remove_extent_t >();
      }
      size_t GetRemoveAllExtentsID() const override {
        using remove_all_extents_t = std::remove_all_extents_t<T>;
        if constexpr (std::is_same<T, remove_all_extents_t>()) return (size_t) this;
        else return GetTypeID< remove_all_extents_t >();
      }
      size_t GetRemovePtrID() const override {
        using remove_ptr_t = emp::remove_pointer_t<T>;
        if constexpr (std::is_same<T, remove_ptr_t>()) return (size_t) this;
        else return GetTypeID< remove_ptr_t >();
      }
      size_t GetRemoveRefID() const override {
        using remove_ref_t = std::remove_reference_t<T>;
        if constexpr (std::is_same<T, remove_ref_t>()) return (size_t) this;
        else return GetTypeID< remove_ref_t >();
      }
      size_t GetRemoveVolatileID() const override {
        using remove_volatile_t = std::remove_volatile_t<T>;
        if constexpr (std::is_same<T, remove_volatile_t>()) return (size_t) this;
        else return GetTypeID< remove_volatile_t >();
      }

      size_t GetSize() const override {
        if constexpr (std::is_void<T>()) return 0;
        else if constexpr (std::is_function<T>()) return 0;
        else return sizeof(T);
      }

      double ToDouble(const emp::Ptr<const void> ptr) const override {
        using base_t = std::decay_t<T>;

        // If this variable has a built-in ToDouble() trait, use it!
        if constexpr (emp::HasToDouble<T>()) {
          return ptr.ReinterpretCast<const base_t>()->ToDouble();
        }

        // If this type is convertible to a double, cast the pointer to the correct type, de-reference it,
        // and then return the conversion.  Otherwise return NaN
        else if constexpr (std::is_convertible<T, double>::value) {
          return (double) *ptr.ReinterpretCast<const base_t>();
        }
        else return std::nan("");
      }

      std::string ToString(const emp::Ptr<const void> ptr) const override {
        using base_t = std::decay_t<T>;

        // If this variable has a built-in ToString() trait, use it!
        if constexpr (emp::HasToString<T>()) {
          return ptr.ReinterpretCast<const base_t>()->ToString();
        }

        // If this variable is a string or can be directly converted to a string, do so.
        else if constexpr (std::is_convertible<T, std::string>::value) {
          return (std::string) *ptr.ReinterpretCast<const base_t>();
        }

        // If this variable is a char, treat it as a single-character string.
        else if constexpr (std::is_same<T, char>::value) {
          return std::string(1, (char) *ptr.ReinterpretCast<const base_t>());
        }

        // If this variable is a numeric value, use to_string.
        else if constexpr (std::is_arithmetic<T>::value) {
          return std::to_string( *ptr.ReinterpretCast<const base_t>() );
        }

        else if constexpr (emp::is_emp_vector<T>::value) {
          return emp::ToString( *ptr.ReinterpretCast<const base_t>() );
        }

        // If we made it this far, we don't know how to convert...
        return "[N/A]";
      }

      bool FromDouble([[maybe_unused]] double value,
                      [[maybe_unused]] const emp::Ptr<void> ptr) const override {
        using base_t = std::decay_t<T>;

        // If this variable has a built-in FromDouble() trait, use it!
        if constexpr (emp::HasFromDouble<T>()) {
          return ptr.ReinterpretCast<base_t>()->FromDouble(value);
        }

        // If this type is convertible to a double, cast the pointer to the correct type, de-reference it,
        // and then return the conversion.  Otherwise return NaN
        if constexpr (std::is_convertible<double, T>::value) {
          *ptr.ReinterpretCast<base_t>() = (base_t) value;
          return true;
        }

        else return false;
      }

      bool FromString(const std::string & value, const emp::Ptr<void> ptr) const override {
        using base_t = std::decay_t<T>;

        // If this variable has a built-in FromString() trait, use it!
        if constexpr (emp::HasFromString<T>()) {
          return ptr.ReinterpretCast<base_t>()->FromString(value);
        }

        // If this variable is a string or can be directly converted to a string, do so.
        if constexpr (std::is_convertible<std::string, T>::value) {
          *ptr.ReinterpretCast<base_t>() = value;
          return true;
        }

        // If this variable is a char, treat it as a single-character string.
        if constexpr (std::is_same<T, char>::value) {
          if (value.size() > 1) return false;
          *ptr.ReinterpretCast<char>() = value[0];
          return true;
        }

        // If this variable is a numeric value, use from_string.
        else if constexpr (std::is_arithmetic<T>::value) {
          *ptr.ReinterpretCast<base_t>() = (base_t) stod(value);
          return true;
        }

        // If we made it this far, we don't know how to convert...
        return false;
      }
    };


    using info_t = emp::Ptr<TypeID::Info>;
    info_t info_ptr;

    static info_t GetUnknownInfoPtr() { static Info info; return &info; }

    TypeID() : info_ptr(GetUnknownInfoPtr()) { ; }
    TypeID(info_t _info) : info_ptr(_info) { ; }
    TypeID(size_t id) : info_ptr((TypeID::Info *) id) { ; }
    TypeID(const TypeID &) = default;
    ~TypeID() { ; }
    TypeID & operator=(const TypeID &) = default;

    operator size_t() const noexcept { return (info_ptr->init) ? (size_t) info_ptr.Raw() : 0; }
    operator bool() const noexcept { return info_ptr->init; }
    bool operator==(TypeID in) const { return info_ptr == in.info_ptr; }
    bool operator!=(TypeID in) const { return info_ptr != in.info_ptr; }
    bool operator< (TypeID in) const { return info_ptr < in.info_ptr; }
    bool operator<=(TypeID in) const { return info_ptr <=in.info_ptr; }
    bool operator> (TypeID in) const { return info_ptr > in.info_ptr; }
    bool operator>=(TypeID in) const { return info_ptr >= in.info_ptr; }

    /// Get a unique numerical ID for this TypeID object.
    size_t GetID() const { return (size_t) info_ptr.Raw(); }

    /// Get the name generated for this TypeID (ideally unique)
    const std::string & GetName() const { return info_ptr->name; }

    /// Update the name for ALL instances of this TypeID.
    void SetName(const std::string & in_name) { emp_assert(info_ptr); info_ptr->name = in_name; }

    bool IsInitialized() const { return info_ptr->init; }
    void SetInitialized(bool _in=true) { info_ptr->init = _in; }

    bool IsAbstract() const { return info_ptr->IsAbstract(); }
    bool IsArithmetic() const { return info_ptr->IsArithmetic(); }
    bool IsArray() const { return info_ptr->IsArray(); }
    bool IsClass() const { return info_ptr->IsClass(); }
    bool IsConst() const { return info_ptr->IsConst(); }
    bool IsEmpty() const { return info_ptr->IsEmpty(); }
    bool IsObject() const { return info_ptr->IsObject(); }
    bool IsPointer() const { return info_ptr->IsPointer(); }
    bool IsReference() const { return info_ptr->IsReference(); }
    bool IsTrivial() const { return info_ptr->IsTrivial(); }
    bool IsVoid() const { return info_ptr->IsVoid(); }
    bool IsVolatile() const { return info_ptr->IsVolatile(); }

    bool IsTypePack() const { return info_ptr->IsTypePack(); }

    template <typename T> bool IsType() const { return *this == GetTypeID<T>(); }

    template <typename T, typename... Ts>
    bool IsTypeIn() const {
      if (IsType<T>()) return true;
      if constexpr (sizeof...(Ts) > 0) return IsTypeIn<Ts...>();
      else return false;
    }

    TypeID GetDecayTypeID() const { return info_ptr->GetDecayID(); }
    TypeID GetElementTypeID() const { return info_ptr->GetElementID(); }
    TypeID GetRemoveConstTypeID() const { return info_ptr->GetRemoveConstID(); }
    TypeID GetRemoveCVTypeID() const { return info_ptr->GetRemoveCVID(); }
    TypeID GetRemoveExtentTypeID() const { return info_ptr->GetRemoveExtentID(); }
    TypeID GetRemoveAllExtentsTypeID() const { return info_ptr->GetRemoveAllExtentsID(); }
    TypeID GetRemovePointerTypeID() const { return info_ptr->GetRemovePtrID(); }
    TypeID GetRemoveReferenceTypeID() const { return info_ptr->GetRemoveRefID(); }
    TypeID GetRemoveVolatileTypeID() const { return info_ptr->GetRemoveVolatileID(); }

    size_t GetSize() const { return info_ptr->GetSize(); }

    double ToDouble(const emp::Ptr<const void> ptr) const { return info_ptr->ToDouble(ptr); }
    std::string ToString(const emp::Ptr<const void> ptr) const { return info_ptr->ToString(ptr); }
    bool FromDouble(double value, const emp::Ptr<void> ptr) {
      return info_ptr->FromDouble(value, ptr);
    }
    bool FromString(const std::string & value, const emp::Ptr<void> ptr) {
      return info_ptr->FromString(value, ptr);
    }
  };

  template <typename T> static emp::Ptr<TypeID::Info> BuildInfo();

  /// Retrieve the correct TypeID for a given type.
  template <typename T>
  static TypeID GetTypeID() {
    static emp::Ptr<TypeID::Info> info = BuildInfo<T>();  // Create static info so that it is persistent.
    return TypeID(info);
  }

  /// Retrieve a vector of TypeIDs for a pack of types passed in.
  template <typename... Ts>
  emp::vector<TypeID> GetTypeIDs() {
    return emp::vector<TypeID>{GetTypeID<Ts>()...};
  }

  #ifndef DOXYGEN_SHOULD_SKIP_THIS
  namespace internal {
    // Unimplemented base class -- TypePackIDs are meaningless for non-TypePack classes.
    template <typename T> struct TypePackIDs_impl { };

    // Decompose a TypePack and provide a vector of the individual TypeIDs.
    template <typename... Ts>
    struct TypePackIDs_impl<TypePack<Ts...>> {
      static emp::vector<TypeID> GetIDs() { return GetTypeIDs<Ts...>(); }
    };
  }
  #endif // DOXYGEN_SHOULD_SKIP_THIS

  /// Retrieve a vector of TypeIDs for a TypePack of types passed in.
  template <typename T>
  emp::vector<TypeID> GetTypePackIDs() {
    return internal::TypePackIDs_impl<T>::GetIDs();
  }

  // Determine if a type has a static EMPGetTypeName() member function.
  template <typename T, typename=void> struct HasEMPGetTypeName : std::false_type { };
  template<typename T>
  struct HasEMPGetTypeName<emp::decoy_t<T, decltype(T::EMPGetTypeName())>> : std::true_type{};

  /// Build the information for a single TypeID.
  template <typename T>
  static emp::Ptr<TypeID::Info> BuildInfo() {
    static TypeID::InfoData<T> info;
    if (info.init == false) {
      TypeID type_id(&info);

      info.init = true;

      if constexpr (HasEMPGetTypeName<T>()) {
        info.name = T::EMPGetTypeName();
      } else {
        info.name = typeid(T).name();
      }

      // Now, fix the name if we can be more precise about it.
      if constexpr (std::is_const<T>()) {
        info.name = "const "s + type_id.GetRemoveConstTypeID().GetName();
      }
      else if constexpr (std::is_volatile<T>()) {
        info.name = "volatile "s + type_id.GetRemoveVolatileTypeID().GetName();
      }
      else if constexpr (std::is_array<T>()) {
        info.name = type_id.GetRemoveAllExtentsTypeID().GetName();
        if constexpr (std::rank<T>::value > 0) info.name += "[" + emp::to_string(std::extent<T,0>::value) + "]";
        if constexpr (std::rank<T>::value > 1) info.name += "[" + emp::to_string(std::extent<T,1>::value) + "]";
        if constexpr (std::rank<T>::value > 2) info.name += "[" + emp::to_string(std::extent<T,2>::value) + "]";
        if constexpr (std::rank<T>::value > 3) info.name += "[" + emp::to_string(std::extent<T,3>::value) + "]";
        if constexpr (std::rank<T>::value > 4) info.name += "[" + emp::to_string(std::extent<T,4>::value) + "]";
        if constexpr (std::rank<T>::value > 5) info.name += "[...]";
      }
      else if constexpr (emp::is_pointer<T>()) {
        info.name = type_id.GetRemovePointerTypeID().GetName() + '*';
      }
      else if constexpr (std::is_reference<T>()) {
        info.name = type_id.GetRemoveReferenceTypeID().GetName() + '&';
      }
      else if constexpr (emp::is_emp_vector<T>()) {
        info.name = "vector<"s + type_id.GetElementTypeID().GetName() + '>';
      }
      else if constexpr (emp::is_TypePack<T>()) {
        emp::vector<TypeID> ids = GetTypePackIDs<T>();
        info.name = "TypePack<";
        for (size_t i = 0; i < ids.size(); i++) {
          if (i) info.name += ",";
          info.name += ids[i].GetName();
        }
        info.name += ">";
      }
    }

    return &info;
  }

  /// Setup a bunch of standard type names to be more readable.
  void SetupTypeNames() {
    GetTypeID<void>().SetName("void");

    // Probably replaced later, but good to have for systems where it's not.
    GetTypeID<size_t>().SetName("size_t");
    GetTypeID<long>().SetName("long");
    GetTypeID<long long>().SetName("long long");
    GetTypeID<unsigned long>().SetName("unsigned long");
    GetTypeID<unsigned long long>().SetName("unsigned long long");

    // Main built-in types.
    GetTypeID<bool>().SetName("bool");
    GetTypeID<double>().SetName("double");
    GetTypeID<float>().SetName("float");

    GetTypeID<char>().SetName("char");
    GetTypeID<char16_t>().SetName("char16_t");
    GetTypeID<char32_t>().SetName("char32_t");

    GetTypeID<int8_t>().SetName("int8_t");
    GetTypeID<int16_t>().SetName("int16_t");
    GetTypeID<int32_t>().SetName("int32_t");
    GetTypeID<int64_t>().SetName("int64_t");

    GetTypeID<uint8_t>().SetName( "uint8_t");
    GetTypeID<uint16_t>().SetName("uint16_t");
    GetTypeID<uint32_t>().SetName("uint32_t");
    GetTypeID<uint64_t>().SetName("uint64_t");

    // Standard library types.
    GetTypeID<std::string>().SetName("std::string");

  }
}

#ifndef DOXYGEN_SHOULD_SKIP_THIS
namespace std {
  /// Hash function to allow TypeID to be used with maps and sets (must be in std).
  template <>
  struct hash<emp::TypeID> {
    std::size_t operator()(const emp::TypeID & id) const {
      return id.GetID();
    }
  };

  /// operator<< to work with ostream (must be in std to work)
  inline std::ostream & operator<<(std::ostream & out, const emp::TypeID & id) {
    out << id.GetName();
    return out;
  }
}
#endif // DOXYGEN_SHOULD_SKIP_THIS

#endif // #ifndef EMP_META_TYPEID_HPP_INCLUDE<|MERGE_RESOLUTION|>--- conflicted
+++ resolved
@@ -1,18 +1,10 @@
 /*
  *  This file is part of Empirical, https://github.com/devosoft/Empirical
  *  Copyright (C) Michigan State University, MIT Software license; see doc/LICENSE.md
- *  date: 2016-2021
+ *  date: 2016-2022
 */
 /**
-<<<<<<< HEAD
- *  @note This file is part of Empirical, https://github.com/devosoft/Empirical
- *  @copyright Copyright (C) Michigan State University, MIT Software license; see doc/LICENSE.md
- *  @date 2016-2022.
- *
- *  @file TypeID.hpp
-=======
  *  @file
->>>>>>> e1b4c29d
  *  @brief TypeID provides an easy way to convert types to strings.
  *
  *  TypeID provides an easy way to compare types, analyze them, and convert to strings.

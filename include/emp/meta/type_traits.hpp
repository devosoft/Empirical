/*
 *  This file is part of Empirical, https://github.com/devosoft/Empirical
 *  Copyright (C) Michigan State University, MIT Software license; see doc/LICENSE.md
 *  date: 2016-2022.
*/
/**
<<<<<<< HEAD
 *  @note This file is part of Empirical, https://github.com/devosoft/Empirical
 *  @copyright Copyright (C) Michigan State University, MIT Software license; see doc/LICENSE.md
 *  @date 2016-2022.
 *
 *  @file type_traits.hpp
=======
 *  @file
>>>>>>> 0678db47
 *  @brief Extensions on the standard library type traits to handle Empirical classes (such as Ptr).
 */

#ifndef EMP_META_TYPE_TRAITS_HPP_INCLUDE
#define EMP_META_TYPE_TRAITS_HPP_INCLUDE


#include <cstdint>       // uint8_t, uint16_t, etc.
#include <functional>
#include <span>
<<<<<<< HEAD
=======
#include <stddef.h>
>>>>>>> 0678db47
#include <tuple>
#include <type_traits>
#include <utility>

#include "../base/_is_streamable.hpp"
//^ provides is_streamable implementation,
// located in base directory to preserve levelization

#include "meta.hpp"


namespace emp {

  // Predeclarations used below.
  template <typename TYPE> class Ptr;
  #ifdef NDEBUG
  template <typename T, typename... Ts> using vector = std::vector<T, Ts...>;
  #else
  template <typename T, typename... Ts> class vector;
  #endif

  #ifndef DOXYGEN_SHOULD_SKIP_THIS // Doxygen is getting tripped up by this
  // adapted from https://stackoverflow.com/a/29634934
  namespace detail {

    // using statements allow Argument-Dependent Lookup (ADL)
    // with custom begin/end
    // see https://en.cppreference.com/w/cpp/language/adl
    using std::begin;
    using std::end;

    template <typename T>
    auto is_iterable_impl(int)
    -> decltype (
      // begin/end and operator !=
      begin(std::declval<T&>()) != end(std::declval<T&>()),
      // Handle evil operator ,
      void(),
      // operator ++
      ++std::declval<decltype(begin(std::declval<T&>()))&>(),
      // operator*
      void(*begin(std::declval<T&>())),
      std::true_type{}
    );

    template <typename T>
    std::false_type is_iterable_impl(...);
  }
  #endif // DOXYGEN_SHOULD_SKIP_THIS

  /// Determine if a type is iterable.
  template <typename T>
  using IsIterable = decltype(detail::is_iterable_impl<T>(0));

  // Determine if a type has a ToString() member function.
  template <typename T, typename=void> struct HasToString : std::false_type { };
  template<typename T>
  struct HasToString<emp::decoy_t<T, decltype(std::declval<T>().ToString())>> : std::true_type{};

  // Determine if a type has a ToDouble() member function.
  template <typename T, typename=void> struct HasToDouble : std::false_type { };
  template<typename T>
  struct HasToDouble<emp::decoy_t<T, decltype(std::declval<T>().ToDouble())>> : std::true_type{};

  #ifndef DOXYGEN_SHOULD_SKIP_THIS
  // Determine if a type has a FromString() member function.
  template <typename T, typename=void> struct HasFromString : std::false_type { };
  template<typename T>
  struct HasFromString<emp::decoy_t<T, decltype(std::declval<T>().FromString(""))>> : std::true_type{};

  // Determine if a type has a FromDouble() member function.
  template <typename T, typename=void> struct HasFromDouble : std::false_type { };
  template<typename T>
  struct HasFromDouble<emp::decoy_t<T, decltype(std::declval<T>().FromDouble(0.0))>> : std::true_type{};
  #endif // DOXYGEN_SHOULD_SKIP_THIS

  /// Determine if a type passed in is an std::function type (vs a lambda or a raw function)
  template <typename> struct is_std_function : std::false_type { };
  template <typename... Ts> struct is_std_function<std::function<Ts...>> : std::true_type { };

  /// Convert std::function to base function type.
  template <typename T> struct remove_std_function_type { using type = T; };
  template <typename T> struct remove_std_function_type<std::function<T>> { using type = T; };
  template <typename T> using remove_std_function_t = typename remove_std_function_type<T>::type;

  // Collect the reference type for any standard container.
  template <typename T> struct element_type { using type = T; };
  template <template <typename...> class TMPL, typename T> struct element_type<TMPL<T>>  { using type = T; };
  template <typename T> using element_t = typename element_type<T>::type;
  // template<typename T> using element_type_t = std::remove_reference_t<decltype(*std::begin(std::declval<T&>()))>;

  /// Determine if we have an emp::vector.
  template <typename> struct is_emp_vector : std::false_type { };
  template <typename T, typename... Ts>
  struct is_emp_vector<emp::vector<T, Ts...>> : std::true_type { };

  /// Determine if we have a span.
  template <typename> struct is_span : std::false_type { };
  template <typename T>
  struct is_span<std::span<T>> : std::true_type { };
  // template <typename T, size_t SIZE>
  // struct is_span<std::span<T,SIZE>> : std::true_type { };

  // Customized type traits; for the moment, make sure that emp::Ptr is handled correctly.
  template <typename> struct is_ptr_type : public std::false_type { };
  template <typename T> struct is_ptr_type<T*> : public std::true_type { };
  template <typename T> struct is_ptr_type<T* const> : public std::true_type { };
  template <typename T> struct is_ptr_type<Ptr<T>> : public std::true_type { };
  template <typename T> constexpr bool is_ptr_type_v() { return is_ptr_type<T>::value; }
  template <typename T> constexpr bool is_ptr_type_v(const T&) { return is_ptr_type<T>::value; }
  template <typename T> using is_pointer = is_ptr_type<T>;

  template <typename T> struct remove_ptr_type         { using type = T; };
  template <typename T> struct remove_ptr_type<T*>     { using type = T; };
  template <typename T> struct remove_ptr_type<T* const> { using type = const T; };
  template <typename T> struct remove_ptr_type<Ptr<T>> { using type = T; };
  template <typename T>
  using remove_ptr_type_t = typename remove_ptr_type<T>::type;
  template <typename T> using remove_pointer_t = remove_ptr_type_t<T>;
  // @CAO: Make sure we are dealing with const and volatile pointers correctly.

  /// Convert a value to a non-pointer if and only if it is one.
  template <typename T>
  auto & remove_ptr_value(T & value) {
    if constexpr (is_ptr_type<T>::value) return *value;
    else return value;
  }

  /// Figure out which type is an unsigned integer with a specified number of bits.
  template <size_t BIT_COUNT, typename DEFAULT=void> struct uint_bit_count {
    using type = DEFAULT;
  };
  template <> struct uint_bit_count<8> { using type = uint8_t; };
  template <> struct uint_bit_count<16> { using type = uint16_t; };
  template <> struct uint_bit_count<32> { using type = uint32_t; };
  template <> struct uint_bit_count<64> { using type = uint64_t; };

  template <size_t BIT_COUNT, typename DEFAULT=void>
  using uint_bit_count_t = typename uint_bit_count<BIT_COUNT, DEFAULT>::type;

  /// Figure out which type is an integer with a specified number of bits.
  template <size_t BIT_COUNT, typename DEFAULT=void> struct int_bit_count {
    using type = DEFAULT;
  };
  template <> struct int_bit_count<8> { using type = int8_t; };
  template <> struct int_bit_count<16> { using type = int16_t; };
  template <> struct int_bit_count<32> { using type = int32_t; };
  template <> struct int_bit_count<64> { using type = int64_t; };

  template <size_t BIT_COUNT, typename DEFAULT=void>
  using int_bit_count_t = typename int_bit_count<BIT_COUNT, DEFAULT>::type;

  /// Match the constness of another type.
  template <typename T, typename MATCH_T>
  struct match_const { using type = std::remove_const_t<T>; };

  template <typename T, typename MATCH_T>
  struct match_const<T,const MATCH_T> { using type = std::add_const_t<T>; };

  template <typename T, typename MATCH_T> using match_const_t
    = typename match_const<T,MATCH_T>::type;

  // Can we convert the first pointer into the second?
  template <typename T1, typename T2> struct ptr_pair {
    static constexpr bool Same() { return false; }
    static constexpr bool SameBase() { return false; }
    static bool ConvertOK(T1 * ptr) { return dynamic_cast<T2*>(ptr); }
  };
  template <typename T> struct ptr_pair<T,T> {
    static constexpr bool Same() { return true; }
    static constexpr bool SameBase() { return true; }
    static constexpr bool ConvertOK(T *) { return true; }
  };
  template <typename T> struct ptr_pair<T, const T> {
    static constexpr bool Same() { return false; }
    static constexpr bool SameBase() { return true; }
    static constexpr bool ConvertOK(T *) { return true; }
  };
  template <typename T> struct ptr_pair<const T, T> {
    static constexpr bool Same() { return false; }
    static constexpr bool SameBase() { return true; }
    static constexpr bool ConvertOK(T *) { return false; }
  };

  namespace detail {
    template <typename Fn, typename... Args>
    struct is_invocable_helper {
      private:
      // If U can be invoked with Args... for arguments, then it will have some
      // return value, and we try to create a pointer to it. Note the use of
      // decay_t. This will remove any references from the return value, which
      // would cause SFINAE to fail, since C++ does not allow pointers to
      // references
      template <typename U>
      static std::true_type check(
        U &&,
        std::decay_t<decltype(std::declval<U>()(std::declval<Args>()...))> * =
          nullptr) {
        return {};
      }

      // Catchall which handles the cases where U is not callable with Args
      // arguments
      template <typename U>
      static std::false_type check(...) {
        return {};
      }

      public:
      static constexpr decltype(check<Fn>(std::declval<Fn>())) value() {
        return {};
      }
    };
  }  // namespace detail

  template <typename Fn, typename... Args>
  struct is_invocable
    : decltype(detail::is_invocable_helper<Fn, Args...>::value()) {};

  // @todo: It might be a good idea to move these to a separate file
  // @todo: should these be using the std naming convention?

  namespace __impl_variadics_type_traits {
    // General container type which represents a parameter pack
    template <typename...>
    struct pack {};
    template <template <typename...> class Variadic, typename Pack>
    struct FromPack;

    template <template <typename...> class Variadic, typename Pack>
    using FromPackType = typename FromPack<Variadic, Pack>::type;

    template <template <typename...> class Variadic, typename... U>
    struct FromPack<Variadic, pack<U...>> {
      using type = Variadic<U...>;
    };

    template <template <typename...> class Variadic, typename Pack>
    struct ToPack;

    template <template <typename...> class Variadic, typename Pack>
    using ToPackType = typename ToPack<Variadic, Pack>::type;

    template <template <typename...> class Variadic, typename... U>
    struct ToPack<Variadic, Variadic<U...>> {
      using type = pack<U...>;
    };

    template <bool, typename Needle, typename Haystack,
              template <typename, typename> class Cmp>
    struct variadic_contains_switch;

    template <typename Needle, typename Haystack,
              template <typename, typename> class Cmp>
    struct variadic_contains;

    // Base case where pack<U...> == pack<>
    template <typename Needle, template <typename, typename> class Cmp>
    struct variadic_contains<Needle, __impl_variadics_type_traits::pack<>, Cmp>
      : std::false_type {};

    // Base case where Variadic<A...> == Variadic<>
    template <typename Needle, typename U0, typename... U,
              template <typename, typename> class Cmp>
    struct variadic_contains<Needle,
                             __impl_variadics_type_traits::pack<U0, U...>, Cmp>
      : __impl_variadics_type_traits::variadic_contains_switch<
          Cmp<Needle, U0>::value, Needle,
          __impl_variadics_type_traits::pack<U...>, Cmp> {};

    template <typename Needle, typename Haystack,
              template <typename, typename> class Cmp>
    struct variadic_contains_switch<true, Needle, Haystack, Cmp>
      : std::true_type {};

    template <typename Needle, typename Haystack,
              template <typename, typename> class Cmp>
    struct variadic_contains_switch<false, Needle, Haystack, Cmp>
      : variadic_contains<Needle, Haystack, Cmp> {};

  }  // namespace __impl_variadics_type_traits

  // -- variadic_contains --
  // A utility for checking if any template class X<A0, A1, ..., An> has one of
  // its template parameters such that Ak == Needle

  template <typename Needle, typename Haystack,
            template <typename, typename> class Cmp = std::is_same>
  struct variadic_contains;

  // Base case where Variadic<A...> == Variadic<>
  template <typename Needle, template <typename...> class Variadic,
            typename... U, template <typename, typename> class Cmp>
  struct variadic_contains<Needle, Variadic<U...>, Cmp>
    : __impl_variadics_type_traits::variadic_contains<
        Needle, __impl_variadics_type_traits::pack<U...>, Cmp> {};

  template <typename Needle, typename Haystack,
            template <typename, typename> class... Cmp>
  constexpr bool variadic_contains_v{
    variadic_contains<Needle, Haystack, Cmp...>::value};

  // -- variadic_concat --
  template <typename... Variadics>
  struct variadic_concat;
  template <typename... Variadics>
  using variadic_concat_t = typename variadic_concat<Variadics...>::type;

  namespace __impl_variadics_type_traits {

    template <template <typename...> class Variadic, typename Pack>
    struct variadic_concat;

    template <template <typename...> class Variadic, class... U>
    struct variadic_concat<Variadic, pack<pack<U...>>> {
      using type = pack<U...>;
    };

    template <template <typename...> class Variadic, class... A, class... B,
              class... Rest>
    struct variadic_concat<Variadic,
                           pack<pack<A...>, Variadic<B...>, Rest...>> {
      using type =
        typename variadic_concat<Variadic,
                                 pack<pack<A..., B...>, Rest...>>::type;
    };
  }  // namespace __impl_variadics_type_traits

  template <template <typename...> class Variadic, class... A, class... Rest>
  struct variadic_concat<Variadic<A...>, Rest...> {
    using type = __impl_variadics_type_traits::FromPackType<
      Variadic,
      typename __impl_variadics_type_traits::variadic_concat<
        Variadic, __impl_variadics_type_traits::pack<
                    __impl_variadics_type_traits::pack<A...>, Rest...>>::type>;
  };

  // -- variadic_remove_duplicates --
  template <typename Variadic, template <typename> class Filter>
  struct variadic_filter;

  template <typename Variadic, template <typename> class Filter>
  using variadic_filter_t = typename variadic_filter<Variadic, Filter>::type;

  namespace __impl_variadics_type_traits {

    template <typename Filtered, typename Unfiltered,
              template <typename> class Filter>
    struct variadic_filter;

    template <bool, typename Filtered, typename Unfiltered,
              template <typename> class Filter>
    struct variadic_filter_switch;

    template <typename Filtered, typename... Unfiltered,
              template <typename> class Filter>
    struct variadic_filter<Filtered, pack<Unfiltered...>, Filter> {
      using type = Filtered;
    };

    template <typename... Filtered, typename R0, typename... Rest,
              template <typename> class Filter>
    struct variadic_filter<pack<Filtered...>, pack<R0, Rest...>, Filter>
      : variadic_filter_switch<Filter<R0>::value, pack<Filtered...>,
                               pack<R0, Rest...>, Filter> {};

    template <typename... Filtered, typename R0, typename... Rest,
              template <typename> class Filter>
    struct variadic_filter_switch<false, pack<Filtered...>, pack<R0, Rest...>,
                                  Filter> {
      using type = typename variadic_filter<pack<Filtered...>, pack<Rest...>,
                                            Filter>::type;
    };

    template <typename... Filtered, typename R0, typename... Rest,
              template <typename> class Filter>
    struct variadic_filter_switch<true, pack<Filtered...>, pack<R0, Rest...>,
                                  Filter> {
      using type = typename variadic_filter<pack<Filtered..., R0>,
                                            pack<Rest...>, Filter>::type;
    };
  }  // namespace __impl_variadics_type_traits

  template <template <typename...> class Variadic, typename... U,
            template <typename> class Filter>
  struct variadic_filter<Variadic<U...>, Filter> {
    using type = __impl_variadics_type_traits::FromPackType<
      Variadic, typename __impl_variadics_type_traits::variadic_filter<
                  __impl_variadics_type_traits::pack<>,
                  __impl_variadics_type_traits::pack<U...>, Filter>::type>;
  };

  // -- variadic_remove_duplicates --
  template <typename Variadic,
            template <typename, typename> class Cmp = std::is_same>
  struct variadic_remove_duplicates;

  template <typename Variadic, template <typename, typename> class... Cmp>
  using variadic_remove_duplicates_t =
    typename variadic_remove_duplicates<Variadic, Cmp...>::type;

  namespace __impl_variadics_type_traits {

    template <typename Unique, typename Remaining,
              template <typename, typename> class Cmp>
    struct variadic_remove_duplicates;

    template <bool, typename Unique, typename Remaining,
              template <typename, typename> class Cmp>
    struct variadic_remove_duplicates_switch;

    template <typename Unique, typename... Rest,
              template <typename, typename> class Cmp>
    struct variadic_remove_duplicates<Unique, pack<Rest...>, Cmp> {
      using type = Unique;
    };

    template <typename... Unique, typename R0, typename... Rest,
              template <typename, typename> class Cmp>
    struct variadic_remove_duplicates<pack<Unique...>, pack<R0, Rest...>, Cmp>
      : variadic_remove_duplicates_switch<
          variadic_contains_v<R0, pack<Unique...>, Cmp>, pack<Unique...>,
          pack<R0, Rest...>, Cmp> {};

    template <typename... Unique, typename R0, typename... Rest,
              template <typename, typename> class Cmp>
    struct variadic_remove_duplicates_switch<false, pack<Unique...>,
                                             pack<R0, Rest...>, Cmp> {
      using type =
        typename variadic_remove_duplicates<pack<Unique..., R0>, pack<Rest...>,
                                            Cmp>::type;
    };

    template <typename... Unique, typename R0, typename... Rest,
              template <typename, typename> class Cmp>
    struct variadic_remove_duplicates_switch<true, pack<Unique...>,
                                             pack<R0, Rest...>, Cmp> {
      using type =
        typename variadic_remove_duplicates<pack<Unique...>, pack<Rest...>,
                                            Cmp>::type;
    };
  }  // namespace __impl_variadics_type_traits

  template <template <typename...> class Variadic, typename... U,
            template <typename, typename> class Cmp>
  struct variadic_remove_duplicates<Variadic<U...>, Cmp> {
    using type = __impl_variadics_type_traits::FromPackType<
      Variadic,
      typename __impl_variadics_type_traits::variadic_remove_duplicates<
        __impl_variadics_type_traits::pack<>,
        __impl_variadics_type_traits::pack<U...>, Cmp>::type>;
  };

  // -- variadic_union --
  // Given X<A0, A1, ... An> and X<B0, B1, ... Bm>, this gives X<Union of
  // A and B>. Note that this will also remove any duplicates in A and B.
  // Also, the ordering of the elements in the union is undefined.
  template <template <typename, typename> class Cmp, typename...>
  struct variadic_union;

  template <template <typename, typename> class Cmp, typename... U>
  using variadic_union_t = typename variadic_union<Cmp, U...>::type;

  namespace __impl_variadics_type_traits {
    template <template <typename, typename> class Cmp, typename...>
    struct variadic_union;

    template <template <typename, typename> class Cmp, typename U>
    struct variadic_union<Cmp, U> {
      using type = U;
    };

    template <template <typename, typename> class Cmp, typename U0, typename U1,
              typename... U>
    struct variadic_union<Cmp, U0, U1, U...> {
      private:
      using first_t = variadic_remove_duplicates_t<U0, Cmp>;
      using second_t = variadic_remove_duplicates_t<U1, Cmp>;

      template <typename T>
      struct not_in_first
        : std::integral_constant<bool, !variadic_contains_v<T, first_t, Cmp>> {
      };

      using filtered_second_t = variadic_filter_t<second_t, not_in_first>;

      using head_t = variadic_concat_t<first_t, filtered_second_t>;

      public:
      // @todo: There are more efficient ways to do this
      using type = typename variadic_union<Cmp, head_t, U...>::type;
    };
  }  // namespace __impl_variadics_type_traits

  template <template <typename...> class Variadic,
            template <typename, typename> class Cmp, typename... U>
  struct variadic_union<Cmp, Variadic<U...>> {
    using type = __impl_variadics_type_traits::FromPackType<
      Variadic, variadic_remove_duplicates_t<
                  __impl_variadics_type_traits::pack<U...>, Cmp>>;
  };

  template <template <typename...> class Variadic,
            template <typename, typename> class Cmp, typename... U0,
            typename U1, typename... U>
  struct variadic_union<Cmp, Variadic<U0...>, U1, U...> {
    using type = __impl_variadics_type_traits::FromPackType<
      Variadic,
      typename __impl_variadics_type_traits::variadic_union<
        Cmp, __impl_variadics_type_traits::pack<U0...>,
        __impl_variadics_type_traits::ToPackType<Variadic, U1>,
        __impl_variadics_type_traits::ToPackType<Variadic, U>...>::type>;
  };

  // -- variadic_intersection --
  // Given X<A0, A1, ... An> and X<B0, B1, ... Bm>, this gives X<Intersection
  // of A and B>
  template <template <typename, typename> class Cmp, typename...>
  struct variadic_intersection;

  template <template <typename, typename> class Cmp, typename... U>
  using variadic_intersection_t =
    typename variadic_intersection<Cmp, U...>::type;

  namespace __impl_variadics_type_traits {

    template <template <typename, typename> class Cmp, typename...>
    struct variadic_intersection;
    template <template <typename, typename> class Cmp, typename U>
    struct variadic_intersection<Cmp, U> {
      using type = U;
    };

    template <template <typename, typename> class Cmp, typename U0, typename U1,
              typename... U>
    struct variadic_intersection<Cmp, U0, U1, U...> {
      private:
      using first_t = variadic_remove_duplicates_t<U0, Cmp>;
      using second_t = variadic_remove_duplicates_t<U1, Cmp>;

      template <typename T>
      struct in_second
        : std::integral_constant<bool, variadic_contains_v<T, second_t, Cmp>> {
      };

      // Remove everything from first_t that is not also in second_t
      using intersection_t = variadic_filter_t<first_t, in_second>;

      public:
      // Remove that everything in intersection_t that is not also in U...
      using type =
        typename variadic_intersection<Cmp, intersection_t, U...>::type;
    };
  }  // namespace __impl_variadics_type_traits

  template <template <typename...> class Variadic,
            template <typename, typename> class Cmp, typename... U>
  struct variadic_intersection<Cmp, Variadic<U...>> {
    using type = __impl_variadics_type_traits::FromPackType<
      Variadic, variadic_remove_duplicates_t<
                  __impl_variadics_type_traits::pack<U...>, Cmp>>;
  };

  template <template <typename...> class Variadic,
            template <typename, typename> class Cmp, typename... U0,
            typename U1, typename... U>
  struct variadic_intersection<Cmp, Variadic<U0...>, U1, U...> {
    using type = __impl_variadics_type_traits::FromPackType<
      Variadic,
      typename __impl_variadics_type_traits::variadic_intersection<
        Cmp, __impl_variadics_type_traits::pack<U0...>,
        __impl_variadics_type_traits::ToPackType<Variadic, U1>,
        __impl_variadics_type_traits::ToPackType<Variadic, U>...>::type>;
  };

  // variadic_index_of

  template <typename Needle, typename Haystack,
            template <typename, typename> class Cmp = std::is_same>
  struct variadic_index_of;

  template <typename Needle, typename Haystack,
            template <typename, typename> class... Cmp>
  static constexpr auto variadic_index_of_v = {
    variadic_index_of<Needle, Haystack, Cmp...>::value};

  namespace __impl_variadics_type_traits {

    template <size_t I, typename Needle, typename Haystack,
              template <typename, typename> class Cmp>
    struct variadic_index_of;

    template <bool, size_t, typename Needle, typename Haystack,
              template <typename, typename> class Cmp>
    struct variadic_index_ofSwitch;

    template <size_t I, typename Needle, typename... U,
              template <typename, typename> class Cmp>
    struct variadic_index_ofSwitch<true, I, Needle, pack<U...>, Cmp>
      : std::integral_constant<size_t, I> {};

    template <size_t I, typename Needle, typename... U,
              template <typename, typename> class Cmp>
    struct variadic_index_ofSwitch<false, I, Needle, pack<U...>, Cmp>
      : variadic_index_of<I + 1, Needle, pack<U...>, Cmp> {};

    template <size_t I, typename Needle, typename U0, typename... U,
              template <typename, typename> class Cmp>
    struct variadic_index_of<I, Needle, pack<U0, U...>, Cmp>
      : variadic_index_ofSwitch<Cmp<Needle, U0>::value, I, Needle, pack<U...>,
                                Cmp> {};

  }  // namespace __impl_variadics_type_traits

  template <typename Needle, template <typename...> class Haystack,
            typename... U, template <typename, typename> class Cmp>
  struct variadic_index_of<Needle, Haystack<U...>, Cmp>
    : __impl_variadics_type_traits::variadic_index_of<
        0, Needle, __impl_variadics_type_traits::pack<U...>, Cmp> {};

}  // namespace emp

#endif // #ifndef EMP_META_TYPE_TRAITS_HPP_INCLUDE<|MERGE_RESOLUTION|>--- conflicted
+++ resolved
@@ -4,15 +4,7 @@
  *  date: 2016-2022.
 */
 /**
-<<<<<<< HEAD
- *  @note This file is part of Empirical, https://github.com/devosoft/Empirical
- *  @copyright Copyright (C) Michigan State University, MIT Software license; see doc/LICENSE.md
- *  @date 2016-2022.
- *
- *  @file type_traits.hpp
-=======
  *  @file
->>>>>>> 0678db47
  *  @brief Extensions on the standard library type traits to handle Empirical classes (such as Ptr).
  */
 
@@ -23,10 +15,7 @@
 #include <cstdint>       // uint8_t, uint16_t, etc.
 #include <functional>
 #include <span>
-<<<<<<< HEAD
-=======
 #include <stddef.h>
->>>>>>> 0678db47
 #include <tuple>
 #include <type_traits>
 #include <utility>

--- conflicted
+++ resolved
@@ -13,11 +13,8 @@
 
 #include <cstdint>
 #include <functional>
-<<<<<<< HEAD
 #include <span>
-=======
 #include <stddef.h>
->>>>>>> fc374d2a
 #include <tuple>
 #include <type_traits>
 #include <utility>

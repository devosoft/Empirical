--- conflicted
+++ resolved
@@ -1,18 +1,9 @@
-/*
- *  This file is part of Empirical, https://github.com/devosoft/Empirical
- *  Copyright (C) Michigan State University, MIT Software license; see doc/LICENSE.md
- *  date: 2023
-*/
 /**
-<<<<<<< HEAD
  *  @note This file is part of Empirical, https://github.com/devosoft/Empirical
  *  @copyright Copyright (C) Michigan State University, MIT Software license; see doc/LICENSE.md
- *  @date 2023-24.
+ *  @date 2023.
  *
  *  @file FlagManager.hpp
-=======
- *  @file
->>>>>>> fa8671ac
  *  @brief This file contains tools for dealing with command-line flags (from argv and argc).
  *  @note Status: ALPHA
  *

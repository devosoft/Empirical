--- conflicted
+++ resolved
@@ -4,15 +4,7 @@
  *  date: 2021-2022
 */
 /**
-<<<<<<< HEAD
- *  @note This file is part of Empirical, https://github.com/devosoft/Empirical
- *  @copyright Copyright (C) Michigan State University, MIT Software license; see doc/LICENSE.md
- *  @date 2021-2022.
- *
- *  @file ReadoutPanel.hpp
-=======
  *  @file
->>>>>>> 0678db47
  *  @brief UI framework for live statistic readouts.
  */
 
@@ -94,13 +86,8 @@
   public:
     /**
      * @param group_name name for this collection of values, displayed in card header
-<<<<<<< HEAD
-     * @param refresh_time the time in milliseconds between refreshes to the live values
-     * @param state initial state of the card, one of STATIC, INIT_OPEN, or INIT_CLOSED
-=======
      * @param refresh_milliseconds the time in milliseconds between refreshes to the live values
      * @param state initial state of the card, one of STAITC, INIT_OPEN, or INIT_CLOSED
->>>>>>> 0678db47
      * @param show_glyphs whether the underlying card should show toggle icons in card header
      * @param id a user defined ID for ReadoutPanel div (default is emscripten generated)
      */

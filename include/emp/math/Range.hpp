/*
 *  This file is part of Empirical, https://github.com/devosoft/Empirical
 *  Copyright (C) Michigan State University, MIT Software license; see doc/LICENSE.md
 *  date: 2016-2023
*/
/**
<<<<<<< HEAD
 *  @note This file is part of Empirical, https://github.com/devosoft/Empirical
 *  @copyright Copyright (C) Michigan State University, MIT Software license; see doc/LICENSE.md
 *  @date 2016-2022.
 *
 *  @file Range.hpp
=======
 *  @file
>>>>>>> 0678db47
 *  @brief A simple way to track value ranges
 *  @note Status: BETA
 */

#ifndef EMP_MATH_RANGE_HPP_INCLUDE
#define EMP_MATH_RANGE_HPP_INCLUDE

#include <limits>
#include <stddef.h>
#include <type_traits>

#include "../base/assert.hpp"
#include "../base/vector.hpp"
#include "../tools/String.hpp"

namespace emp {

  /// A range of values from a lower limit to and upper limit, of any provided type.
  template <typename T, bool INCLUDE_UPPER=true>
  class Range {
  private:
    T lower = std::numeric_limits<T>::lowest();  ///< Beginning of range, inclusive.
<<<<<<< HEAD
    T upper = std::numeric_limits<T>::max();     ///< End of range, inclusive.
=======
    T upper = std::numeric_limits<T>::max();     ///< End of range, (included if INCLUDE_UPPER)
>>>>>>> 0678db47

    using this_t = Range<T, INCLUDE_UPPER>;
  public:
    static constexpr bool is_integral = std::is_integral<T>();

    Range() = default;
<<<<<<< HEAD
    Range(T _l, T _u) : lower(_l), upper(_u) { emp_assert(_l < _u); }
    Range(const Range &) = default;
=======
    Range(T val) : lower(val), upper(val) {
      if constexpr (!INCLUDE_UPPER) upper += GetEpsilon();
    }
    Range(T _l, T _u) : lower(_l), upper(_u) { emp_assert(_l <= _u, _l, _u); }
    Range(const Range &) = default;

    Range & operator=(const Range&) = default;
    bool operator==(const Range& _in) const = default;
    bool operator!=(const Range& _in) const = default;
>>>>>>> 0678db47

    T GetLower() const { return lower; }
    T GetUpper() const { return upper; }
    T GetEpsilon() const {
      if constexpr (is_integral) return 1;
      else return upper * std::numeric_limits<T>::epsilon();
    }
    T GetMaxValue() const { // What is the maximum included value?
      if constexpr (INCLUDE_UPPER) return upper;
      else return upper - GetEpsilon();
    }
    T GetSize() const { return upper - lower + (INCLUDE_UPPER && is_integral); }
    [[nodiscard]] static constexpr T MaxLimit() { return std::numeric_limits<T>::max(); }
    [[nodiscard]] static constexpr T MinLimit() { return std::numeric_limits<T>::lowest(); }

    emp::String ToString() const {
      if constexpr (INCLUDE_UPPER) {
        return emp::MakeString('[', lower, ',', upper, ']');
      } else {
        return emp::MakeString('[', lower, ',', upper, ')');
      }
    }

    void SetLower(T l) { lower = l; }
    void SetUpper(T u) { upper = u; }
    void Set(T _l, T _u) { emp_assert(_l < _u); lower = _l; upper = _u; }
    void ShiftDown(T shift) {
      emp_assert(shift > 0);
      emp_assert(lower <= upper, lower, upper);
      // Guard against underflow
      upper = (MinLimit() + shift < upper) ? (upper - shift) : MinLimit();
      lower = (MinLimit() + shift < lower) ? (lower - shift) : MinLimit();
    }
    void ShiftUp(T shift) {
      emp_assert(shift > 0);
      emp_assert(lower <= upper, lower, upper);
      // Guard against overflow
      upper = (MaxLimit() - shift > upper) ? (upper + shift) : MaxLimit();
      lower = (MaxLimit() - shift > lower) ? (lower + shift) : MaxLimit();
    }
    void Shift(T shift) {
      if (shift > 0) ShiftUp(shift);
      else ShiftDown(-shift);
    }

    void SetMinLower() { lower = std::numeric_limits<T>::min(); }
    void SetMaxUpper() { upper = std::numeric_limits<T>::max(); }

    void Grow(T amount=1) {
      if (amount > 0) upper += amount;
      else lower += amount;
    }

    // Flexible lower/upper accessor that can get and set.
    T & Lower() { return lower; }
    T & Upper() { return upper; }

    const T & Lower() const noexcept { return lower; }
    const T & Upper() const noexcept { return upper; }

    /// Determine if a provided value is in the range INCLUSIVE of the endpoints.
    bool Has(T value) const {
      return (value >= lower && value < upper) || (INCLUDE_UPPER && value == upper);
    }
    [[deprecated("Renamed to Has()")]]
    bool Valid(T value) const { return Has(value); }

    bool HasRange(this_t in_range) {
      return Has(in_range.lower) && Has(in_range.upper);
    }

    /// Will identify if two ranges are next to each other or overlapping.
    bool IsConnected(this_t in) const {
      return (in.lower >= lower && in.lower <= upper) ||
             (lower >= in.lower && lower <= in.upper);
    }

    /// Determine if there is overlap between two range.
    /// Similar to IsConnected, but cannot be merely adjacent.
    bool HasOverlap(this_t in) const {
      return (in.lower >= lower && in.lower < upper) ||
             (lower >= in.lower && lower < in.upper);
    }

    /// Determine the amount of overlap between two range.
    T CalcOverlap(this_t in) const {
      const T combo_upper = std::min(upper, in.upper);
      const T combo_lower = std::max(lower, in.lower);
      return (combo_upper > combo_lower) ? (combo_upper - combo_lower) : T{};
    }

    /// @brief  Expand this range to encompass a provided value.
    /// @param val Value to expand through.
    /// @return Whether the range has changed due to this expansion.
    bool Expand(T val) {
      if (val < lower) lower = val;
      else if (val > upper) {
        upper = val;
        if constexpr (INCLUDE_UPPER) upper += GetEpsilon();
      } else return false;
      return true;
    }

    /// @brief Expand this range to encompass all provided values.
    /// @return Whether the range has changed due to this expansion.
    template <typename... Ts>
    bool Expand(T val1, T val2, Ts... args) {
      return Expand(val1) + Expand(val2, args...); // Use + to avoid short-circuiting.
    }

    /// Merge this range with another.  Must be adjacent or overlap (return false if not!)
    bool Merge(this_t in) {
      if (!IsConnected(in)) return false;
      Expand(in.lower, in.upper);
      return true;
    }

    /// Add a specified value to the end of a range (or return false if failed).
    bool Append(T val) {
      emp_assert(is_integral, "Only integral ranges can call Append() with a single value.");
      if (val != upper + INCLUDE_UPPER) return false;
      upper++;
      return true;
    }

    /// Force a value into range
    T Clamp(T _in) const {
      return (_in < lower) ? lower : ((_in >= upper) ? GetMaxValue() : _in);
    }
    [[deprecated("Renamed to Clamp()")]]
    T LimitValue(T _in) const { return Clamp(_in); }

    double ToFraction(T _in) const {
      emp_assert(GetSize() != 0);
      return static_cast<double>(_in - lower) / static_cast<double>(GetSize());
    }
    T FromFraction(double frac) const { return frac * GetSize() + lower; }

    // Adjust the upper or lower if provided value is more limiting.
    void LimitLower(T in) { if (in > lower) lower = in; }
    void LimitUpper(T in) { if (in < upper) upper = in; }

    size_t CalcBin(T value, size_t num_bins) const {
      if (upper == lower) return 0;
      return (size_t) (((double) (value - lower)) / ((double) (upper - lower)) * (double) num_bins);
    }

    /// Produce a vector that spreads values evenly across the range.
    emp::vector<T> Spread(const size_t s) const {
      emp_assert(s >= 1);
      if (s == 1) return emp::vector<T>(1,lower/2+upper/2); // On point is in the middle of the range.
      emp::vector<T> out(s);
      out[0] = lower;
      T range = upper - lower;
      for (size_t i = 1; i < s; i++) {
        double frac = static_cast<double>(i)/static_cast<double>(s-1);
        out[i] = lower + static_cast<T>(frac * range);
      }
      return out;
    }
  };

  /// Build a new range with auto-detected type.
  template <typename T, bool INCLUDE_UPPER=true>
  Range<T, INCLUDE_UPPER> MakeRange(T _l, T _u) {
    return Range<T, INCLUDE_UPPER>(_l,_u);
  }

  /// Build a new range of type int.
  template <bool INCLUDE_UPPER=true>
  inline Range<int, INCLUDE_UPPER> IntRange(int _l, int _u) {
    return Range<int, INCLUDE_UPPER>(_l,_u);
  }

  /// Build a new range of type double.
  template <bool INCLUDE_UPPER=true>
  inline Range<double, INCLUDE_UPPER> DRange(double _l, double _u) {
    return Range<double, INCLUDE_UPPER>(_l,_u);
  }
}

#endif // #ifndef EMP_MATH_RANGE_HPP_INCLUDE<|MERGE_RESOLUTION|>--- conflicted
+++ resolved
@@ -4,15 +4,7 @@
  *  date: 2016-2023
 */
 /**
-<<<<<<< HEAD
- *  @note This file is part of Empirical, https://github.com/devosoft/Empirical
- *  @copyright Copyright (C) Michigan State University, MIT Software license; see doc/LICENSE.md
- *  @date 2016-2022.
- *
- *  @file Range.hpp
-=======
  *  @file
->>>>>>> 0678db47
  *  @brief A simple way to track value ranges
  *  @note Status: BETA
  */
@@ -35,21 +27,13 @@
   class Range {
   private:
     T lower = std::numeric_limits<T>::lowest();  ///< Beginning of range, inclusive.
-<<<<<<< HEAD
-    T upper = std::numeric_limits<T>::max();     ///< End of range, inclusive.
-=======
     T upper = std::numeric_limits<T>::max();     ///< End of range, (included if INCLUDE_UPPER)
->>>>>>> 0678db47
 
     using this_t = Range<T, INCLUDE_UPPER>;
   public:
     static constexpr bool is_integral = std::is_integral<T>();
 
     Range() = default;
-<<<<<<< HEAD
-    Range(T _l, T _u) : lower(_l), upper(_u) { emp_assert(_l < _u); }
-    Range(const Range &) = default;
-=======
     Range(T val) : lower(val), upper(val) {
       if constexpr (!INCLUDE_UPPER) upper += GetEpsilon();
     }
@@ -59,7 +43,6 @@
     Range & operator=(const Range&) = default;
     bool operator==(const Range& _in) const = default;
     bool operator!=(const Range& _in) const = default;
->>>>>>> 0678db47
 
     T GetLower() const { return lower; }
     T GetUpper() const { return upper; }

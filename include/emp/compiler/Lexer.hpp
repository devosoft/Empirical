/**
 *  @note This file is part of Empirical, https://github.com/devosoft/Empirical
 *  @copyright Copyright (C) Michigan State University, MIT Software license; see doc/LICENSE.md
 *  @date 2016-2021.
 *
 *  @file Lexer.hpp
 *  @brief A general-purpose, fast lexer.
 *  @note Status: ALPHA
 */

#ifndef EMP_COMPILER_LEXER_HPP_INCLUDE
#define EMP_COMPILER_LEXER_HPP_INCLUDE

#include <iostream>
#include <map>
#include <string>

#include "../base/map.hpp"
#include "../base/vector.hpp"
#include "../datastructs/map_utils.hpp"

#include "lexer_utils.hpp"
#include "RegEx.hpp"

namespace emp {

  /// Information about an individual TYPE of token to be processed within a Lexer.
  struct TokenInfo {
    std::string name;    ///< Name of this token type.
    std::string desc;    ///< More detailed description of this token type.
    RegEx regex;         ///< Pattern to describe token type.
    int id;              ///< Unique id for token.
    bool save_lexeme;    ///< Preserve the lexeme for this token?
    bool save_token;     ///< Keep token at all? (Whitespace and comments are often discarded).

    TokenInfo(const std::string & _name, const std::string & _regex, int _id,
              bool _save_l=true, bool _save_t=true, const std::string & _desc="")
      : name(_name), desc(_desc), regex(_regex), id(_id), save_lexeme(_save_l), save_token(_save_t) { ; }
    TokenInfo(const TokenInfo &) = default;
    TokenInfo(TokenInfo &&) = default;
    TokenInfo & operator=(const TokenInfo &) = default;
    TokenInfo & operator=(TokenInfo &&) = default;

    /// Print out the status of this token (for debugging)
    void Print(std::ostream & os=std::cout) const {
      os << "Name:" << name
         << "  RegEx:" << regex.AsString()
         << "  ID:" << id
         << "  save_lexeme:" << save_lexeme
         << "  save_token:" << save_token
         << std::endl;
    }
  };

  /// Information about a token instance from an input stream.
  struct Token {
    int token_id;        ///< Which type of token is this?
    std::string lexeme;  ///< Sequence matched by this token (or empty if not saved)
    size_t line_id;      ///< Which line did this token start on?

    Token(int id, const std::string & str="", size_t _line=0)
      : token_id(id), lexeme(str), line_id(_line) { ; }
    Token(const Token &) = default;
    Token(Token &&) = default;
    Token & operator=(const Token &) = default;
    Token & operator=(Token &&) = default;

    /// Token will automatically convert to its ID if used as an int.
    operator int() const { return token_id; }

    /// Token will automatically convert to its matched sequence (lexeme) is used as a string.
    operator const std::string &() const { return lexeme; }
  };

  class TokenStream {
  private:
    std::string name = "";
    emp::vector<Token> tokens;

  public:
    TokenStream(const std::string & in_name) : name(in_name) { }
    TokenStream(const TokenStream &) = default;
    TokenStream(TokenStream &&) = default;
    TokenStream(const emp::vector<Token> & in_tokens, const std::string & in_name)
    : name(in_name), tokens(in_tokens) { }

    TokenStream & operator=(const TokenStream &) = default;
    TokenStream & operator=(TokenStream &&) = default;

    class Iterator {
    private:
      emp::Ptr<const TokenStream> ts;
      size_t pos;

    public:
      Iterator(const Iterator &) = default;
      Iterator(const TokenStream & in_ts, size_t in_pos) : ts(&in_ts), pos(in_pos) { }
      Iterator & operator=(const Iterator &) = default;

      const TokenStream & GetTokenStream() const { return *ts; }
      size_t GetIndex() const { return pos; }
      emp::Ptr<const Token> ToPtr() const { return ts->GetPtr(pos); }

      Token operator*() const { return ts->tokens[pos]; }
      const Token * operator->() const { return &(ts->tokens[pos]); }

      bool operator==(const Iterator & in) const { return ToPtr() == in.ToPtr(); }
      bool operator!=(const Iterator & in) const { return ToPtr() != in.ToPtr(); }
      bool operator< (const Iterator & in) const { return ToPtr() <  in.ToPtr(); }
      bool operator<=(const Iterator & in) const { return ToPtr() <= in.ToPtr(); }
      bool operator> (const Iterator & in) const { return ToPtr() >  in.ToPtr(); }
      bool operator>=(const Iterator & in) const { return ToPtr() >= in.ToPtr(); }

      Iterator & operator++() { ++pos; return *this; }
      Iterator operator++(int) { Iterator old(*this); ++pos; return old; }
      Iterator & operator--() { --pos; return *this; }
      Iterator operator--(int) { Iterator old(*this); --pos; return old; }

      bool IsValid() const { return pos < ts->size(); }
      bool AtEnd() const { return pos == ts->size(); }

      operator bool() const { return IsValid(); }
    };

    size_t size() const { return tokens.size(); }
    const Token & Get(size_t pos) const { return tokens[pos]; }
    emp::Ptr<const Token> GetPtr(size_t pos) const { return &(tokens.data()[pos]); }
    const std::string & GetName() const { return name; }
    Iterator begin() const { return Iterator(*this, 0); }
    Iterator end() const { return Iterator(*this, tokens.size()); }
    const Token & back() const { return tokens.back(); }

    void push_back(const Token & in) { tokens.push_back(in); }

    void Print(std::ostream & os=std::cout) const {
      for (auto x : tokens) {
        os << " [" << x.lexeme << "]";
      }
      os << std::endl;
    }
  };


  /// A lexer with a set of token types (and associated regular expressions)
  class Lexer {
  private:
    static constexpr int MAX_ID = 255;      ///< IDs count down so that first ones have priority.
    static constexpr int ERROR_ID = -1;     ///< Code for unknown token ID.

    emp::vector<TokenInfo> token_set;       ///< List of all active tokens types.
    emp::map<std::string, int> token_map;   ///< Map of token names to id.
    int cur_token_id = MAX_ID;              ///< Which ID should the next new token get?
    mutable bool generate_lexer = false;    ///< Do we need to regenerate the lexer?
    mutable DFA lexer_dfa;                  ///< Table driven lexer implementation.
    mutable std::string lexeme;             ///< Current state of lexeme being generated.

    const TokenInfo ERROR_TOKEN{"", "", ERROR_ID, true, true, "Unable to parse input!"};

  public:
    Lexer() { ; }
    ~Lexer() { ; }

    /// How many types of tokens can be identified in this Lexer?
    size_t GetNumTokens() const { return token_set.size(); }

    bool TokenOK(int id) const { return id >= 0 && id < cur_token_id; }

    /// Add a new token, specified by a name and the regex used to identify it.
    /// Note that token ids count down with highest IDs having priority.
    int AddToken(const std::string & name, const std::string & regex,
                    bool save_lexeme=true, bool save_token=true, const std::string & desc="") {
      int id = cur_token_id--;                // Grab the next available token id.
      generate_lexer = true;                  // Indicate the the lexer DFA needs to be rebuilt.
      token_set.emplace_back( name, regex, id, save_lexeme, save_token, desc );
      token_map[name] = id;
      return id;
    }

    /// Add a token to ignore, specified by a name and the regex used to identify it.
    int IgnoreToken(const std::string & name, const std::string & regex, const std::string & desc="") {
      int id = cur_token_id--;                // Grab the next available token id.
      generate_lexer = true;                  // Indicate the the lexer DFA needs to be rebuilt.
      token_set.emplace_back( name, regex, id, false, false, desc );
      token_map[name] = id;
      return id;
    }

    /// Get the ID associated with a token type (you provide the token name)
    int GetTokenID(const std::string & name) const {
      int default_id = ERROR_ID;
      if (name.size() == 1) default_id = (int) name[0];
      return emp::Find(token_map, name, default_id);
    }

    /// Get the full information about a token (you provide the id)
    const TokenInfo & GetTokenInfo(int id) const {
      if (id > MAX_ID || id <= cur_token_id) return ERROR_TOKEN;
      return token_set[(size_t)(MAX_ID - id)];
    }

    /// Get the name associated with a token type (you provide the ID)
    std::string GetTokenName(int id) const {
      if (id < 0) return emp::to_string("Error (", id, ")");   // Negative tokens specify errors.
      if (id == 0) return "EOF";                               // Token zero is end-of-file.
      if (id < 128) return emp::to_escaped_string((char) id);  // Individual characters.
      if (id <= cur_token_id) return emp::to_string("Error (", id, ")"); // Invalid token range!
      return GetTokenInfo(id).name;                            // User-defined tokens.
    }

    /// Identify if a token should be saved.
    bool GetSaveToken(int id) const {
      if (id > MAX_ID || id <= cur_token_id) return true;
      return GetTokenInfo(id).save_token;
    }

    /// Create the NFA that will identify the current set of tokens in a sequence.
    void Generate() const {
      NFA lexer_nfa;
      for (const auto & t : token_set) {
        lexer_nfa.Merge( to_NFA(t.regex, (uint8_t) t.id) );
      }
      generate_lexer = false; // We just generated it!  Don't again until another change is made.
      lexer_dfa = to_DFA(lexer_nfa);
    }

    /// Get the next token found in an input stream.  Do so by examining one character at a time.
    /// Keep going as long as there is a chance of a valid lexeme (since we want to choose the
    /// longest one we can find.)  Every time we do hit a valid lexeme, store it as the current
    /// "best" and keep going.  Once we hit a point where no other valid lexemes are possible,
    /// stop and return the best we've found so far.
    Token Process(std::istream & is) const {
      // If we still need to generate the DFA for the lexer, do so.
      if (generate_lexer) Generate();

      size_t cur_pos = 0;   // What position in the file are we actively analyzing?
      size_t best_pos = 0;  // What is the best look-ahead we've found so far?
      int cur_state = 0;    // What is the next state for the DFA analysis?
      int cur_stop = 0;     // What is the current "stop" state (if we can stop here)
      int best_stop = -1;   // What is the best stop state found so far?

      lexeme.resize(0);

      // Keep looking as long as:
      // 1: We may still be able to contine the current lexeme.
      // 2: We have not entered an invalid state.
      // 3: Our input stream has more symbols.
      while (cur_stop >= 0 && cur_state >= 0 && is) {
        const char next_char = (char) is.get();
        cur_pos++;
        cur_state = lexer_dfa.Next(cur_state, (size_t) next_char);
        cur_stop = lexer_dfa.GetStop(cur_state);
        if (cur_stop > 0) { best_pos = cur_pos; best_stop = cur_stop; }
        lexeme.push_back( next_char );
      }

      // If best_pos < cur_pos, we need to rewind the input stream and adjust the lexeme.
      if (best_pos > 0 && best_pos < cur_pos) {
        lexeme.resize(best_pos);
        while (best_pos < cur_pos) { is.unget(); cur_pos--; }
      }

      // If we are at the end of this input stream and still haven't found a token, return 0.
      if (best_stop < 0) {
        if (!is) return { 0, "" };
        return { ERROR_ID, lexeme };
      }

      // Otherwise return the best token we've found so far.
      return { best_stop, lexeme };
    }

    /// Shortcut to process a string rather than a stream, chopping off one token each time.
    Token Process(std::string & in_str) const {
      std::stringstream ss;
      ss << in_str;
      auto out_val = Process(ss);
      in_str = ss.str();
      return out_val;
    }

    /// Shortcut to just get a single token.
    Token ToToken(std::string_view in_str) const {
      std::stringstream ss;
      ss << in_str;
      auto out_val = Process(ss);
      return out_val;
    }

    /// Turn an input stream of text into a vector of tokens.
    TokenStream Tokenize(std::istream & is, const std::string & name) const {
      emp::vector<Token> out_tokens;
      size_t cur_line = 1;
      emp::Token token = Process(is);
      while (token > 0) {
        token.line_id = cur_line;
        cur_line += emp::count(token.lexeme, '\n');
        if (GetSaveToken(token)) out_tokens.push_back(token);
        token = Process(is);
      }
      return TokenStream{out_tokens, name};
    }

    /// Turn an input string into a vector of tokens.
    TokenStream Tokenize(std::string_view str, const std::string & name) const {
      std::stringstream ss;
      ss << str;
      return Tokenize(ss, name);
    }

    /// Turn a vector of strings into a vector of tokens.
    TokenStream Tokenize(const emp::vector<std::string> & str_v, const std::string & name) const {
      std::stringstream ss;
      for (auto & str : str_v) {
        ss << str;
      }
<<<<<<< HEAD
      
      return Tokenize(ss, name);
=======

      return Tokenize(ss);
>>>>>>> 223f54ca
    }

    /// Get the lexeme associated with the last token identified.
    const std::string & GetLexeme() const { return lexeme; }

    /// Print the full information about this lexer (for debugging)
    void Print(std::ostream & os=std::cout) const {
      for (const auto & t : token_set) t.Print(os);
      if (generate_lexer) Generate();               // Do we need to regenerate the lexer?
      lexer_dfa.Print(os);                          // Table driven lexer implementation.
    }

    /// Try out the lexer on a string and demonstrate how it's tokenized.
    void DebugString(std::string test_string) const {
      std::stringstream ss;
      ss << test_string;

      emp::Token token = 1;
      while (token > 0) {
        token = Process(ss);
        std::cout << GetTokenName(token) << " : \"" << token.lexeme << "\"" << std::endl;
      }
    }

    void DebugToken(int token_id) const {
      const auto & token = GetTokenInfo(token_id);
      std::cout << "Debugging token " << token.id << ": '" << token.name << "'.\n"
                << "  Desc: " << token.desc << "\n";
      token.regex.PrintDebug();
    }
  };


}

#endif // #ifndef EMP_COMPILER_LEXER_HPP_INCLUDE<|MERGE_RESOLUTION|>--- conflicted
+++ resolved
@@ -313,13 +313,8 @@
       for (auto & str : str_v) {
         ss << str;
       }
-<<<<<<< HEAD
       
       return Tokenize(ss, name);
-=======
-
-      return Tokenize(ss);
->>>>>>> 223f54ca
     }
 
     /// Get the lexeme associated with the last token identified.

--- conflicted
+++ resolved
@@ -1,18 +1,9 @@
-/*
- *  This file is part of Empirical, https://github.com/devosoft/Empirical
- *  Copyright (C) Michigan State University, MIT Software license; see doc/LICENSE.md
- *  date: 2016-2017
-*/
 /**
-<<<<<<< HEAD
  *  @note This file is part of Empirical, https://github.com/devosoft/Empirical
  *  @copyright Copyright (C) Michigan State University, MIT Software license; see doc/LICENSE.md
  *  @date 2016-2024.
  *
  *  @file lexer_utils.hpp
-=======
- *  @file
->>>>>>> fa8671ac
  *  @brief A set of utilities to convert between NFAs and DFAs
  *  @note Status: BETA
  */
@@ -68,24 +59,11 @@
         if (next_state.size() == 0 && !keep_invalid) continue;  // Discard invalid transitions.
 
         // Remove NFA states with ONLY free transitions (they will all have been taken already)
-<<<<<<< HEAD
         std::erase_if(next_state, [&nfa](size_t x) { return nfa.IsEmpty(x); });
 
         // If we need a new state in the DFA, add it and put it on the stack to explore.
         if (!id_map.contains(next_state)) {
           id_map[next_state] = dfa.AddState();
-=======
-        // @CAO do more elegantly!
-        emp::vector<size_t> remove_set;
-        for (auto x : next_state) if (nfa.IsEmpty(x)) remove_set.push_back(x);
-        for (auto x : remove_set) next_state.erase(x);
-
-        // Determine if we have a new state in the DFA.
-        if (id_map.find(next_state) == id_map.end()) {
-          const size_t next_id = dfa.GetSize();
-          id_map[next_state] = next_id;
-          dfa.Resize(next_id + 1);
->>>>>>> fa8671ac
           state_stack.emplace_back(next_state);
         }
 
@@ -114,11 +92,7 @@
   }
 
 
-<<<<<<< HEAD
   /// Merge multiple automata into one NFA (base case; single conversion)
-=======
-  /// Merge multiple automata into one NFA (base case, single conversion)
->>>>>>> fa8671ac
   template <typename T1>
   static NFA MergeNFA(T1 && in) {
     return to_NFA(std::forward<T1>(in));

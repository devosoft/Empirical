--- conflicted
+++ resolved
@@ -230,9 +230,7 @@
         emp::notify::Error("VirtualCPU genome file is either empty or missing: ", filename);
         return false;
       }
-<<<<<<< HEAD
-
-=======
+
       /// Load genome from a string of characters
       bool LoadFromChars(const std::string & new_genome){
         ClearGenome();
@@ -242,7 +240,7 @@
         nops_need_curated = true;
         return true;
       }
->>>>>>> 87d791e8
+
       /// Add a new instruction to the end of the genome, by index in the instruction library
       void PushInst(size_t idx) {
         const size_t id = GetInstLib()->GetID(idx);
@@ -250,9 +248,7 @@
         genome_working.emplace_back(idx, id);
         nops_need_curated = true;
       }
-<<<<<<< HEAD
-
-=======
+
       /// Add a new instruction to the end of the genome, by the instruction's symbol/char 
       void PushInst(char c){
         const size_t id = GetInstLib()->GetIDFromSymbol(c);
@@ -261,7 +257,7 @@
         genome_working.emplace_back(idx, id);
         nops_need_curated = true;
       }
->>>>>>> 87d791e8
+
       /// Add a new instruction to the end of the genome, by name
       void PushInst(const std::string & name) {
         PushInst(GetInstLib()->GetIndex(name));
@@ -768,14 +764,6 @@
       //////// PROCESSING
       /// Process the next instruction pointed to be the instruction pointer
       void SingleProcess(bool verbose = true) {
-<<<<<<< HEAD
-        emp_assert(genome_working.GetSize() > 0);  // A genome must exist to be processed.
-        if (!are_regs_expanded) ExpandRegisters();
-        if (nops_need_curated) CurateNops();
-        if (verbose) {
-          GetInstLib()->GetName(genome_working[inst_ptr].idx);
-          PrintDetails();
-=======
         if(cooldown_timer > 0){
           DecreaseCooldown(1);
           num_insts_executed++;
@@ -792,7 +780,6 @@
           GetInstLib()->ProcessInst(ToPtr(this), genome_working[inst_ptr]);
           AdvanceIP();
           num_insts_executed++;
->>>>>>> 87d791e8
         }
       }
       /// Process the next SERIES of instructions, directed by the instruction pointer.

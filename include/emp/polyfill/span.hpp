/*
 *  This file is part of Empirical, https://github.com/devosoft/Empirical
 *  Copyright (C) Michigan State University, MIT Software license; see doc/LICENSE.md
 *  date: 2021
*/
/**
<<<<<<< HEAD
 *  @note This file is part of Empirical, https://github.com/devosoft/Empirical
 *  @copyright Copyright (C) Michigan State University, MIT Software license; see doc/LICENSE.md
 *  @date 2021
 *
 *  @file span.hpp
 *  @brief Polyfill for C++20 std::span. Since deprecated.
=======
 *  @file
 *  @brief Polyfill for C++20 std::span.  Since deprecated.
>>>>>>> 0678db47
 */

#ifndef EMP_POLYFILL_SPAN_HPP_INCLUDE
#define EMP_POLYFILL_SPAN_HPP_INCLUDE

#include <span>

#endif // #ifndef EMP_POLYFILL_SPAN_HPP_INCLUDE<|MERGE_RESOLUTION|>--- conflicted
+++ resolved
@@ -4,17 +4,8 @@
  *  date: 2021
 */
 /**
-<<<<<<< HEAD
- *  @note This file is part of Empirical, https://github.com/devosoft/Empirical
- *  @copyright Copyright (C) Michigan State University, MIT Software license; see doc/LICENSE.md
- *  @date 2021
- *
- *  @file span.hpp
- *  @brief Polyfill for C++20 std::span. Since deprecated.
-=======
  *  @file
  *  @brief Polyfill for C++20 std::span.  Since deprecated.
->>>>>>> 0678db47
  */
 
 #ifndef EMP_POLYFILL_SPAN_HPP_INCLUDE

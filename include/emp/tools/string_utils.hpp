/*
 *  This file is part of Empirical, https://github.com/devosoft/Empirical
 *  Copyright (C) Michigan State University, MIT Software license; see doc/LICENSE.md
<<<<<<< HEAD
 *  date: 2016-2023.
=======
 *  date: 2016-2021.
>>>>>>> 286db14a
*/
/**
 *  @file
 *  @brief Simple functions to manipulate strings.
 *  Status: RELEASE
 */

#ifndef EMP_TOOLS_STRING_UTILS_HPP_INCLUDE
#define EMP_TOOLS_STRING_UTILS_HPP_INCLUDE


#include <algorithm>
#include <cctype>
#include <cstdio>
#include <functional>
#include <initializer_list>
#include <iomanip>
#include <iostream>
#include <iterator>
#include <limits>
#include <map>
#include <memory>
#include <numeric>
#include <regex>
#include <sstream>
#include <stddef.h>
#include <string>
#include <string_view>
#include <unordered_set>

#include "../base/array.hpp"
#include "../base/assert.hpp"
#include "../base/notify.hpp"
#include "../base/Ptr.hpp"
#include "../base/vector.hpp"
#include "../meta/reflection.hpp"
#include "../meta/type_traits.hpp"

#include "char_utils.hpp"

namespace emp {

  /// Return a const reference to an empty string.  This function is useful to implement other
  /// functions that need to return a const reference for efficiency, but also need a null response.
  static inline const std::string & empty_string() {
    static std::string empty = "";
    return empty;
  }

  /// Count the number of times a specific character appears in a string
  /// (a clean shortcut to std::count)
  static inline size_t count(const std::string & str, char c) {
    return (size_t) std::count(str.begin(), str.end(), c);
  }

  /// Test if an input string is properly formatted as a literal character.
  static inline bool is_literal_char(const std::string & value);

  /// Test if an input string is properly formatted as a literal string.
  static inline bool is_literal_string(const std::string & value,
                                       const std::string & quote_marks="\"");

  /// Test if an input string is properly formatted as a literal string.
  static inline std::string diagnose_literal_string(const std::string & value,
                                                    const std::string & quote_marks="\"");

  /// Determine if a string is composed only of a set of characters (represented as a string)
  static inline bool is_composed_of(const std::string & test_str, const std::string & char_set) {
    for (char x : test_str) if (!is_one_of(x, char_set)) return false;
    return true;
  }

  /// Determine if there is whitespace anywhere in a string.
  inline bool has_whitespace(const std::string & str) { return WhitespaceCharSet().HasAny(str); }
  inline bool has_nonwhitespace(const std::string & str) { return !WhitespaceCharSet().HasOnly(str); }
  inline bool has_upper_letter(const std::string & str) { return UpperCharSet().HasAny(str); }
  inline bool has_lower_letter(const std::string & str) { return LowerCharSet().HasAny(str); }
  inline bool has_letter(const std::string & str) { return LetterCharSet().HasAny(str); }
  inline bool has_digit(const std::string & str) { return DigitCharSet().HasAny(str); }
  inline bool has_alphanumeric(const std::string & str) { return AlphanumericCharSet().HasAny(str); }

  inline bool has_char_at(const std::string & str, char c, size_t pos) {
    return (pos < str.size()) && (str[pos] == c);
  }
  inline bool has_one_of_at(const std::string & str, const std::string & opts, size_t pos) {
    return (pos < str.size()) && is_one_of(str[pos], opts);
  }
  inline bool has_digit_at(const std::string & str, size_t pos) { return DigitCharSet().HasAt(str, pos); }
  inline bool has_letter_at(const std::string & str, size_t pos) { return LetterCharSet().HasAt(str, pos); }

  /// Determine if there are only lowercase letters in a string.
  inline bool is_lower(const std::string & str) {
    if (str.size() == 0) return false;   // If string is empty, there are NO letters.
    return LowerCharSet().Has(str);      // Otherwise return false if any character is not lower.
  }

  /// Determine if there are only uppercase letters in a string.
  inline bool is_upper(const std::string & str) {
    if (str.size() == 0) return false;   // If string is empty, there are NO letters.
    return UpperCharSet().Has(str);      // Otherwise return false if any character is not upper.
  }

  /// Determine if there are only digits in a string.
  inline bool is_digits(const std::string & str) {
    if (str.size() == 0) return false;   // If string is empty, there are NO digits.
    return DigitCharSet().Has(str);      // Otherwise return false if any character is not a digit.
  }

  /// Determine if this string represents a proper number.
  inline bool is_number(const std::string & str) {
    if (str.size() == 0) return false;             // If string is empty, not a number!
    size_t pos = 0;
    if (has_one_of_at(str, "+-", pos)) ++pos;      // skip leading +/-
    while (has_digit_at(str, pos)) ++pos;          // Any number of digits (zero is okay)
    if (has_char_at(str, '.', pos)) {              // If there's a DECIMAL PLACE, look for more digits.
      ++pos;                                       // Skip over the dot.
      if (!has_digit_at(str, pos++)) return false; // Must have at least one digit after '.'
      while (has_digit_at(str, pos)) ++pos;        // Any number of digits.
    }
    if (has_one_of_at(str, "eE", pos)) {           // If there's an e... SCIENTIFIC NOTATION
      ++pos;                                       // Skip over the e.
      if (has_one_of_at(str, "+-", pos)) ++pos;    // skip leading +/-
      if (!has_digit_at(str, pos++)) return false; // Must have at least one digit after 'e'
      while (has_digit_at(str, pos)) ++pos;        // Allow for MORE digits.
    }
    // If we've made it to the end of the string AND there was at least one digit, success!
    return (pos == str.size()) && has_digit(str);
  }

  /// Determine if string is only letters or digits.
  inline bool is_alphanumeric(const std::string & str) {
    if (str.size() == 0) return false;      // If string is empty, there are NO characters.
    return AlphanumericCharSet().Has(str);  // Otherwise return false if any character is not a digit.
  }

  inline bool is_whitespace(const std::string & str) {
    if (str.size() == 0) return true; // Empty string is just whitespace.
    return WhitespaceCharSet().Has(str);
  }

  /// Determine if string is only letters, digits, or underscore ('_').
  inline bool is_identifier(const std::string & str) {
    if (str.size() == 0) return false;   // If string is empty, there are NO characters.
    if (is_digit(str[0])) return false;  // Identifiers cannot begin with a number.
    return IDCharSet().Has(str);         // Otherwise return false if any character is not a digit.
  }

  /// Determine if a specified set of characters appears anywhere in a string.
  static inline bool has_one_of(const std::string & str, const std::string & char_set) {
    for (char c : str) if (is_one_of(c, char_set)) return true;
    return false;
  }

  /// For a string to be valid, each character must pass at least one provided function.
  template <typename... FUNS>
  static inline bool is_valid(const std::string & str, FUNS... funs) {
    for (char x : str) if ( !is_valid(x, funs...) ) return false;
    return true;
  }

  /// Test if a string has a given prefix.
  inline bool has_prefix(const std::string & in_string, const std::string & prefix) {
    if (prefix.size() > in_string.size()) return false;
    for (size_t i = 0; i < prefix.size(); ++i) {
      if (in_string[i] != prefix[i]) return false;
    }
    return true;
  }

  // Given the start position of a quote, find where it ends.
  static inline size_t find_quote_match(std::string_view in_string, const size_t start_pos=0, char mark='"') {
    // A literal string must begin and end with a double quote and contain only valid characters.
    if (in_string.size() < start_pos+2) return start_pos;
    if (in_string[start_pos] != mark) return start_pos;

    // Search for the close-quote.
    for (size_t pos = start_pos + 1; pos < in_string.size(); ++pos) {
      // If we have a backslash, does not end on this or next char.
      if (in_string[pos] == '\\') {
        ++pos;
        continue;
      }
      // If we found the close-quote, pop to here.
      if (in_string[pos] == mark) {
        return pos;
      }
    }

    // If we made it here without a close-quote, no full quote is available!
    return start_pos;
  }

  static inline size_t find_paren_match(std::string_view in_string, const size_t start_pos=0,
                                        const char open='(', const char close=')',
                                        const bool skip_quotes=true) {
    if (in_string[start_pos] != open) return start_pos;
    size_t open_count = 1;
    for (size_t pos = start_pos + 1; pos < in_string.size(); ++pos) {
      if (in_string[pos] == open) ++open_count;
      else if (in_string[pos] == close) {
        --open_count;
        if (open_count == 0) return pos;
      }
      else if (in_string[pos] == '"' && skip_quotes) {
        pos = emp::find_quote_match(in_string, pos);
      }
      else if (in_string[pos] == '\'' && skip_quotes) {
        pos = emp::find_quote_match(in_string, pos, '\'');
      }
    }

    return start_pos;
  }

  // A version of string::find() that can skip over quotes.
  static inline size_t find(std::string_view in_string, std::string target, size_t start_pos,
                            bool skip_quotes=false, bool skip_parens=false,
                            bool skip_braces=false, bool skip_brackets=false) {
    size_t found_pos = in_string.find(target, start_pos);
    if (!skip_quotes && !skip_parens && !skip_braces && !skip_brackets) return found_pos;

    // Make sure we are not in a quote and/or parens; adjust as needed!
    for (size_t scan_pos=0;
         scan_pos < found_pos && found_pos != std::string::npos;
         scan_pos++)
    {
      // Skip quotes, if needed...
      if (skip_quotes && (in_string[scan_pos] == '"' || in_string[scan_pos] == '\'')) {
        scan_pos = find_quote_match(in_string, scan_pos, in_string[scan_pos]);
        if (found_pos < scan_pos) found_pos = in_string.find(target, scan_pos);
      }
      else if (skip_parens && in_string[scan_pos] == '(') {
        scan_pos = find_paren_match(in_string, scan_pos, '(', ')', skip_quotes);
        if (found_pos < scan_pos) found_pos = in_string.find(target, scan_pos);
      }
      else if (skip_braces && in_string[scan_pos] == '{') {
        scan_pos = find_paren_match(in_string, scan_pos, '{', '}', skip_quotes);
        if (found_pos < scan_pos) found_pos = in_string.find(target, scan_pos);
      }
      else if (skip_brackets && in_string[scan_pos] == '[') {
        scan_pos = find_paren_match(in_string, scan_pos, '[', ']', skip_quotes);
        if (found_pos < scan_pos) found_pos = in_string.find(target, scan_pos);
      }
    }

    return found_pos;
  }

  static inline void find_all(
    std::string_view in_string, char target, emp::vector<size_t> & results,
    const bool skip_quotes=false, bool skip_parens=false, bool skip_braces=false,
    bool skip_brackets=false
  ) {
    results.resize(0);
    for (size_t pos=0; pos < in_string.size(); pos++) {
      if (in_string[pos] == target) results.push_back(pos);
      // See if we need to skip over a section...
      switch (in_string[pos]) {
        case '"':
        case '\'':
          if (skip_quotes) pos = find_quote_match(in_string, pos, in_string[pos]);
          break;
        case '(':
          if (skip_parens) pos = find_paren_match(in_string, pos, '(', ')', skip_quotes);
          break;
        case '{':
          if (skip_braces) pos = find_paren_match(in_string, pos, '{', '}', skip_quotes);
          break;
        case '[':
          if (skip_brackets) pos = find_paren_match(in_string, pos, '[', ']', skip_quotes);
          break;
      }
    }
  }

  static inline emp::vector<size_t> find_all(
    std::string_view in_string, char target, bool skip_quotes=false,
    bool skip_parens=false, bool skip_braces=false, bool skip_brackets=false
  ) {
    emp::vector<size_t> out;
    find_all(in_string, target, out, skip_quotes, skip_parens, skip_braces, skip_brackets);
    return out;
  }

  /// Return the first position found for any of a set of substring tests
  /// (or std::string::npos if none are found).
  template <typename... Ts>
  static inline size_t find_any_of_from(
    const std::string & test_str,
    size_t start_pos,
    std::string test1,
    Ts... tests)
  {
    size_t pos1 = test_str.find(test1, start_pos);
    if constexpr (sizeof...(Ts) == 0) return pos1;
    else {
      size_t pos2 = find_any_of_from(test_str, start_pos, tests...);
      if (pos1 == std::string::npos) return pos2;
      if (pos2 == std::string::npos) return pos1;
      return std::min(pos1, pos2);
    }
  }

  template <typename T, typename... Ts>
  static inline size_t find_any_of(const std::string & test_str, T test1, Ts... tests)
  {
    // If an offset is provided, use it.
    if constexpr (std::is_arithmetic_v<T>) {
      return find_any_of_from(test_str, test1, std::forward<Ts>(tests)...);
    } else {
      return find_any_of_from(test_str, 0, test1, tests...);
    }
  }

  // Find an identifier.  A key here is that the found string should NOT have an alphanumeric
  // character or '_' immediately before it or after it.
  static inline size_t find_id(
    std::string_view in_string, std::string target, size_t start_pos,
    bool skip_quotes=true, bool skip_parens=false, bool skip_braces=false, bool skip_brackets=false
  ) {
    size_t pos = emp::find(in_string, target, start_pos, skip_quotes, skip_parens, skip_braces, skip_brackets);
    while (pos != std::string::npos) {
      bool before_ok = (pos == 0) || !is_idchar(in_string[pos-1]);
      size_t after_pos = pos+target.size();
      bool after_ok = (after_pos == in_string.size()) || !is_idchar(in_string[after_pos]);
      if (before_ok && after_ok) return pos;

      pos = emp::find(in_string, target, pos+target.size(), skip_quotes, skip_parens, skip_braces, skip_brackets);
    }

    return std::string::npos;
  }

  // Search for a non-whitespace character.
  static inline size_t find_non_whitespace(std::string_view in_string, size_t pos) {
    while (pos < in_string.size()) {
      if (!is_whitespace(in_string[pos])) return pos;
      ++pos;
    }
    return std::string::npos;
  }

  /// Convert a single character to one that uses a proper escape sequence (in a string) if needed.
  [[nodiscard]] static inline std::string to_escaped_string(char value);

  /// Convert a full string to one that uses proper escape sequences, as needed.
  [[nodiscard]] static inline std::string to_escaped_string(const std::string & value) {
    std::stringstream ss;
    for (char c : value) { ss << to_escaped_string(c); }
    return ss.str();
  }

  /// Take a string and replace reserved HTML characters with character entities
  [[nodiscard]] inline std::string to_web_safe_string(const std::string & value) {
    std::string web_safe = value;
    std::regex apm("[&]");
    std::regex open_brace("[<]");
    std::regex close_brace("[>]");
    std::regex single_quote("[']");
    std::regex double_quote("[\"]");

    web_safe = std::regex_replace(web_safe, apm, "&amp");
    web_safe = std::regex_replace(web_safe, open_brace, "&lt");
    web_safe = std::regex_replace(web_safe, close_brace, "&gt");
    web_safe = std::regex_replace(web_safe, single_quote, "&apos");
    web_safe = std::regex_replace(web_safe, double_quote, "&quot");

    return web_safe;
  }


  /// Returns url encoding of value.
  /// See https://en.wikipedia.org/wiki/Percent-encoding
  // adapted from https://stackoverflow.com/a/17708801
  template<bool encode_space=false>
  [[nodiscard]] std::string url_encode(const std::string &value) {
    std::ostringstream escaped;
    escaped.fill('0');
    escaped << std::hex;

    for (const auto c : value) {

      // If encoding space, replace with +
      if ( encode_space && c == ' ' ) escaped << '+';
      // Keep alphanumeric and other accepted characters intact
      else if (
        std::isalnum(c) || c == '-' || c == '_' || c == '.' || c == '~'
      ) escaped << c;
      // Any other characters are percent-encoded
      else {
        escaped << std::uppercase;
        escaped << '%' << std::setw(2) << (static_cast<int>(c) & 0x000000FF);
        escaped << std::nouppercase;
      }

    }

    return escaped.str();
  }

  /// Returns url decoding of string.
  /// See https://en.wikipedia.org/wiki/Percent-encoding
  // adapted from https://stackoverflow.com/a/29962178
  template<bool decode_plus=false>
  [[nodiscard]] std::string url_decode(const std::string& str){
    std::string res;

    for (size_t i{}; i < str.size(); ++i) {
      if (str[i] == '%') {
        int hex_code;
        std::sscanf(str.substr(i + 1, 2).c_str(), "%x", &hex_code);
        res += static_cast<char>(hex_code);
        i += 2;
      } else {
        res += ( decode_plus && str[i] == '+' ) ? ' ' : str[i];
      }
    }

    return res;
  }

  /// Take a value and convert it to a C++-style literal.
  template <typename T>
  inline
  typename std::enable_if<!emp::IsIterable<T>::value, std::string>::type to_literal(const T & value) {
    return std::to_string(value);
  }

  /// Take a char and convert it to a C++-style literal.
  [[nodiscard]] static inline std::string to_literal(char value) {
    std::stringstream ss;
    ss << "'" << to_escaped_string(value) << "'";
    return ss.str();
  }

  /// Take a string or iterable and convert it to a C++-style literal.
  // This is the version for string. The version for an iterable is below.
  [[nodiscard]] static inline std::string to_literal(const std::string & value) {
    // Add quotes to the ends and convert each character.
    std::stringstream ss;
    ss << "\"";
    for (char c : value) {
      ss << to_escaped_string(c);
    }
    ss << "\"";
    return ss.str();
  }

  #ifndef DOXYGEN_SHOULD_SKIP_THIS

  /// Take any iterable value and convert it to a C++-style literal.
  template <typename T>
  inline
  typename std::enable_if<emp::IsIterable<T>::value, std::string>::type to_literal(const T & value) {
    std::stringstream ss;
    ss << "{ ";
    for (auto iter = std::begin( value ); iter != std::end( value ); ++iter) {
      if (iter != std::begin( value )) ss << " ";
      ss << emp::to_literal< std::decay_t<decltype(*iter)> >( *iter );
    }
    ss << " }";

    return ss.str();
  }

  #endif  // #ifndef DOXYGEN_SHOULD_SKIP_THIS


  /// Convert a literal character representation to an actual string.
  /// (i.e., 'A', ';', or '\n')
  [[nodiscard]] static inline char from_literal_char(const std::string & value) {
    emp_assert(is_literal_char(value));
    // Given the assert, we can assume the string DOES contain a literal representation,
    // and we just need to convert it.

    if (value.size() == 3) return value[1];
    if (value.size() == 4) {
      switch (value[2]) {
        case 'n': return '\n';   // Newline
        case 'r': return '\r';   // Return
        case 't': return '\t';   // Tab
        case '0': return '\0';   // Empty (character 0)
        case '\\': return '\\';  // Backslash
        case '\'': return '\'';  // Single quote
      }
    }

    // @CAO: Need to add special types of numerical escapes here (e.g., ascii codes!)

    // Problem!
    return '0';
  }


  /// Convert a literal string representation to an actual string.
  [[nodiscard]] static inline std::string from_literal_string(
    const std::string & value,
    [[maybe_unused]] const std::string & quote_marks="\""
  );

  /// Convert a string to all uppercase.
  [[nodiscard]] static inline std::string to_upper(std::string value) {
    constexpr int char_shift = 'a' - 'A';
    for (auto & x : value) {
      if (x >= 'a' && x <= 'z') x = (char) (x - char_shift);
    }
    return value;
  }

  /// Convert a string to all lowercase.
  [[nodiscard]] static inline std::string to_lower(std::string value) {
    constexpr int char_shift = 'a' - 'A';
    for (auto & x : value) {
      if (x >= 'A' && x <= 'Z') x = (char) (x + char_shift);
    }
    return value;
  }

  /// Make first letter of each word upper case
  [[nodiscard]] static inline std::string to_titlecase(std::string value) {
    constexpr int char_shift = 'a' - 'A';
    bool next_upper = true;
    for (size_t i = 0; i < value.size(); i++) {
      if (next_upper && value[i] >= 'a' && value[i] <= 'z') {
        value[i] = (char) (value[i] - char_shift);
      } else if (!next_upper && value[i] >= 'A' && value[i] <= 'Z') {
        value[i] = (char) (value[i] + char_shift);
      }

      next_upper = (value[i] == ' ');
    }
    return value;
  }

  /// Convert an integer to a roman numeral string.
  [[nodiscard]] static inline std::string to_roman_numeral(int val, const std::string & prefix="") {
    std::string ret_string(prefix);
    if (val < 0) ret_string += to_roman_numeral(-val, "-");
    else if (val > 3999) { ; } // Out of bounds; return a blank;
    else if (val >= 1000) ret_string += to_roman_numeral(val - 1000, "M");
    else if (val >= 900) ret_string += to_roman_numeral(val - 900, "CM");
    else if (val >= 500) ret_string += to_roman_numeral(val - 500, "D");
    else if (val >= 400) ret_string += to_roman_numeral(val - 400, "CD");
    else if (val >= 100) ret_string += to_roman_numeral(val - 100, "C");
    else if (val >= 90) ret_string += to_roman_numeral(val - 90, "XC");
    else if (val >= 50) ret_string += to_roman_numeral(val - 50, "L");
    else if (val >= 40) ret_string += to_roman_numeral(val - 40, "XL");
    else if (val >= 10) ret_string += to_roman_numeral(val - 10, "X");
    else if (val == 9) ret_string += "IX";
    else if (val >= 5) ret_string += to_roman_numeral(val - 5, "V");
    else if (val == 4) ret_string += "IV";
    else if (val > 0) ret_string += to_roman_numeral(val - 1, "I");

    // else we already have it exactly and don't need to return anything.
    return ret_string;
  }

  /// Remove whitespace from the beginning or end of a string.
  static inline void trim_whitespace(std::string & in_str) {
    size_t start_count=0;
    while (start_count < in_str.size() && is_whitespace(in_str[start_count])) ++start_count;
    if (start_count) in_str.erase(0, start_count);

    size_t new_size = in_str.size();
    while (new_size > 0 && is_whitespace(in_str[new_size-1])) --new_size;
    in_str.resize(new_size);
  }

  /// Every time one or more whitespace characters appear replace them with a single space.
  static inline void compress_whitespace(std::string & in_string) {
    const size_t strlen = in_string.size();
    bool last_whitespace = true;          // Remove whitespace from beginning of line.
    size_t pos = 0;

    for (size_t i = 0; i < strlen; i++) {
      if (is_whitespace(in_string[i])) {  // This char is whitespace
        if (last_whitespace) continue;
        in_string[pos++] = ' ';
        last_whitespace = true;
      }
      else {  // Not whitespace
        in_string[pos++] = in_string[i];
        last_whitespace = false;
      }
    }

    if (pos && last_whitespace) pos--;   // If the end of the line is whitespace, remove it.

    in_string.resize(pos);
  }

  /// Remove all whitespace from anywhere within a string.
  static inline void remove_whitespace(std::string & in_string) {
    const size_t strlen = in_string.size();
    size_t pos = 0;

    for (size_t i = 0; i < strlen; i++) {
      if (is_whitespace(in_string[i])) continue;
      in_string[pos++] = in_string[i];
    }

    in_string.resize(pos);
  }

  /// Remove all characters from a string except letters, numbers, and whitespace.
  static inline void remove_punctuation(std::string & in_string) {
    const size_t strlen = in_string.size();
    size_t pos = 0;

    for (size_t i = 0; i < strlen; i++) {
      const char cur_char = in_string[i];
      if (is_alphanumeric(cur_char) || is_whitespace(cur_char)) {
        in_string[pos++] = cur_char;
      }
    }

    in_string.resize(pos);
  }

  /// Remove instances of characters from file.
  static inline void remove_chars(std::string & in_string, std::string chars) {
    size_t cur_pos = 0;
    for (size_t i = 0; i < in_string.size(); i++) {
      if (is_one_of(in_string[i], chars)) continue;
      in_string[cur_pos++] = in_string[i];
    }
    in_string.resize(cur_pos);
  }

  /// Make a string safe(r)
  [[nodiscard]] static inline std::string slugify(const std::string & in_string) {
    //TODO handle complicated unicode strings
    std::string res = to_lower(in_string);
    remove_punctuation(res);
    compress_whitespace(res);
    std::transform(res.begin(), res.end(), res.begin(), [](char ch) {
      return (ch == ' ') ? '-' : ch;
    });
    return res;
  }

  // -------- Functions that operate on VECTORS of strings --------

  using string_vec_t = emp::vector<std::string>;

  [[nodiscard]] static inline std::string
  combine_strings(const string_vec_t & strings, std::string spacer=" ") {
    // If there are no input strings, return an empty string.
    if (strings.size() == 0) { return ""; }

    // If there is one string provided, return it by itself.
    if (strings.size() == 1) { return strings[0]; }

    // If there is more than one, separate with spaces.
    std::string out_string = strings[0];
    for (size_t i = 1; i < strings.size(); ++i) {
      out_string += spacer;
      out_string += strings[i];
    }
    return out_string;
  }

 /// Convert a vector of strings to an English list, such as "one, two, three, and four."
  [[nodiscard]] static inline std::string to_english_list(const string_vec_t & strings) {
    // If there are no input strings, return an empty string.
    if (strings.size() == 0) { return ""; }

    // If there is one string provided, return it by itself.
    if (strings.size() == 1) { return strings[0]; }

    // If two strings are provided, link them by an "and".
    if (strings.size() == 2) { return strings[0] + " and " + strings[1]; }

    // If MORE than two strings are provided, list the first n-1 followed by commas, ending
    // with an "and" before the final one.
    std::string out_str;
    for (size_t i = 0; i < strings.size(); i++) {
      if (i) {
        out_str += ", ";
        if (i == strings.size()-1) out_str += "and ";
      }
      out_str += strings[i];
    }

    return out_str;
  }


  /// Transform all strings in a vector.
  [[nodiscard]] static inline string_vec_t
  transform_strings(const string_vec_t & in_strings,
                    std::function<std::string(const std::string &)> fun) {
    string_vec_t out_strings(in_strings.size());
    for (size_t i = 0; i < in_strings.size(); i++) {
      out_strings[i] = fun(in_strings[i]);
    }
    return out_strings;
  }

  /// Put all strings provided in quotes (Like 'this'), pre- and post-fixing another string if
  /// provided.
  [[nodiscard]] static inline string_vec_t
  quote_strings(const string_vec_t & in_strings, const std::string quote="'") {
    return transform_strings(in_strings, [quote](const std::string & str) {
      return quote + str + quote;
    });
  }

  /// Pre-pend and post-pend specified sequences to all strings provided.
  [[nodiscard]] static inline string_vec_t
  quote_strings(const string_vec_t & in_strings,
                const std::string open_quote,
                const std::string close_quote) {
    return transform_strings(in_strings, [open_quote, close_quote](const std::string & str) {
      return open_quote + str + close_quote;
    });
  }

  /// Take a vector of strings, put them in quotes, and then transform it into an English list.
  [[nodiscard]] static inline std::string to_quoted_list(const string_vec_t & in_strings,
                                                         const std::string quote="'") {
    return to_english_list(quote_strings(in_strings, quote));
  }

  static inline bool string_pop_if_char(std::string & in_string, char c)
  {
    if (in_string.size() && in_string[0] == c) {
      in_string.erase(0,1);
      return true;
    }
    return false;
  }

  /// Pop a segment from the beginning of a string as another string, shortening original.
  static inline std::string
  string_pop_fixed(std::string & in_string, std::size_t end_pos, size_t delim_size=0)
  {
    if (end_pos == 0) return "";                   // Not popping anything!

    std::string out_string = "";
    if (end_pos >= in_string.size()) {            // Popping whole string.
      out_string = in_string;
      in_string = "";
    }
    else {
      out_string = in_string.substr(0, end_pos);  // Copy up to the deliminator for ouput
      in_string.erase(0, end_pos + delim_size);   // Delete output string AND deliminator
    }

    return out_string;
  }

  /// Get a segment from the beginning of a string as another string, leaving original untouched.
  [[nodiscard]] static inline std::string
  string_get_range(const std::string & in_string, std::size_t start_pos, std::size_t end_pos) {
    emp_assert(start_pos <= in_string.size());
    if (end_pos == std::string::npos) end_pos = in_string.size();
    emp_assert(end_pos <= in_string.size());
    return in_string.substr(start_pos, end_pos - start_pos);
  }

  /// Remove a prefix of the input string (up to a specified delimeter) and return it.  If the
  /// delimeter is not found, return the entire input string and clear it.
  inline std::string string_pop(std::string & in_string, const char delim=' ') {
    return string_pop_fixed(in_string, in_string.find(delim), 1);
  }

  /// Return a prefix of the input string (up to a specified delimeter), but do not modify it.
  /// If the delimeter is not found, return the entire input string.
  [[nodiscard]] inline std::string
  string_get(const std::string & in_string, const char delim=' ', size_t start_pos=0) {
    return string_get_range(in_string, start_pos, in_string.find(delim, start_pos));
  }

  /// Remove a prefix of the input string (up to any of a specified set of delimeters) and
  /// return it.  If the delimeter is not found, return the entire input string and clear it.
  inline std::string string_pop(std::string & in_string, const std::string & delim_set) {
    return string_pop_fixed(in_string, in_string.find_first_of(delim_set), 1);
  }

  /// Return a prefix of the input string (up to any of a specified set of delimeters), but do not
  /// modify it. If the delimeter is not found, return the entire input string.
  [[nodiscard]] inline std::string
  string_get(const std::string & in_string, const std::string & delim_set, size_t start_pos=0) {
    emp_assert(start_pos <= in_string.size());
    return string_get_range(in_string, start_pos, in_string.find_first_of(delim_set, start_pos));
  }

  inline std::string
  string_pop_to(std::string & in_string, const std::string & delim=" ", size_t start_pos=0,
                bool skip_quotes=false, bool skip_parens=false,
                bool skip_braces=false, bool skip_brackets=false) {
    const size_t found_pos =
      emp::find(in_string, delim, start_pos, skip_quotes, skip_parens, skip_braces, skip_brackets);
    return string_pop_fixed(in_string, found_pos, delim.size());
  }

  [[nodiscard]] inline std::string
  string_get_to(const std::string & in_string, const std::string & delim=" ", size_t start_pos=0) {
    return string_get_range(in_string, start_pos, in_string.find(delim, start_pos));
  }

  /// Remove a prefix of a string, up to the first whitespace, and return it.
  inline std::string string_pop_word(std::string & in_string) {
    // Whitespace = ' ' '\n' '\r' or '\t'
    return string_pop(in_string, " \n\r\t");
  }

  /// Return a prefix of a string, up to the first whitespace (do not modify the original string)
  [[nodiscard]] inline std::string
  string_get_word(const std::string & in_string, size_t start_pos=0) {
    // Whitespace = ' ' '\n' '\r' or '\t'
    return string_get(in_string, " \n\r\t", start_pos);
  }

  /// Remove a prefix of a string, up to the first newline, and return it.
  inline std::string string_pop_line(std::string & in_string) {
    return string_pop(in_string, '\n');
  }

  /// Return a prefix of a string, up to the first newline (do not modify the original string)
  [[nodiscard]] inline std::string
  string_get_line(const std::string & in_string, size_t start_pos=0) {
    return string_get(in_string, '\n', start_pos);
  }

  inline std::string string_pop_quote(std::string & in_string) {
    const size_t end_pos = emp::find_quote_match(in_string);
    return end_pos ? string_pop_fixed(in_string, end_pos+1) : "";
  }

  inline size_t string_uint_size(const std::string & in_string) {
    size_t uint_size = 0;
    for (char c : in_string) {
      if (is_digit(c)) uint_size++;
      else break;
    }
    return uint_size;
  }

  inline unsigned long long string_pop_uint(std::string & in_string) {
    const size_t uint_size = string_uint_size(in_string);
    std::string out_uint = string_pop_fixed(in_string, uint_size);
    return std::stoull(out_uint);
  }

  inline unsigned long long string_get_uint(const std::string & in_string) {
    const size_t uint_size = string_uint_size(in_string);
    std::string out_uint = string_get_range(in_string, 0, uint_size);
    return std::stoull(out_uint);
  }

  /// Remove all whitespace at the beginning of a string.  Return the whitespace removed.
  inline std::string left_justify(std::string & in_string) {
    return string_pop_fixed(in_string, in_string.find_first_not_of(" \n\r\t"));
  }

  /// Remove all whitespace at the end of a string.
  inline void right_justify(std::string & in_string) {
    // @CAO *very* inefficient at the moment.
    while (is_whitespace(in_string.back())) in_string.pop_back();
  }

  /// Remove all whitespace at both the beginning and the end of a string.
  inline void justify(std::string & in_string) {
    left_justify(in_string);
    right_justify(in_string);
  }

  #ifndef DOXYGEN_SHOULD_SKIP_THIS

  /// Apply sprintf-like formatting to a string.
  template<typename... Args>
  std::string format_string( const std::string& format, Args... args ) {
    // See https://en.cppreference.com/w/cpp/io/c/fprintf.
    // Adapted from https://stackoverflow.com/a/26221725.

    #pragma GCC diagnostic push
    #pragma GCC diagnostic ignored "-Wformat-security"

    // Extra space for '\0'
    const size_t size = static_cast<size_t>(std::snprintf(nullptr, 0, format.c_str(), args...) + 1);

    emp::vector<char> buf( size );
    std::snprintf( buf.data(), size, format.c_str(), args... );

     // We don't want the '\0' inside
    return std::string( buf.data(), buf.data() + size - 1 );

    #pragma GCC diagnostic pop

  }

  #endif  // #ifndef DOXYGEN_SHOULD_SKIP_THIS

  /// Find any instances of ${X} and replace with dictionary lookup of X.
  template <typename MAP_T>
  [[nodiscard]] std::string replace_vars( const std::string& in_string, const MAP_T & var_map );

  /// Find any instance of MACRO_NAME(ARGS) and call replace it with fun(ARGS).
  template <typename FUN_T>
  [[nodiscard]] std::string replace_macro( const std::string & str, std::string macro_name,
                                           FUN_T && fun, bool skip_quotes=true );

  /// Provide a string_view on a given string
  static inline std::string_view view_string(const std::string_view & str) {
    return std::string_view(str);
  }

  /// Provide a string_view on a string from a given starting point.
  static inline std::string_view view_string(const std::string_view & str, size_t start) {
    emp_assert(start <= str.size());
    return std::string_view(str.data()+start);
  }

  /// Provide a string_view on a string from a starting point with a given size.
  static inline std::string_view view_string(const std::string_view & str,
                                             size_t start,
                                             size_t npos) {
    emp_assert(start + npos <= str.size());
    return std::string_view(str.data()+start, npos);
  }

  /// Provide a string_view on a string from the beginning to a given size.
  static inline std::string_view view_string_front(const std::string_view & str,
                                                   size_t npos) {
    emp_assert(npos <= str.size());
    return std::string_view(str.data(), npos);
  }

  /// Provide a string_view on a string from a starting point with a given size.
  static inline std::string_view view_string_back(const std::string_view & str,
                                                  size_t npos) {
    emp_assert(npos <= str.size());
    return std::string_view(str.data()+(str.size()-npos), npos);
  }

  /// Provide a string_view on a string from a starting point to an ending point.
  static inline std::string_view view_string_range(const std::string_view & str,
                                                   size_t start,
                                                   size_t end) {
    emp_assert(start <= end);
    emp_assert(end <= str.size());
    return std::string_view(str.data()+start, end - start);
  }

  /// Return a view of the prefix of the input string up to a specified delimeter.
  /// If the delimeter is not found, return the entire input string.
  static inline std::string_view view_string_to(const std::string_view & in_string,
                                                const char delim,
                                                size_t start_pos=0) {
    const size_t in_size = in_string.size();
    size_t end_pos = start_pos;
    while (end_pos < in_size && in_string[end_pos] != delim) end_pos++;
    return view_string_range(in_string, start_pos, end_pos);
  }

  inline std::string pad_front(const std::string & in_str, char padding, size_t target_size) {
    if (in_str.size() >= target_size) return in_str;
    const size_t pad_size = target_size - in_str.size();
    return std::string(pad_size, padding) + in_str;
  }

  inline std::string pad_back(const std::string & in_str, char padding, size_t target_size) {
    if (in_str.size() >= target_size) return in_str;
    const size_t pad_size = target_size - in_str.size();
    return in_str + std::string(pad_size, padding);
  }

  /// Concatenate n copies of a string.
  inline std::string repeat( const std::string& value, const size_t n ) {
    const emp::vector<std::string> repeated( n, value );
    return std::accumulate(
      std::begin(repeated), std::end(repeated), std::string{}
    );
  }

  /// Cut up a string based on the provided delimiter; fill them in to the provided vector.
  /// @param in_string string to be sliced
  /// @param out_set destination
  /// @param delim delimiter to split on
  /// @param max_split defines the maximum number of splits
  /// @param keep_quotes Should quoted text be kept together?
  /// @param keep_parens Should parentheses ('(' and ')') be kept together?
  /// @param keep_braces Should braces ('{' and '}') be kept together?
  /// @param keep_brackets Should brackets ('[' and ']') be kept together?
  static inline void slice(
    const std::string_view & in_string,
    emp::vector<std::string> & out_set,
    const char delim='\n',
    const size_t max_split=std::numeric_limits<size_t>::max(),
    const bool keep_quotes=false,
    const bool keep_parens=false,
    const bool keep_braces=false,
    const bool keep_brackets=false
  );

  /// Slice a string without passing in result vector (may be less efficient).
  /// @param in_string string to be sliced
  /// @param delim delimiter to split on
  /// @param max_split defines the maximum number of splits
  /// @param keep_quotes Should quoted text be kept together?
  /// @param keep_parens Should parentheses ('(' and ')') be kept together?
  /// @param keep_braces Should braces ('{' and '}') be kept together?
  /// @param keep_brackets Should brackets ('[' and ']') be kept together?
  static inline emp::vector<std::string> slice(
    const std::string_view & in_string,
    const char delim='\n',
    const size_t max_split=std::numeric_limits<size_t>::max(),
    const bool keep_quotes=false,
    const bool keep_parens=false,
    const bool keep_braces=false,
    const bool keep_brackets=false
  ) {
    emp::vector<std::string> result;
    slice(in_string, result, delim, max_split, keep_quotes, keep_parens, keep_braces, keep_brackets);
    return result;
  }

  /// Create a set of string_views based on the provided delimiter; fill them in to the provided vector.
  /// @param in_string string to be sliced
  /// @param out_set destination vector
  /// @param delim delimiter to split on
  /// @param keep_quotes Should quoted text be kept together?
  /// @param keep_parens Should parentheses ('(' and ')') be kept together?
  /// @param keep_braces Should braces ('{' and '}') be kept together?
  /// @param keep_brackets Should brackets ('[' and ']') be kept together?
  static inline void view_slices(
    const std::string_view & in_string,
    emp::vector<std::string_view> & out_set,
    char delim='\n',
    const bool keep_quotes=false,
    const bool keep_parens=false,
    const bool keep_braces=false,
    const bool keep_brackets=false
  ) {
    out_set.resize(0);
    size_t start_pos = 0;
    for (size_t pos=0; pos < in_string.size(); pos++) {
      if (keep_quotes && (in_string[pos] == '"' || in_string[pos] == '\'')) {
        pos = find_quote_match(in_string, pos, in_string[pos]);
      }
      else if (keep_parens && in_string[pos] == '(') {
        pos = find_paren_match(in_string, pos, '(', ')', keep_quotes);
      }
      else if (keep_braces && in_string[pos] == '{') {
        pos = find_paren_match(in_string, pos, '{', '}', keep_quotes);
      }
      else if (keep_brackets && in_string[pos] == '[') {
        pos = find_paren_match(in_string, pos, '[', ']', keep_quotes);
      }
      else if (in_string[pos] == delim) {  // Hit an end point!
        out_set.push_back( view_string_range(in_string, start_pos, pos) );
        start_pos = pos+1;
      }
    }

    // Include the final segment.
    out_set.push_back( view_string_range(in_string, start_pos, in_string.size()) );
  }

  /// Slice a string without passing in result vector (may be less efficient).
  static inline emp::vector<std::string_view> view_slices(
    const std::string_view & in_string,
    char delim='\n',
    const bool keep_quotes=false,
    const bool keep_parens=false,
    const bool keep_braces=false,
    const bool keep_brackets=false
  ) {
    emp::vector<std::string_view> result;
    view_slices(in_string, result, delim, keep_quotes, keep_parens, keep_braces, keep_brackets);
    return result;
  }

  /// Slice a string without passing in result vector (may be less efficient).
  /// @param in_string string to be sliced
  /// @param delim delimiter to split on (default ',')
  /// @param assign separator for left and right side of assignment (default: "=")
  /// @param max_split defines the maximum number of splits (default, no max)
  /// @param keep_quotes Should quoted text be kept together? (default: no)
  /// @param trim_whitespace Should extra whitespace around delim or assign be ignored?
  static inline std::map<std::string,std::string> slice_assign(
    const std::string_view & in_string,
    const char delim=',',
    std::string assign_op="=",
    const size_t max_split=std::numeric_limits<size_t>::max(),
    const bool trim_whitespace=true,
    const bool keep_quotes=true,
    const bool keep_parens=true,
    const bool keep_braces=true,
    const bool keep_brackets=true
  ) {
    auto assign_set = emp::slice(in_string, delim, max_split, keep_quotes, keep_parens, keep_braces, keep_brackets);
    std::map<std::string,std::string> result_map;
    for (auto setting : assign_set) {
      // Skip blank settings (especially at the end).
      if (emp::is_whitespace(setting)) continue;

      // Remove any extra spaces around parsed values.
      std::string var_name = emp::string_pop_to(setting, assign_op);
      if (trim_whitespace) {
        emp::trim_whitespace(var_name);
        emp::trim_whitespace(setting);
      }
      if (setting.size() == 0) {
        std::stringstream msg;
        msg << "No assignment found in slice_assign(): " << in_string;
        abort();
        emp::notify::Exception("emp::string_utils::slice_assign::missing_assign",
                               msg.str(), setting);
      }
      result_map[var_name] = setting;
    }
    return result_map;
  }

  static inline emp::vector<std::string_view> ViewCSV( const std::string_view & in_string ) {
    return view_slices(in_string, ',', true);
  }

  /// View a section of a string with the properly matching nested blocks.
  /// For example if ((abc(de))f(ghi)) would return "(abc(de))f(ghi)" at 0, "de" at 5, or
  /// "" at 2 (since there is no start!)
  static inline std::string_view ViewNestedBlock(std::string_view str,
                                                 const std::string symbols="()",
                                                 size_t start=0) {
    // Test if we are not starting at the beginning of a block, return empty.
    if (str[start] != symbols[0]) return emp::view_string(str, 0, 0);

    size_t depth = 0;
    size_t stop = start;
    while (++stop < str.size()) {
      if (str[stop] == symbols[0]) depth++;
      else if (str[stop] == symbols[1]) {
        if (depth == 0) break;
        depth--;
      }
    }

    return emp::view_string(str, start+1, stop-start-1);
  }

  // The next functions are not efficient, but they will take any number of inputs and
  // dynamically convert them all into a single, concatenated string.

  /// Setup emp::ToString declarations for built-in types.
  template <typename T, size_t N> inline std::string ToString(const emp::array<T,N> & container);
  template <typename T, typename... Ts>
  inline std::string ToString(const emp::vector<T, Ts...> & container);

  #ifndef DOXYGEN_SHOULD_SKIP_THIS

  namespace internal {
    // If the item passed in has a ToString(), always use it.
    template <typename T>
    decltype(std::declval<T>().ToString()) to_stream_item(const T & in, bool) {
      return in.ToString();
    }

    // Otherwise, if emp::ToString(x) is defined for x, use it.
    template <typename T>
    auto to_stream_item(const T & in, int) -> decltype(emp::ToString(in)) {
      return emp::ToString(in);
    }

    // If neither works, just assume stream operator will handle things...
    // @CAO: Technically we can detect this to give a more informative error...
    template <typename T> const T & to_stream_item(const T & in, ...) { return in; }

  }

  #endif // #ifndef DOXYGEN_SHOULD_SKIP_THIS


  /// This function does its best to convert any type to a string. Accepts any number of
  /// arguments and returns a single concatenated string. Conversions attempted for an
  /// object 'x' include (in order):
  /// - Call a x.ToString()
  /// - Call appropriate emp::ToString(x) overload
  /// - Pass x through stringstream
  template <typename... Ts>
  inline std::string to_string(const Ts &... values) {
    std::stringstream ss;
    (ss << ... << internal::to_stream_item(values, true));
    return ss.str();
  }

  /// Overload of to_string() string arguments to be directly returned.
  inline const std::string & to_string(const std::string & value) {
    return value;
  }

  /// Setup emp::ToString to work on arrays.
  template <typename T, size_t N>
  inline std::string ToString(const emp::array<T,N> & container) {
    std::stringstream ss;
    ss << "[ ";
    for (const auto & el : container) {
      ss << to_string(el);
      ss << " ";
    }
    ss << "]";
    return ss.str();
  }

  /// Setup emp::ToString to work on vectors.
  template <typename T, typename... Ts>
  inline std::string ToString(const emp::vector<T, Ts...> & container) {
    std::stringstream ss;
    ss << "[ ";
    for (const auto & el : container) {
      ss << to_string(el);
      ss << " ";
    }
    ss << "]";
    return ss.str();
  }

  /// This function tries to convert a string into any type you're looking for...  You just
  /// need to specify the out type as the template argument.
  template <typename T>
  inline T from_string(const std::string & str) {
    std::stringstream ss;
    ss << str;
    T out_val;
    ss >> out_val;
    return out_val;
  }

  #ifndef DOXYGEN_SHOULD_SKIP_THIS
  namespace internal {
    static inline void _from_string(std::stringstream &) { ; }

    template <typename T, typename... Ts>
    void _from_string(std::stringstream & ss, T & arg1, Ts... extra_args) {
      ss >> arg1;
      _from_string(ss, extra_args...);
    }
  }
  #endif // DOXYGEN_SHOULD_SKIP_THIS

  /// The from_string() function can also take multiple args instead of a return.
  template <typename... Ts>
  inline void from_string(const std::string & str, Ts &... args) {
    std::stringstream ss;
    ss << str;
    internal::_from_string(ss, args...);
  }

  /// The from_strings() function takes a vector of strings and converts them into a vector
  /// of the appropriate type.
  template <typename T>
  inline emp::vector<T> from_strings(const emp::vector<std::string> & string_v) {
    emp::vector<T> vals(string_v.size());
    for (size_t i = 0; i < string_v.size(); i++) {
      vals[i] = from_string<T>(string_v[i]);
    }
    return vals;
  }

  /// This function tries to convert a string_view into any other type...  You must
  /// need to specify the out type as the template argument.
  template <typename T>
  inline T from_string(std::string_view str) {
    std::stringstream ss;
    ss << str;
    T out_val;
    ss >> out_val;
    return out_val;
  }

  /// This function returns values from a container as a single string separated
  /// by a given delimeter.
  /// @param container is any standard-interface container holding objects to be joined.
  /// @param join_str optional delimeter
  /// @return merged string of all values
  template <typename CONTAINER_T>
  inline std::string join(const CONTAINER_T & container, std::string join_str="") {
    if (container.size() == 0) return "";
    if (container.size() == 1) return to_string(container.front());

    std::stringstream out;
    for (auto it = container.begin(); it != container.end(); ++it) {
      if (it != container.begin()) out << join_str;
      out << to_string(*it);
    }

    return out.str();
  }


  // Some ANSI helper functions.
  inline constexpr char ANSI_ESC() { return (char) 27; }
  inline std::string ANSI_Reset() { return "\033[0m"; }
  inline std::string ANSI_Bold() { return "\033[1m"; }
  inline std::string ANSI_Faint() { return "\033[2m"; }
  inline std::string ANSI_Italic() { return "\033[3m"; }
  inline std::string ANSI_Underline() { return "\033[4m"; }
  inline std::string ANSI_SlowBlink() { return "\033[5m"; }
  inline std::string ANSI_Blink() { return "\033[6m"; }
  inline std::string ANSI_Reverse() { return "\033[7m"; }
  inline std::string ANSI_Strike() { return "\033[9m"; }

  inline std::string ANSI_NoBold() { return "\033[22m"; }
  inline std::string ANSI_NoItalic() { return "\033[23m"; }
  inline std::string ANSI_NoUnderline() { return "\033[24m"; }
  inline std::string ANSI_NoBlink() { return "\033[25m"; }
  inline std::string ANSI_NoReverse() { return "\033[27m"; }

  inline std::string ANSI_Black() { return "\033[30m"; }
  inline std::string ANSI_Red() { return "\033[31m"; }
  inline std::string ANSI_Green() { return "\033[32m"; }
  inline std::string ANSI_Yellow() { return "\033[33m"; }
  inline std::string ANSI_Blue() { return "\033[34m"; }
  inline std::string ANSI_Magenta() { return "\033[35m"; }
  inline std::string ANSI_Cyan() { return "\033[36m"; }
  inline std::string ANSI_White() { return "\033[37m"; }
  inline std::string ANSI_DefaultColor() { return "\033[39m"; }

  inline std::string ANSI_BlackBG() { return "\033[40m"; }
  inline std::string ANSI_RedBG() { return "\033[41m"; }
  inline std::string ANSI_GreenBG() { return "\033[42m"; }
  inline std::string ANSI_YellowBG() { return "\033[43m"; }
  inline std::string ANSI_BlueBG() { return "\033[44m"; }
  inline std::string ANSI_MagentaBG() { return "\033[45m"; }
  inline std::string ANSI_CyanBG() { return "\033[46m"; }
  inline std::string ANSI_WhiteBG() { return "\033[47m"; }
  inline std::string ANSI_DefaultBGColor() { return "\033[49m"; }

  inline std::string ANSI_BrightBlack() { return "\033[30m"; }
  inline std::string ANSI_BrightRed() { return "\033[31m"; }
  inline std::string ANSI_BrightGreen() { return "\033[32m"; }
  inline std::string ANSI_BrightYellow() { return "\033[33m"; }
  inline std::string ANSI_BrightBlue() { return "\033[34m"; }
  inline std::string ANSI_BrightMagenta() { return "\033[35m"; }
  inline std::string ANSI_BrightCyan() { return "\033[36m"; }
  inline std::string ANSI_BrightWhite() { return "\033[37m"; }

  inline std::string ANSI_BrightBlackBG() { return "\033[40m"; }
  inline std::string ANSI_BrightRedBG() { return "\033[41m"; }
  inline std::string ANSI_BrightGreenBG() { return "\033[42m"; }
  inline std::string ANSI_BrightYellowBG() { return "\033[43m"; }
  inline std::string ANSI_BrightBlueBG() { return "\033[44m"; }
  inline std::string ANSI_BrightMagentaBG() { return "\033[45m"; }
  inline std::string ANSI_BrightCyanBG() { return "\033[46m"; }
  inline std::string ANSI_BrightWhiteBG() { return "\033[47m"; }

  /// Make a string appear bold when printed to the command line.
  inline std::string to_ansi_bold(const std::string & _in) {
    return ANSI_Bold() + _in + ANSI_NoBold();
  }

  /// Make a string appear italics when printed to the command line.
  inline std::string to_ansi_italic(const std::string & _in) {
    return ANSI_Italic() + _in + ANSI_NoItalic();
  }

  /// Make a string appear underline when printed to the command line.
  inline std::string to_ansi_underline(const std::string & _in) {
    return ANSI_Underline() + _in + ANSI_NoUnderline();
  }

  /// Make a string appear blink when printed to the command line.
  inline std::string to_ansi_blink(const std::string & _in) {
    return ANSI_Blink() + _in + ANSI_NoBlink();
  }

  /// Make a string appear reverse when printed to the command line.
  inline std::string to_ansi_reverse(const std::string & _in) {
    return ANSI_Reverse() + _in + ANSI_NoReverse();
  }

<<<<<<< HEAD
  //////////////////////////////////////////////////////
  //  Implementations of larger functions (>25 lines)
  //////////////////////////////////////////////////////

  /// Test if an input string is properly formatted as a literal character.
  static inline bool is_literal_char(const std::string & value) {
    // A literal char must begin with a single quote, contain a representation of a single
    // character, and end with a single quote.
    if (value.size() < 3) return false;
    if (value[0] != '\'' || value.back() != '\'') return false;
=======
  #ifndef DOXYGEN_SHOULD_SKIP_THIS
  /// Apply sprintf-like formatting to a string.
  /// See https://en.cppreference.com/w/cpp/io/c/fprintf.
  /// Adapted from https://stackoverflow.com/a/26221725.
  template<typename... Args>
  std::string format_string( const std::string& format, Args... args ) {
>>>>>>> 286db14a

    // If there's only a single character in the quotes, it's USUALLY legal.
    if (value.size() == 3) {
      switch (value[1]) {
        case '\'':         // Can't be a single quote (must be escaped!)
        case '\\':         // Can't be a backslash (must be followed by something!)
          return false;
        default:
          return true;
      }
    }

    // If there are more characters, must be an escape sequence.
    if (value.size() == 4) {
      if (value[1] != '\\') return false;

      // Identify legal escape sequences.
      // @CAO Need more here!
      switch (value[2]) {
        case 'n':   // Newline
        case 'r':   // Return
        case 't':   // Tab
        case '0':   // Empty (character 0)
        case '\\':  // Backslash
        case '\'':  // Single quote
          return true;
        default:
          return false;
      }
    }

    // @CAO: Need to add special types of numerical escapes here (e.g., ascii codes!)

    // If we made it here without a problem, it must be correct!
    return true;
  }


  /// Test if an input string is properly formatted as a literal string.
  static inline bool is_literal_string(const std::string & value,
                                       const std::string & quote_marks) {
    if (value.size() < 2) return false;               // Two short to contain even quote marks!
    char quote = value[0];
    if (!is_one_of(quote, quote_marks)) return false; // Must be working with allowed quote mark.
    if (value.back() != quote) return false;          // Must use same quote at front and back.

    // Are all of the characters valid?
    for (size_t pos = 1; pos < value.size() - 1; pos++) {
      if (value[pos] == quote) return false;          // Cannot have a raw quote in the middle.
      if (value[pos] == '\\') {                       // Allow escaped characters...
        if (pos == value.size()-2) return false;      // Backslash must have char to escape.

        // Move to the next char and make sure it is legal to be escaped.
        // @CAO Expand on options!
        pos++;
        switch (value[pos]) {
          case 'b':   // Backspace
          case 'f':   // Form feed
          case 'n':   // Newline
          case 'r':   // Return
          case 't':   // Tab
          case 'v':   // Vertical tab.
          case '0':   // Empty (character 0)
          case '\\':  // Backslash
          case '"':   // Double quote
          case '\'':  // Single quote
          case '`':   // Back quote
            continue;
          default:
            return false;
        }
      }
    }

    // @CAO: Need to check special types of numerical escapes (e.g., ascii codes!)

    // If we made it here without a problem, it must be correct!
    return true;
  }


  /// Test if an input string is properly formatted as a literal string.
  static inline std::string diagnose_literal_string(const std::string & value,
                                                    const std::string & quote_marks) {
    // A literal string must begin and end with a double quote and contain only valid characters.
    if (value.size() < 2) return "Too short!";
    char quote = value[0];
    if (!is_one_of(quote, quote_marks)) return "Must begin an end in quotes.";
    if (value.back() != quote) return "Begin and end quotes must match.";

    // Are all of the characters valid?
    for (size_t pos = 1; pos < value.size() - 1; pos++) {
      if (value[pos] == quote) return "Has a floating quote.";
      if (value[pos] == '\\') {
        if (pos == value.size()-2) return "Cannot escape the final quote.";  // Backslash must have char to escape.

        // Move to the next char and make sure it's legal to be escaped.
        // @CAO Expand on options!
        pos++;
        switch (value[pos]) {
          case 'b':   // Backspace
          case 'f':   // Form feed
          case 'n':   // Newline
          case 'r':   // Return
          case 't':   // Tab
          case 'v':   // Vertical tab.
          case '0':   // Empty (character 0)
          case '\\':  // Backslash
          case '"':   // Double quote
          case '\'':  // Single quote
          case '`':   // Back quote
            continue;
          default:
            return "Unknown escape charater.";
        }
      }
    }

    // @CAO: Need to check special types of numerical escapes (e.g., ascii codes!)

    // If we made it here without a problem, it must be correct!
    return "Good!";
  }
<<<<<<< HEAD


  /// Convert a single character to one that uses a proper escape sequence (in a string) if needed.
  static inline std::string to_escaped_string(char value) {
    // Start by quickly returning a string if it's easy.
    std::stringstream ss;
    if ( (value >= 40 && value < 91) || (value > 96 && value < 127)) {
      ss << value;
      return ss.str();
    }
    switch (value) {
    case '\0': return "\\0";
    case 1: return "\\001";
    case 2: return "\\002";
    case 3: return "\\003";
    case 4: return "\\004";
    case 5: return "\\005";
    case 6: return "\\006";
    case '\a': return "\\a";  // case  7 (audible bell)
    case '\b': return "\\b";  // case  8 (backspace)
    case '\t': return "\\t";  // case  9 (tab)
    case '\n': return "\\n";  // case 10 (newline)
    case '\v': return "\\v";  // case 11 (vertical tab)
    case '\f': return "\\f";  // case 12 (form feed - new page)
    case '\r': return "\\r";  // case 13 (carriage return)
    case 14: return "\\016";
    case 15: return "\\017";
    case 16: return "\\020";
    case 17: return "\\021";
    case 18: return "\\022";
    case 19: return "\\023";
    case 20: return "\\024";
    case 21: return "\\025";
    case 22: return "\\026";
    case 23: return "\\027";
    case 24: return "\\030";
    case 25: return "\\031";
    case 26: return "\\032";
    case 27: return "\\033";  // case 27 (ESC), sometimes \e
    case 28: return "\\034";
    case 29: return "\\035";
    case 30: return "\\036";
    case 31: return "\\037";

    case '\"': return "\\\"";  // case 34
    case '\'': return "\\\'";  // case 39
    case '\\': return "\\\\";  // case 92
    case 127: return "\\177";  // (delete)

    // case '\?': return "\\\?";
    default:
      ss << value;
      return ss.str();
    };
  }


  /// Convert a literal string representation to an actual string.
  static inline std::string from_literal_string(
    const std::string & value,
    [[maybe_unused]] const std::string & quote_marks)
  {
    emp_assert(is_literal_string(value, quote_marks),
               value, diagnose_literal_string(value, quote_marks));
    // Given the assert, assume string DOES contain a literal string representation.

    std::string out_string;
    out_string.reserve(value.size()-2);  // Make a guess on final size.

    for (size_t pos = 1; pos < value.size() - 1; pos++) {
      // If we don't have an escaped character, just move it over.
      if (value[pos] != '\\') {
        out_string.push_back(value[pos]);
        continue;
      }

      // If we do have an escape character, convert it.
      pos++;

      switch (value[pos]) {
        case 'b': out_string.push_back('\b'); break;   // Backspace
        case 'f': out_string.push_back('\f'); break;   // Form feed
        case 'n': out_string.push_back('\n'); break;   // Newline
        case 'r': out_string.push_back('\r'); break;   // Return
        case 't': out_string.push_back('\t'); break;   // Tab
        case 'v': out_string.push_back('\v'); break;   // Vertical tab
        case '0': out_string.push_back('\0'); break;   // Empty (character 0)
        case '\\': out_string.push_back('\\'); break;  // Backslash
        case '"': out_string.push_back('"'); break;    // Double quote
        case '\'': out_string.push_back('\''); break;  // Single quote
        default:
          emp_assert(false, "unknown escape char used; probably need to update converter!");
      }
    }

    return out_string;
  }


  /// Find any instances of ${X} and replace with dictionary lookup of X.
  template <typename MAP_T>
  [[nodiscard]] std::string replace_vars( const std::string& in_string, const MAP_T & var_map ) {
    std::string result = in_string;

    // Seek out instances of "${" to indicate the start of pre-processing.
    for (size_t i = 0; i < result.size(); ++i) {
      if (result[i] != '$') continue;   // Replacement tag must start with a '$'.
      if (result.size() <= i+2) break;  // Not enough room for a replacement tag.
      if (result[i+1] == '$') {         // Compress two $$ into one $
        result.erase(i,1);
        continue;
      }
      if (result[i+1] != '{') continue; // Eval must be surrounded by braces.

      // If we made it this far, we have a starting match!
      size_t end_pos = emp::find_paren_match(result, i+1, '{', '}', false);
      if (end_pos == i+1) {
        emp::notify::Exception("emp::string_utils::replace_vars::missing_close",
                               "No close brace found in string_utils::replace_vars()",
                               result);
        return result; // Stop where we are... No end brace found!
      }

      std::string key = result.substr(i+2, end_pos-i-2);
      auto replacement_it = var_map.find(key);
      if (replacement_it == var_map.end()) {
        emp::notify::Exception("emp::string_utils::replace_vars::missing_var",
                               emp::to_string("Lookup variable not found in var_map (key=", key, ")"),
                               key);
        return result; // Stop here; variable could not be replaced.
      }
      result.replace(i, end_pos-i+1, replacement_it->second);   // Put into place.
      i += replacement_it->second.size();                       // Continue at the next position...
    }

    return result;
  }

  /// @brief Find any instance of MACRO_NAME(ARGS) and replace it with fun(ARGS).
  /// @param in_string String to perform macro replacement.
  /// @param macro_name Name of the macro to look for.
  /// @param macro_fun Function to call with contents of macro.  Params are macro_args (string), line_num (size_t), and hit_num (size_t)
  /// @param skip_quotes Should we skip quotes when looking for macro?
  /// @return Processed version of in_string with macros replaced.
  template <typename FUN_T>
  [[nodiscard]] std::string replace_macro(
    const std::string & in_string,
    std::string macro_name,
    FUN_T && macro_fun,
    bool skip_quotes
  ) {
    std::stringstream out;

    // We need to identify the comparator and divide up arguments in macro.
    size_t macro_count = 0;     // Count of the number of hits for this macro.
    size_t line_num = 0;        // Line number where current macro hit was found.
    size_t macro_end = 0;
    for (size_t macro_pos = emp::find_id(in_string, macro_name, 0, skip_quotes);
         macro_pos != std::string::npos;
         macro_pos = emp::find_id(in_string, macro_name, macro_end, skip_quotes))
    {
      // Output everything from the end of the last macro hit to the beginning of this one.
      std::string code_segment = in_string.substr(macro_end, macro_pos-macro_end);
      line_num += emp::count(code_segment, '\n');
      out << code_segment;

      // Make sure this macro is okay.
      macro_pos = emp::find_non_whitespace(in_string, macro_pos+macro_name.size());
      if (in_string[macro_pos] != '(') {
        emp::notify::Warning("Line ", line_num, ": Invalid MACRO instance of '", macro_name,
          "' - found ", in_string[macro_pos], "instead of '('.");
        macro_end = macro_pos;
        continue;
      }

      // Isolate this macro instance and call the conversion function.
      macro_end = emp::find_paren_match(in_string, macro_pos);
      const std::string macro_body = in_string.substr(macro_pos+1, macro_end-macro_pos-1);
      macro_end += 2;  // Advance the end past the ");" at the end of the macro.

      out << macro_fun(macro_body, line_num, macro_count);

      // Find the next macro instance and loop starting from the end of this one.
      macro_count++;
    }

    // Grab the rest of the in_string and output the processed string.
    out << in_string.substr(macro_end);
    return out.str();
  }

  /// Advance a position in a string, respecting quotes, parens, braces, and brackets as indicated
  /// @param in_string string being stepped through
  /// @param pos Position to advance from
  /// @param keep_quotes Should quoted text be treated as a unit?
  /// @param keep_parens Should parens be treated as a unit?
  /// @param keep_braces Should braces be treated as a unit?
  /// @param keep_brackets Should brackets be treated as a unit?
  static inline size_t next_pos(
    std::string_view in_string, size_t pos,
    bool keep_quotes=false, bool keep_parens=false,
    bool keep_braces=false, bool keep_brackets=false)
  {
    // See if we need to skip a whole segment
    const char c = in_string[pos];
    switch (c) {
    case '"': case '\'':
      if (keep_quotes) pos = find_quote_match(in_string, pos, c);
      break;
    case '(':
      if (keep_parens) pos = find_paren_match(in_string, pos, c, ')', keep_quotes);
      break;
    case '[':
      if (keep_brackets) pos = find_paren_match(in_string, pos, c, ']', keep_quotes);
      break;
    case '{':
      if (keep_braces) pos = find_paren_match(in_string, pos, c, '}', keep_quotes);
      break;
    }

    return pos + 1;
  }

  /// Cut up a string based on the provided delimiter; fill them in to the provided vector.
  /// @param in_string string to be sliced
  /// @param out_set destination
  /// @param delim delimiter to split on
  /// @param max_split defines the maximum number of splits
  /// @param keep_quotes Should quoted text be treated as a unit?
  /// @param keep_parens Should parens be treated as a unit?
  /// @param keep_braces Should braces be treated as a unit?
  /// @param keep_brackets Should brackets be treated as a unit?
  static inline void slice(
    const std::string_view & in_string,
    emp::vector<std::string> & out_set,
    const char delim,
    const size_t max_split,
    const bool keep_quotes,
    const bool keep_parens,
    const bool keep_braces,
    const bool keep_brackets
  ) {
    out_set.resize(0);
    if (in_string.empty() || max_split == 0) return; // Nothing to set!

    size_t pos = 0;           // Position currently being scanned.
    size_t start_pos = 0;     // Start position for the next segment.
    while (pos < in_string.size() && out_set.size()+1 < max_split) {
      // Find the end of the current segment.
      while (pos < in_string.size() && in_string[pos] != delim) {
        pos = next_pos(in_string, pos, keep_quotes, keep_parens, keep_braces, keep_brackets);
      }

      // Record the current segment.
      out_set.emplace_back( in_string.substr(start_pos, pos-start_pos) );

      start_pos = ++pos;  // Skip deliminator and record next start.
    }

    // If there are any segments left, put them all at the end.
    if (start_pos < in_string.size()) {
      out_set.emplace_back( in_string.substr(start_pos, in_string.size()-start_pos) );
    }
  }
=======
  #endif // DOXYGEN_SHOULD_SKIP_THIS
>>>>>>> 286db14a
}

#endif // #ifndef EMP_TOOLS_STRING_UTILS_HPP_INCLUDE<|MERGE_RESOLUTION|>--- conflicted
+++ resolved
@@ -1,11 +1,7 @@
 /*
  *  This file is part of Empirical, https://github.com/devosoft/Empirical
  *  Copyright (C) Michigan State University, MIT Software license; see doc/LICENSE.md
-<<<<<<< HEAD
  *  date: 2016-2023.
-=======
- *  date: 2016-2021.
->>>>>>> 286db14a
 */
 /**
  *  @file
@@ -1379,7 +1375,6 @@
     return ANSI_Reverse() + _in + ANSI_NoReverse();
   }
 
-<<<<<<< HEAD
   //////////////////////////////////////////////////////
   //  Implementations of larger functions (>25 lines)
   //////////////////////////////////////////////////////
@@ -1390,14 +1385,6 @@
     // character, and end with a single quote.
     if (value.size() < 3) return false;
     if (value[0] != '\'' || value.back() != '\'') return false;
-=======
-  #ifndef DOXYGEN_SHOULD_SKIP_THIS
-  /// Apply sprintf-like formatting to a string.
-  /// See https://en.cppreference.com/w/cpp/io/c/fprintf.
-  /// Adapted from https://stackoverflow.com/a/26221725.
-  template<typename... Args>
-  std::string format_string( const std::string& format, Args... args ) {
->>>>>>> 286db14a
 
     // If there's only a single character in the quotes, it's USUALLY legal.
     if (value.size() == 3) {
@@ -1521,7 +1508,6 @@
     // If we made it here without a problem, it must be correct!
     return "Good!";
   }
-<<<<<<< HEAD
 
 
   /// Convert a single character to one that uses a proper escape sequence (in a string) if needed.
@@ -1786,9 +1772,6 @@
       out_set.emplace_back( in_string.substr(start_pos, in_string.size()-start_pos) );
     }
   }
-=======
-  #endif // DOXYGEN_SHOULD_SKIP_THIS
->>>>>>> 286db14a
 }
 
 #endif // #ifndef EMP_TOOLS_STRING_UTILS_HPP_INCLUDE
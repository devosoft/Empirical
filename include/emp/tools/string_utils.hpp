--- conflicted
+++ resolved
@@ -6,29 +6,6 @@
  *  @file string_utils.hpp
  *  @brief Simple functions to manipulate strings.
  *  @note Status: RELEASE
-<<<<<<< HEAD
- * 
- *  Available Functions
- *    const std::string & empty_string()               - Reference to an empty string for null returns
- * 
- *    -- CLASSIFICATION --
- *    size_t count(const std::string & str, char c)    - Count the occurances of c in str.
- *    bool is_literal_char(const std::string & value)
- *    bool is_literal_string(const std::string & value)
- *    bool is_whitespace(char test_char)
- *    bool is_upper_letter(char test_char)
- *    bool is_lower_letter(char test_char)
- *    bool is_letter(char test_char)
- *    bool is_digit(char test_char)
- *    bool is_alphanumeric(char test_char)
- *    bool is_idchar(char test_char)
- *    bool is_one_of(char test_char, const std::string & char_set)
- *    bool is_composed_of(const std::string & test_str, const std::string & char_set)
- *    bool is_digits(const std::string & test_str)
- *    bool is_alphanumeric(const std::string & test_str)
- *    bool is_valid(char test_char )
- *    bool is_valid(char test_char, std::function<bool(char)> fun1, FUNS... funs)
-=======
  *
  *  Available Functions
  *    const std::string & empty_string()               - Reference to an empty string for null returns
@@ -41,7 +18,6 @@
  *    bool is_digits(const std::string & test_str)
  *    bool is_number(const std::string & test_str)
  *    bool is_alphanumeric(const std::string & test_str)
->>>>>>> c58971d4
  *    bool is_valid(const std::string & test_str, FUNS... funs)
  *    bool has_whitespace(const std::string & test_str)
  *    bool has_upper_letter(const std::string & test_str)
@@ -49,12 +25,6 @@
  *    bool has_letter(const std::string & test_str)
  *    bool has_digit(const std::string & test_str)
  *    bool has_alphanumeric(const std::string & test_str)
-<<<<<<< HEAD
- *    bool has_idchar(const std::string & test_str)
- *    bool has_one_of(const std::string & test_str, const std::string & char_set)
- *    bool has_prefix(const std::string & in_string, const std::string & prefix)
- * 
-=======
  *    bool has_one_of(const std::string & test_str, const std::string & char_set)
  *    bool has_prefix(const std::string & in_string, const std::string & prefix)
  *    bool has_char_at(const std::string & str, char c, size_t pos)
@@ -62,17 +32,12 @@
  *    bool has_digit_at(const std::string & str, size_t pos)
  *    bool has_letter_at(const std::string & str, size_t pos)
  *
->>>>>>> c58971d4
  *    -- SEARCHING --
  *    size_t find_quote_match(std::string_view in_string, size_t start_pos=0)
  *    size_t find_paren_match(std::string_view in_string, size_t start_pos=0, bool ignore_quotes=true)
  *    void find_all(std::string_view in_string, char target, emp::vector<size_t> & results, bool ignore_quoted=false)
  *    emp::vector<size_t> find_all(std::string_view in_string, char target, bool ignore_quoted=false)
-<<<<<<< HEAD
- * 
-=======
  *
->>>>>>> c58971d4
  *    -- FORMATTING --
  *    std::string to_escaped_string(char value)
  *    std::string to_escaped_string(const std::string & value)
@@ -135,11 +100,7 @@
  *    std::string to_string(...)
  *    void from_string(const std::string & str, ...)
  *    std::string join(const emp::vector<T> & v, std::string join_str)
-<<<<<<< HEAD
- *    
-=======
  *
->>>>>>> c58971d4
  *    -- ANSI TOOLS --
  *    char ANSI_ESC()
  *    std::string ANSI_Reset()
@@ -190,21 +151,13 @@
  *    std::string ANSI_BrightMagentaBG()
  *    std::string ANSI_BrightCyanBG()
  *    std::string ANSI_BrightWhiteBG()
-<<<<<<< HEAD
- *    
-=======
  *
->>>>>>> c58971d4
  *    to_ansi_bold(const std::string & _in)
  *    to_ansi_italic(const std::string & _in)
  *    to_ansi_underline(const std::string & _in)
  *    to_ansi_blink(const std::string & _in)
  *    to_ansi_reverse(const std::string & _in)
-<<<<<<< HEAD
- *    
-=======
  *
->>>>>>> c58971d4
  */
 
 #ifndef EMP_TOOLS_STRING_UTILS_HPP_INCLUDE
@@ -295,29 +248,6 @@
     // If we made it here without a problem, it must be correct!
     return true;
   }
-<<<<<<< HEAD
-  
-
-  /// Test if an input string is properly formated as a literal string.
-  static inline bool is_literal_string(const std::string & value) {
-    // A literal string must begin and end with a double quote and contain only valid characters.
-    if (value.size() < 2) return false;
-    if (value[0] != '"' || value.back() != '"') return false;
-
-    // Are all of the characters valid?
-    for (size_t pos = 1; pos < value.size() - 1; pos++) {
-      if (value[pos] == '"') return false;  // Cannot have a raw double-quote in the middle.
-      if (value[pos] == '\\') {
-        if (pos == value.size()-2) return false;  // Backslash must have char to escape.
-
-        // Move to the next char and make sure it's legal to be escaped.
-        // @CAO Expand on options!
-        pos++;
-        switch (value[pos]) {
-          case 'n':   // Newline
-          case 'r':   // Return
-          case 't':   // Tab
-=======
 
 
   /// Test if an input string is properly formated as a literal string.
@@ -344,15 +274,11 @@
           case 'r':   // Return
           case 't':   // Tab
           case 'v':   // Vertical tab.
->>>>>>> c58971d4
           case '0':   // Empty (character 0)
           case '\\':  // Backslash
           case '"':   // Double quote
           case '\'':  // Single quote
-<<<<<<< HEAD
-=======
           case '`':   // Back quote
->>>>>>> c58971d4
             continue;
           default:
             return false;
@@ -367,16 +293,6 @@
   }
 
   /// Test if an input string is properly formated as a literal string.
-<<<<<<< HEAD
-  static inline std::string diagnose_literal_string(const std::string & value) {
-    // A literal string must begin and end with a double quote and contain only valid characters.
-    if (value.size() < 2) return "Too short!";
-    if (value[0] != '"' || value.back() != '"') return "Must begin an end in quotes.";
-
-    // Are all of the characters valid?
-    for (size_t pos = 1; pos < value.size() - 1; pos++) {
-      if (value[pos] == '"') return "Has a floating double quote.";  // Cannot have a raw double-quote in the middle.
-=======
   static inline std::string diagnose_literal_string(const std::string & value,
                                                     const std::string & quote_marks="\"") {
     // A literal string must begin and end with a double quote and contain only valid characters.
@@ -388,7 +304,6 @@
     // Are all of the characters valid?
     for (size_t pos = 1; pos < value.size() - 1; pos++) {
       if (value[pos] == quote) return "Has a floating quote.";
->>>>>>> c58971d4
       if (value[pos] == '\\') {
         if (pos == value.size()-2) return "Cannot escape the final quote.";  // Backslash must have char to escape.
 
@@ -396,26 +311,17 @@
         // @CAO Expand on options!
         pos++;
         switch (value[pos]) {
-<<<<<<< HEAD
-          case 'n':   // Newline
-          case 'r':   // Return
-          case 't':   // Tab
-=======
           case 'b':   // Backspace
           case 'f':   // Form feed
           case 'n':   // Newline
           case 'r':   // Return
           case 't':   // Tab
           case 'v':   // Vertical tab.
->>>>>>> c58971d4
           case '0':   // Empty (character 0)
           case '\\':  // Backslash
           case '"':   // Double quote
           case '\'':  // Single quote
-<<<<<<< HEAD
-=======
           case '`':   // Back quote
->>>>>>> c58971d4
             continue;
           default:
             return "Unknown escape charater.";
@@ -429,50 +335,6 @@
     return "Good!";
   }
 
-<<<<<<< HEAD
-  /// Determine if a character is whitespace.
-  inline bool is_whitespace(char test_char) {
-    return (test_char == ' ' || test_char == '\n' || test_char == '\r' || test_char == '\t');
-  }
-
-  /// Determine if a character is an uppercase letter.
-  inline bool is_upper_letter(char test_char) {
-    return (test_char >= 'A' && test_char <= 'Z');
-  }
-
-  /// Determine if a character is a lowercase letter.
-  inline bool is_lower_letter(char test_char) {
-    return (test_char >= 'a' && test_char <= 'z');
-  }
-
-  /// Determine if a character is a letter of any kind.
-  inline bool is_letter(char test_char) {
-    return is_upper_letter(test_char) || is_lower_letter(test_char);
-  }
-
-  /// Determine if a character is a digit.
-  inline bool is_digit(char test_char) {
-    return (test_char >= '0' && test_char <= '9');
-  }
-
-  /// Determine if a character is a letter or digit.
-  inline bool is_alphanumeric(char test_char) {
-    return is_letter(test_char) || is_digit(test_char);
-  }
-
-  /// Determine if a character is a letter, digit, or underscore.
-  inline bool is_idchar(char test_char) {
-    return is_alphanumeric(test_char) || test_char == '_';
-  }
-
-  /// Determine if a character is in a set of characters (represented as a string)
-  static inline bool is_one_of(char test_char, const std::string & char_set) {
-    for (char x : char_set) if (test_char == x) return true;
-    return false;
-  }
-
-=======
->>>>>>> c58971d4
   /// Determine if a string is composed only of a set of characters (represented as a string)
   static inline bool is_composed_of(const std::string & test_str, const std::string & char_set) {
     for (char x : test_str) if (!is_one_of(x, char_set)) return false;
@@ -480,85 +342,6 @@
   }
 
   /// Determine if there is whitespace anywhere in a string.
-<<<<<<< HEAD
-  inline bool has_whitespace(const std::string & test_str) {
-    for (char c : test_str) if (is_whitespace(c)) return true;
-    return false;
-  }
-
-  /// Determine if there are any uppercase letters in a string.
-  inline bool has_upper_letter(const std::string & test_str) {
-    for (char c : test_str) if (is_upper_letter(c)) return true;
-    return false;
-  }
-
-  /// Determine if there are any lowercase letters in a string.
-  inline bool has_lower_letter(const std::string & test_str) {
-    for (char c : test_str) if (is_lower_letter(c)) return true;
-    return false;
-  }
-
-  /// Determine if there are any letters in a string.
-  inline bool has_letter(const std::string & test_str) {
-    for (char c : test_str) if (is_letter(c)) return true;
-    return false;
-  }
-
-  /// Determine if there are any digits in a string.
-  inline bool has_digit(const std::string & test_str) {
-    for (char c : test_str) if (is_digit(c)) return true;
-    return false;
-  }
-
-  /// Determine if there are only digits in a string.
-  inline bool is_digits(const std::string & test_str) {
-    // If string is empty, there are no digits.
-    if (test_str.size() == 0) return false;
-
-    // Otherwise return false if any character is not a digit.
-    for (char c : test_str) if (!is_digit(c)) return false;
-    return true;
-  }
-
-  /// Determine if there are any letters or digits anywhere in a string.
-  inline bool has_alphanumeric(const std::string & test_str) {
-    for (char c : test_str) if (is_alphanumeric(c)) return true;
-    return false;
-  }
-
-  /// Determine if there are any letters or digits anywhere in a string.
-  inline bool is_alphanumeric(const std::string & test_str) {
-    for (char c : test_str) if (!is_alphanumeric(c)) return false;
-    return true;
-  }
-
-  /// Determine if there are any letters, digit, or underscores anywhere in a string.
-  inline bool has_idchar(const std::string & test_str) {
-    for (char c : test_str) if (is_idchar(c)) return true;
-    return false;
-  }
-
-  /// Determine if a specified set of characters appears anywhere in a string.
-  static inline bool has_one_of(const std::string & test_str, const std::string & char_set) {
-    for (char c : test_str) if (is_one_of(c, char_set)) return true;
-    return false;
-  }
-
-
-  /// If no functions are provided to is_valid(), always return false as base case.
-  inline bool is_valid(char /* test_char */ ) { return false; }
-
-  /// Determine if a character passes any of the test functions provided.
-  template <typename... FUNS>
-  inline bool is_valid(char test_char, std::function<bool(char)> fun1, FUNS... funs) {
-    return fun1(test_char) || is_valid(test_char, funs...);
-  }
-
-  /// For a string to be valid, each character must pass at least one provided function.
-  template <typename... FUNS>
-  static inline bool is_valid(const std::string & test_str, FUNS... funs) {
-    for (char x : test_str) if ( !is_valid(x, funs...) ) return false;
-=======
   inline bool has_whitespace(const std::string & str) { return WhitespaceCharSet().HasAny(str); }
   inline bool has_upper_letter(const std::string & str) { return UpperCharSet().HasAny(str); }
   inline bool has_lower_letter(const std::string & str) { return LowerCharSet().HasAny(str); }
@@ -637,7 +420,6 @@
   template <typename... FUNS>
   static inline bool is_valid(const std::string & str, FUNS... funs) {
     for (char x : str) if ( !is_valid(x, funs...) ) return false;
->>>>>>> c58971d4
     return true;
   }
 
@@ -645,11 +427,7 @@
   inline bool has_prefix(const std::string & in_string, const std::string & prefix) {
     if (prefix.size() > in_string.size()) return false;
     for (size_t i = 0; i < prefix.size(); ++i) {
-<<<<<<< HEAD
-      if (in_string[i] != prefix[i]) return false;      
-=======
       if (in_string[i] != prefix[i]) return false;
->>>>>>> c58971d4
     }
     return true;
   }
@@ -664,11 +442,7 @@
     for (size_t pos = start_pos + 1; pos < in_string.size(); ++pos) {
       // If we have a backslash, does not end on this or next char.
       if (in_string[pos] == '\\') {
-<<<<<<< HEAD
-        ++pos;  
-=======
         ++pos;
->>>>>>> c58971d4
         continue;
       }
       // If we found the close-quote, pop to here.
@@ -925,19 +699,12 @@
 
 
   /// Convert a literal string representation to an actual string.
-<<<<<<< HEAD
-  static inline std::string from_literal_string(const std::string & value) {
-    emp_assert(is_literal_string(value), value, diagnose_literal_string(value));
-    // Given the assert, we can assume the string DOES contain a literal representation,
-    // and we just need to convert it.
-=======
   static inline std::string from_literal_string(const std::string & value,
                                                 [[maybe_unused]] const std::string & quote_marks="\"")
   {
     emp_assert(is_literal_string(value, quote_marks),
                value, diagnose_literal_string(value, quote_marks));
     // Given the assert, assume string DOES contain a literal string representation.
->>>>>>> c58971d4
 
     std::string out_string;
     out_string.reserve(value.size()-2);  // Make a guess on final size.
@@ -1274,12 +1041,7 @@
     #pragma GCC diagnostic ignored "-Wformat-security"
 
     // Extra space for '\0'
-<<<<<<< HEAD
-    const size_t size = std::snprintf(nullptr, 0, format.c_str(), args...) + 1;
-    emp_assert( size >= 0 );
-=======
     const size_t size = static_cast<size_t>(std::snprintf(nullptr, 0, format.c_str(), args...) + 1);
->>>>>>> c58971d4
 
     emp::vector<char> buf( size );
     std::snprintf( buf.data(), size, format.c_str(), args... );

--- conflicted
+++ resolved
@@ -1,20 +1,11 @@
 /*
  *  This file is part of Empirical, https://github.com/devosoft/Empirical
  *  Copyright (C) Michigan State University, MIT Software license; see doc/LICENSE.md
- *  date: 2015-2021.
+ *  date: 2015-2022.
 */
 /**
-<<<<<<< HEAD
- *  @note This file is part of Empirical, https://github.com/devosoft/Empirical
- *  @copyright Copyright (C) Michigan State University, MIT Software license; see doc/LICENSE.md
- *  @date 2015-2022.
- *
- *  @file UnorderedIndexMap.hpp
- *  @brief Container that weights items and returns ID for a given weight position; order not guaranteed.
-=======
  *  @file
  *  @brief A simple class to weight items differently within a container and return the correct index.
->>>>>>> e1b4c29d
  *  @note Status: BETA
  *
  *  @todo Convert to a template that acts as a glorified vector, simplifying random selection?

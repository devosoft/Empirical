--- conflicted
+++ resolved
@@ -14,10 +14,7 @@
 #define EMP_BASE__EMSCRIPTEN_ERROR_TRIGGER_HPP_INCLUDE
 
 #include <iostream>
-<<<<<<< HEAD
-=======
 #include <stddef.h>
->>>>>>> 0678db47
 #include <string>
 
 namespace emp {

--- conflicted
+++ resolved
@@ -4,15 +4,7 @@
  *  date: 2016-2022.
 */
 /**
-<<<<<<< HEAD
- *  @note This file is part of Empirical, https://github.com/devosoft/Empirical
- *  @copyright Copyright (C) Michigan State University, MIT Software license; see doc/LICENSE.md
- *  @date 2016-2022.
- *
- *  @file Ptr.hpp
-=======
  *  @file
->>>>>>> 0678db47
  *  @brief A wrapper for pointers that does careful memory tracking (but only in debug mode).
  *  @note Status: BETA
  *
@@ -617,10 +609,6 @@
 
     /// Delete this pointer to an array (must be an array).
     void DeleteArray() {
-<<<<<<< HEAD
-      emp_assert(id < Tracker().GetNumIDs(), id, "Trying to delete Ptr that we are not responsible for.");
-=======
->>>>>>> 0678db47
       emp_assert(ptr, "Trying to delete null Ptr.");
       emp_assert(id < Tracker().GetNumIDs(), id, "Trying to delete Ptr that we are not responsible for.");
       emp_assert(Tracker().IsArrayID(id), id, "Trying to delete non-array pointer as array.");

/*
 *  This file is part of Empirical, https://github.com/devosoft/Empirical
 *  Copyright (C) Michigan State University, MIT Software license; see doc/LICENSE.md
 *  date: 2021-2022
*/
/**
<<<<<<< HEAD
 *  @note This file is part of Empirical, https://github.com/devosoft/Empirical
 *  @copyright Copyright (C) Michigan State University, MIT Software license; see doc/LICENSE.md
 *  @date 2021-2024.
 *
 *  @file notify.hpp
=======
 *  @file
>>>>>>> fa8671ac
 *  @brief Tools to alert users of messages (including errors and warnings) in a consistant manner.
 *  @note Status: ALPHA
 *
 *
 *  There are a handful of notification types to consider:
 *  - Message: A simple notification.
 *  - Verbose: Optional messages that can be activated by category.
 *  - Warning: Something looks suspicious, but is not technically a problem (don't exit)
 *  - Error: Something has gone horribly wrong and is impossible to recover from (exit)
 *  - Exception: Something didn't go the way we expected, but we can still recover (exit if not handled)
 *  - Debug: A simple notification that should only be printed when NDEBUG is not set (don't exit)
 *
 *  Messages default to "standard out"; all of the other default to "standard error".  Handling of
 *  these notifications can all be overriden by either whole category or by specific tag.
 *
 *  There are three possible recipients for all errors/warnings.
 *  - The end-user if the problem stems from inputs they provided to the executable.
 *  - The library user if the problem is due to mis-use of library functionality.
 *  - The library developers if something that should be impossible occurs.
 *
 *  The content of this file primarily targets the first group; developers should prefer asserts
 *  to ensure that supposedly "impossible" situations do not occur.
 *
 *  NOTES:
 *  - Whenever possible, exceptions should be preferred.  They are more specific than warnings
 *    and can be responded to rather than automatically halting execution like errors.
 *  - Warnings should always detail what should be done differently to surpress that warning.
 *
 */

#ifndef EMP_BASE_NOTIFY_HPP_INCLUDE
#define EMP_BASE_NOTIFY_HPP_INCLUDE

#include <any>
#include <array>
#include <functional>
#include <iostream>
#include <sstream>
#include <string>
#include <unordered_map>
#include <unordered_set>

#include "vector.hpp"

namespace emp {
namespace notify {
  using id_t = std::string;
  using message_t = std::string;
  using except_data_t = std::any;

  using id_arg_t = const id_t &;
  using message_arg_t = const message_t &;
  using response_t = bool(id_arg_t, message_arg_t, except_data_t);
  using exit_fun_t = std::function<void(int)>;

  /// Information about an exception that has occurred.
  struct ExceptInfo {
    id_t id = "__NONE__";     ///< Which exception was triggered?
    message_t message = "";   ///< A detailed message of this exception.
    except_data_t data;       ///< Extra data needed to resolve this exception.
  };

  enum class Type { MESSAGE=0, DEBUG, WARNING, ERROR, EXCEPTION, NUM_TYPES };
  static constexpr size_t num_types = static_cast<size_t>(Type::NUM_TYPES);

  /// Convert a type to a human-readable string.
  static id_t TypeID(Type type) {
    switch (type) {
      case Type::MESSAGE: return "Message";
      case Type::DEBUG: return "Debug";
      case Type::WARNING: return "WARNING";
      case Type::ERROR: return "ERROR";
      case Type::EXCEPTION: return "EXCEPTION";
      default: return "Unknown";
    }
  }

  /// Convert a type to a human-readable string in COLOR.
  static id_t ColorTypeID(Type type) {
    const std::string green_text = "\033[32m";
    const std::string magenta_text = "\033[35m";
    const std::string red_text = "\033[31m";
    const std::string yellow_text = "\033[33m";
    const std::string normal_text = "\033[39m";
    const std::string bold_text = "\033[1m";
    const std::string no_bold_text = "\033[22m";
    switch (type) {
      case Type::MESSAGE: return green_text + "Message" + normal_text;
      case Type::DEBUG: return green_text + bold_text + "Debug" + no_bold_text + normal_text;
      case Type::WARNING: return yellow_text + bold_text + "WARNING" + no_bold_text + normal_text;
      case Type::ERROR: return red_text + bold_text + "ERROR" + no_bold_text + normal_text;
      case Type::EXCEPTION: return magenta_text + bold_text + "EXCEPTION" + no_bold_text + normal_text;
      default: return "Unknown";
    }
  }

  // Maintain a specified collection of handlers.
  class HandlerSet {
  private:
    using fun_t = std::function<response_t>;
    using fun_no_data_t = std::function<bool(id_arg_t, message_arg_t)>;
    using fun_msg_only_t = std::function<bool(message_arg_t)>;
    emp::vector<fun_t> handlers;
    bool exit_on_fail = false;

  public:
    bool GetExitOnFail() const { return exit_on_fail; }
    HandlerSet & SetExitOnFail(bool _exit=true) {
      exit_on_fail = _exit;
      return *this;
    }

    /// Trigger all handlers associated with a given ID.
    bool Trigger(id_arg_t id, message_arg_t message, except_data_t except_data) {
      // Run handlers from most recently added to oldest.
      for (auto it = handlers.rbegin();
            it != handlers.rend();
            ++it) {
        // Run until "true" result
        bool result = (*it)(id, message, except_data);
        if (result) return true;           // Stop if any handler succeeded.
      }

      return false;
    }

    // Trigger without providing data.
    bool Trigger(id_arg_t id, message_arg_t message)  {
      return Trigger(id, message, 0);
    }

    // Trigger from a stored notification.
    bool Trigger(const ExceptInfo & info) {
      return Trigger(info.id, info.message, info.data);
    }

    // Add a function to this set.
    HandlerSet & Add(fun_t in) { handlers.push_back(in); return *this; }

    // Add a function with no data.
    HandlerSet & Add(fun_no_data_t in) {
      handlers.push_back(
        [fun=in](id_arg_t id, message_arg_t msg, except_data_t){ return fun(id,msg); }
      );
      return *this;
    }

    // Add a function with only a single message
    HandlerSet & Add(fun_msg_only_t in) {
      handlers.push_back(
        [fun=in](id_arg_t, message_arg_t msg, except_data_t){ return fun(msg); }
      );
      return *this;
    }


    // Clear all handlers associated with a given id.
    HandlerSet & Clear() { handlers.resize(0); return *this; }

    /// Replace all handlers with nothing (i.e., clear them)
    void Replace() { Clear(); }

    /// Replace all handlers with the generic ones provided.
    template <typename... FUN_Ts>
    void Replace(fun_t in, FUN_Ts... extra) {
      Replace(extra...);
      Add(in);
    }
  };

  /// Staticly stored data about current notifications.
  struct NotifyData {
    // For each exception name we will keep a vector of handlers, appended to in the order
    // that they arrive (most recent will be last)
    std::unordered_map<id_t,HandlerSet> handler_map;  // Map of all handlers to use for notifications.
    std::unordered_map<std::string,bool> verbose_map; // Set of categories for verbose messages.
    emp::vector<exit_fun_t> exit_funs;                // Set of handlers to run on exit.
    emp::vector<ExceptInfo> except_queue;             // Unresolved exceptions after handlers have run
    emp::vector<ExceptInfo> pause_queue;              // Unresolved notifications during pause
    bool lethal_exceptions = true;                    // Should unresolved exceptions end the program?
    bool is_paused = false;                           // When paused, save notifications until unpaused.

    HandlerSet & GetHandler(Type type) { return handler_map[TypeID(type)]; }

    NotifyData() {
      // Setup the default handlers and exit rules.
      GetHandler(Type::MESSAGE).Add(
        [](id_arg_t, message_arg_t msg) {
          std::cout << msg << std::endl;
          return true;
        }
      );

      GetHandler(Type::DEBUG).Add(
#ifdef NDEBUG
        [](id_arg_t, message_arg_t){ return true; }
#else
        [](id_arg_t,  message_arg_t msg) {
          const std::string tag = ColorTypeID(Type::DEBUG);
          std::cout << tag << ": " << msg << std::endl;
          return true;
        }
#endif
      );

      GetHandler(Type::WARNING).Add(
        [](id_arg_t,  message_arg_t msg) {
          const std::string tag = ColorTypeID(Type::WARNING);
          std::cout << tag << ": " << msg << std::endl;
          return true;  // Only warning, do not exit.
        }
      );

      GetHandler(Type::ERROR).Add(
        [](id_arg_t,  message_arg_t msg) {
          const std::string tag = ColorTypeID(Type::ERROR);
          std::cout << tag << ": " << msg << std::endl;
          return false;  // Does not correct the problem, so exit.
        }
      );

      GetHandler(Type::EXCEPTION).Add(
        [](id_arg_t id,  message_arg_t msg) {
          const std::string tag = ColorTypeID(Type::EXCEPTION);
          std::cerr << tag << " (" << id << "): " << msg << std::endl;
          return false;  // Does not correct the problem, so exit.
        }
      );
      GetHandler(Type::EXCEPTION).SetExitOnFail();

      // The initial exit handler should actually exit, using the appropriate exit code.
      exit_funs.push_back( [](int code){ exit(code); } );
    }
  };

  /// Central call to obtain NotifyData singleton.
  static NotifyData & GetData() { static NotifyData data; return data; }
  inline auto & MessageHandlers() { return GetData().GetHandler(Type::MESSAGE); }
  inline auto & DebugHandlers() { return GetData().GetHandler(Type::DEBUG); }
  inline auto & WarningHandlers() { return GetData().GetHandler(Type::WARNING); }
  inline auto & ErrorHandlers() { return GetData().GetHandler(Type::ERROR); }

  [[maybe_unused]] static void AddExitHandler(exit_fun_t fun) { GetData().exit_funs.push_back(fun); }
  [[maybe_unused]] static void ClearExitHandlers() { GetData().exit_funs.resize(0); }
  [[maybe_unused]] static void ReplaceExitHandlers() { ClearExitHandlers(); }
  template <typename... FUN_Ts>
  static void ReplaceExitHandlers(exit_fun_t fun, FUN_Ts... extras) {
    ReplaceExitHandlers(extras...);
    AddExitHandler(fun);
  }

  /// Generic exit handler that calls all of the provided functions.
  [[maybe_unused]] static void Exit(int exit_code) {
    NotifyData & data = GetData();

    // Run any cleanup functions.
    for (auto it = data.exit_funs.rbegin(); it != data.exit_funs.rend(); ++it) {
      (*it)(exit_code);
    }

    // Exit for real.
    exit(exit_code);
  }

  /// Generic Notification where type must be specified.
  template <typename... Ts>
  static bool Notify(Type type, Ts... args) {
    NotifyData & data = GetData();
    const id_t id = TypeID(type);

    // Setup the message in a string stream.
    std::stringstream ss;
    ((ss << std::forward<Ts>(args)), ...);

    // If we are are paused, save this notification for later.
    if (data.is_paused) {
      data.pause_queue.push_back(ExceptInfo{id, ss.str(), 0});
      return true;
    }

    bool result = data.handler_map[id].Trigger(id, ss.str());

    // And return the success result.
    return result;
  }

  [[maybe_unused]] static void Pause() {
    NotifyData & data = GetData();
    data.is_paused = true;
  }

  [[maybe_unused]] static void Unpause() {
    NotifyData & data = GetData();

    // Step through the notifications that have accrued.
    for (size_t i = 0; i < data.pause_queue.size(); ++i) {
      auto & notice = data.pause_queue[i];
      bool result = data.handler_map[notice.id].Trigger(notice);
      if (!result) {  // Failed; move to exception queue or exit if error.
        if (notice.id == "ERROR") Exit(1);
        data.except_queue.push_back(notice);
      }
    }

    data.pause_queue.resize(0);   // Clear out the queue.

    data.is_paused = false;
  }


  /// Send out a regular notification.
  template <typename... Ts>
  static bool Message(Ts... args) { return Notify(Type::MESSAGE, std::forward<Ts>(args)...); }

  /// Send out a DEBUG notification.
  template <typename... Ts>
  static bool Debug(Ts... args) { return Notify(Type::DEBUG, std::forward<Ts>(args)...); }

  /// Send out a notification of a WARNING.
  template <typename... Ts>
  static bool Warning(Ts... args) { return Notify(Type::WARNING, std::forward<Ts>(args)...); }

  /// Send out a notification of an ERROR.
  template <typename... Ts>
  static bool Error(Ts... args) {
    bool success = Notify(Type::ERROR, std::forward<Ts>(args)...);
    if (!success) {
#ifdef NDEBUG
      Exit(1);
#else
      abort();
#endif
    }
    return success;
  }

  // Trigger a warning only if a specified condition is true.
  template <typename... Ts>
  static bool TestWarning(bool test, Ts... args) {
    if (test) return Warning(std::forward<Ts>(args)...);
    return true;
  }

  // Trigger an error only if a specified condition is true.
  template <typename... Ts>
  static bool TestError(bool test, Ts... args) {
    if (test) return Error(std::forward<Ts>(args)...);
    return true;
  }


  /// Add a handler for a particular exception type.
  template <typename FUN_T>
  static HandlerSet & AddHandler(id_arg_t id, FUN_T fun) {
    return GetData().handler_map[id].Add(fun);
  }

  /// Add a generic exception handler.
  template <typename FUN_T>
  static HandlerSet & AddHandler(FUN_T fun) {
    return GetData().handler_map["EXCEPTION"].Add(fun);
  }

  /// Ignore exceptions of a specific type.
  [[maybe_unused]] static HandlerSet & Ignore(id_arg_t id) {
    return AddHandler(id, [](id_arg_t, message_arg_t){ return true; });
  }

  /// Turn on a particular verbosity category.
  [[maybe_unused]] static void SetVerbose(std::string id, bool make_active=true) {
    GetData().verbose_map[id] = make_active;
  }

  /// Send out a notification of an "verbose" message.
  template <typename... Ts>
  [[maybe_unused]] static bool Verbose(const std::string & id, Ts... args) {
    NotifyData & data = GetData();

    if (data.verbose_map[id]) {
      return Notify(Type::MESSAGE, std::forward<Ts>(args)...);
    }

    return false;
  }

  /// Send out a notification of an Exception.
  [[maybe_unused]] static bool Exception(id_arg_t id, message_arg_t message="", except_data_t except_data=0) {
    NotifyData & data = GetData();

    if (data.is_paused) {
      data.pause_queue.push_back(ExceptInfo{id, message, except_data});
      return true;
    }

    // Retrieve any specialized exception handlers for this type of exception.
    bool result = data.handler_map[id].Trigger(id, message, except_data);

    // If unresolved, see if we should quit; else use a generic exception handler.
    if (!result) {
      if (data.handler_map[id].GetExitOnFail()) Exit(1);
      result = data.handler_map["EXCEPTION"].Trigger(id, message, except_data);
    }

    // If still unresolved, either give up or save the exception for later analysis.
    if (!result) {
      if (data.handler_map["EXCEPTION"].GetExitOnFail()) Exit(1);
      data.except_queue.push_back(ExceptInfo{id, message, except_data});
    }

    return result;
  }

  /// Retrieve a vector of ALL unresolved exceptions.
  [[maybe_unused]] static const emp::vector<ExceptInfo> & GetExceptions() { return GetData().except_queue; }

  /// Retrieve the first unresolved exception with a given id.
  [[maybe_unused]] static ExceptInfo GetException(id_arg_t id) {
    for (ExceptInfo & x : GetData().except_queue) if (x.id == id) return x;
    return ExceptInfo{};
  }

  /// Return a total count of how many unresolved exceptions are left.
  [[maybe_unused]] static size_t CountExceptions() { return GetData().except_queue.size(); }

  /// Return a total count of how many unresolved exceptions have a given id.
  [[maybe_unused]] static size_t CountExceptions(id_arg_t id) {
    size_t count = 0;
    for (ExceptInfo & x : GetData().except_queue) if (x.id == id) ++count;
    return count;
  }

  /// Identify whether there are ANY unresolved exceptions.
  [[maybe_unused]] static bool HasExceptions() { return CountExceptions(); }

  /// Identify whether there are any unresolved exceptions with a given id.
  [[maybe_unused]] static bool HasException(id_arg_t id) {
    for (ExceptInfo & x : GetData().except_queue) if (x.id == id) return true;
    return false;
  }

  /// Remove all unresolved exceptions.
  [[maybe_unused]] static void ClearExceptions() { GetData().except_queue.resize(0); }

  /// Remove first exception with a given id.
  [[maybe_unused]] static void ClearException(id_arg_t id) {
    auto & except_queue = GetData().except_queue;
    for (size_t i = 0; i < except_queue.size(); ++i) {
      if (except_queue[i].id == id) {
        // If exception is NOT in the last position, move last position earlier and reduce size.
        if (i < except_queue.size() - 1) except_queue[i] = except_queue.back();
        except_queue.resize(except_queue.size() - 1);
        return;
      }
    }
  }

}
}


#endif // #ifndef EMP_BASE_NOTIFY_HPP_INCLUDE<|MERGE_RESOLUTION|>--- conflicted
+++ resolved
@@ -1,18 +1,10 @@
 /*
  *  This file is part of Empirical, https://github.com/devosoft/Empirical
  *  Copyright (C) Michigan State University, MIT Software license; see doc/LICENSE.md
- *  date: 2021-2022
+ *  date: 2021-2024
 */
 /**
-<<<<<<< HEAD
- *  @note This file is part of Empirical, https://github.com/devosoft/Empirical
- *  @copyright Copyright (C) Michigan State University, MIT Software license; see doc/LICENSE.md
- *  @date 2021-2024.
- *
- *  @file notify.hpp
-=======
  *  @file
->>>>>>> fa8671ac
  *  @brief Tools to alert users of messages (including errors and warnings) in a consistant manner.
  *  @note Status: ALPHA
  *

/*
 *  This file is part of Empirical, https://github.com/devosoft/Empirical
 *  Copyright (C) Michigan State University, MIT Software license; see doc/LICENSE.md
 *  date: 2015-2024
*/
/**
 *  @file
 *  @brief Specs for the TextArea widget.
 *
 *
 * @todo Callback does a lot of string-copies at the moment; should be streamlined.
 */

#ifndef EMP_WEB_TEXTAREA_HPP_INCLUDE
#define EMP_WEB_TEXTAREA_HPP_INCLUDE

#include <cstdint>

#include "Widget.hpp"

namespace emp {
namespace web {

  /// An input field for text data.  A function provided at creation time will be called
  /// each time the contents of the TextWidget are changed.  The current text contents
  /// can also always be accessed with the GetText() member function.

  class TextArea : public internal::WidgetFacet<TextArea> {
    friend class TextAreaInfo;
  protected:

    // TextAreas associated with the same DOM element share a single TextAreaInfo object.
    #ifndef DOXYGEN_SHOULD_SKIP_THIS
    class TextAreaInfo : public internal::WidgetInfo {
      friend TextArea;
    protected:
      int cols = 20;            ///< How many columns of text in the area?
      int rows = 1;             ///< How many rows of text in the area?
      int max_length = -1;      ///< Maximum number of total characters allowed.

      std::string cur_text;     ///< Text that should currently be in the box.

      bool autofocus = false;   ///< Should this TextArea be set as Autofocus?
      bool disabled = false;    ///< Should this TextArea be disabled?

      std::function<void(const std::string &)> callback; ///< Function to call with each keypress.
      uint32_t callback_id;     ///< Callback ID the built-in function for this text area.

      TextAreaInfo(const std::string & in_id="") : internal::WidgetInfo(in_id) { ; }
      TextAreaInfo(const TextAreaInfo &) = delete;               // No copies of INFO allowed
      TextAreaInfo & operator=(const TextAreaInfo &) = delete;   // No copies of INFO allowed
      virtual ~TextAreaInfo() {
        if (callback_id) emp::JSDelete(callback_id);             // Delete callback wrapper.
      }

      std::string GetTypeName() const override { return "TextAreaInfo"; }

      void DoCallback(std::string in_text) {
        cur_text = in_text;
        if (callback) callback(cur_text);
        UpdateDependants();
      }

      virtual void GetHTML(std::stringstream & HTML) override {
        HTML.str("");                                           // Clear the current text.
        HTML << "<textarea ";                                   // Start the textarea tag.
        if (disabled) { HTML << " disabled=true"; }             // Check if should be disabled
        HTML << " id=\"" << id << "\"";                         // Indicate ID.
<<<<<<< HEAD
        HTML << " onkeyup=\"emp.Callback(" << callback_id << ", this.value);\"";
=======
        HTML << " onkeyup=\"emp.Callback(" << callback_id << ", event.target.value)\"";
>>>>>>> bdb6776d
        HTML << " rows=\"" << rows << "\""
             << " cols=\"" << cols << "\"";
        if (max_length >= 0) { HTML << " maxlength=\"" << max_length << "\""; }
        HTML << ">" << cur_text << "</textarea>";               // Close and label the textarea
      }

      void UpdateAutofocus(bool in_af) {
        autofocus = in_af;
        if (state == Widget::ACTIVE) ReplaceHTML();     // If node is active, immediately redraw!
      }

      void UpdateCallback(const std::function<void(const std::string &)> & in_cb) {
        callback = in_cb;
      }

      void UpdateDisabled(bool in_dis) {
        disabled = in_dis;
        if (state == Widget::ACTIVE) ReplaceHTML();     // If node is active, immediately redraw!
      }

      void UpdateText(const std::string & in_string) {
        cur_text = in_string;
        MAIN_THREAD_EM_ASM({
            var id = UTF8ToString($0);
            var text = UTF8ToString($1);
            var element = document.getElementById(id);
            if (element) element.value = text;
          }, id.c_str(), in_string.c_str());
      }

    public:
      virtual std::string GetType() override { return "web::TextAreaInfo"; }
    }; // End of TextAreaInfo definition
    #endif // DOXYGEN_SHOULD_SKIP_THIS

    // Get a properly cast version of indo.
    TextAreaInfo * Info() { return (TextAreaInfo *) info; }
    const TextAreaInfo * Info() const { return (TextAreaInfo *) info; }

    TextArea(TextAreaInfo * in_info) : WidgetFacet(in_info) { ; }

  public:
    /// Build a text area with a specified HTML identifier.
    TextArea(const std::string & in_id="")
      : WidgetFacet(in_id)
    {
      info = new TextAreaInfo(in_id);

      TextAreaInfo * ta_info = Info();
      Info()->callback_id = JSWrap( std::function<void(std::string)>(
        [ta_info](std::string in_str){ ta_info->DoCallback(in_str); }
      ));
    }

    /// Build a text area with a specified function to call with every change.
    TextArea(std::function<void(const std::string &)> in_cb, const std::string & in_id="")
      : TextArea(in_id)
    {
      Info()->callback = in_cb;
    }

    /// Connect to an existing TextArea
    TextArea(const TextArea & in) : WidgetFacet(in) { ; }
    TextArea(const Widget & in) : WidgetFacet(in) { emp_assert(in.IsTextArea()); }
    virtual ~TextArea() { ; }

    using INFO_TYPE = TextAreaInfo;

    /// Get the current text in this TextArea.
    const std::string & GetText() const { return Info()->cur_text; }

    /// Make this text area have focus by default.
    TextArea & SetAutofocus(bool in_af) { Info()->UpdateAutofocus(in_af); return *this; }

    /// Change the callback function for this TextArea.
    TextArea & SetCallback(const std::function<void(const std::string &)> & in_cb) {
      Info()->UpdateCallback(in_cb);
      return *this;
    }

    /// Change the callback to simply update a provided String.
    TextArea & SetCallback(std::string & in_var) {
      return SetCallback([&in_var](const std::string & new_str){ in_var = new_str; });
    }

    /// Gray out this text area.
    TextArea & SetDisabled(bool in_dis) { Info()->UpdateDisabled(in_dis); return *this; }

    /// Set the text contained in the text area.
    TextArea & SetText(const std::string & in_text) {
      Info()->UpdateText(in_text);
      return *this;
    }

    /// Does this widget have auto focus set?
    bool HasAutofocus() const { return Info()->autofocus; }

    /// Is this widget currently disabled?
    bool IsDisabled() const { return Info()->disabled; }
  };


}
}

#endif // #ifndef EMP_WEB_TEXTAREA_HPP_INCLUDE<|MERGE_RESOLUTION|>--- conflicted
+++ resolved
@@ -66,11 +66,7 @@
         HTML << "<textarea ";                                   // Start the textarea tag.
         if (disabled) { HTML << " disabled=true"; }             // Check if should be disabled
         HTML << " id=\"" << id << "\"";                         // Indicate ID.
-<<<<<<< HEAD
-        HTML << " onkeyup=\"emp.Callback(" << callback_id << ", this.value);\"";
-=======
         HTML << " onkeyup=\"emp.Callback(" << callback_id << ", event.target.value)\"";
->>>>>>> bdb6776d
         HTML << " rows=\"" << rows << "\""
              << " cols=\"" << cols << "\"";
         if (max_length >= 0) { HTML << " maxlength=\"" << max_length << "\""; }

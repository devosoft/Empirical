/*
 *  This file is part of Empirical, https://github.com/devosoft/Empirical
 *  Copyright (C) Michigan State University, MIT Software license; see doc/LICENSE.md
 *  date: 2015-2022
*/
/**
<<<<<<< HEAD
 *  @note This file is part of Empirical, https://github.com/devosoft/Empirical
 *  @copyright Copyright (C) Michigan State University, MIT Software license; see doc/LICENSE.md
 *  @date 2015-2022.
 *
 *  @file Widget.hpp
=======
 *  @file
>>>>>>> 0678db47
 *  @brief Widgets maintain individual components on a web page and link to Elements
 *
 *  Each HTML Widget has all of its details stored in a WidgetInfo object; Multiple Widgets can
 *  be attached to the same WidgetInfo, simplifying the usage.  All the library user needs to
 *  worry about is the Widget object itself; the WidgetInfo will be managed behind the scenes.
 *
 *  WidgetInfo contains the basic information for all Widgets
 *  Widget is a generic base class, with a shared pointer to WidgetInfo
 *  WidgetFacet is a template that allows Set* methods to return derived return-type.
 *
 *  In other files, Widgets will be used to define specific elements.
 *  ELEMENTInfo maintains information about the specific widget (derived from WidgetInfo)
 *  ELEMENT interfaces to ELEMENTInfo so multiple elements use same core; derived from WidgetFacet
 *
 *  Library users should not need to access Widgets directly, only specific derived types.
 *
 *  Tips for using widgets:
 *
 *  1. If you are about to make a lot of changes at once, run Freeze(), make the changes, and
 *     then run Activate() again.  Freeze prevents widgets from being updated immediately.
 *
 *  2. Trust the Widget to handle all of the manipulation behind the scenes
 *
 */

#ifndef EMP_WEB_WIDGET_HPP_INCLUDE
#define EMP_WEB_WIDGET_HPP_INCLUDE


#include <stddef.h>
#include <string>

#include "../base/error.hpp"
#include "../base/errors.hpp"
#include "../base/vector.hpp"
#include "../control/Signal.hpp"
#include "../debug/mem_track.hpp"
#include "../meta/meta.hpp"

#include "events.hpp"
#include "Font.hpp"
#include "init.hpp"
#include "WidgetExtras.hpp"

namespace emp {
namespace web {

    #ifndef DOXYGEN_SHOULD_SKIP_THIS
  // Setup some types we will need later
  namespace internal {
    // Pre-declare WidgetInfo so classes can inter-operate.
    class WidgetInfo;
    class DivInfo;
    class TableInfo;

    /// Quick method for generating unique Widget ID numbers when not otherwise specified.
    static size_t NextWidgetNum(bool inc_num=true) {
      static size_t next_id = 0;
      if (!inc_num) return next_id;
      return next_id++;
    }

    /// Quick method for generating unique string IDs for Widgets.
    static std::string NextWidgetID() {
      return emp::to_string("emp__", NextWidgetNum());
    }

    /// Base class for command-objects that can be fed into widgets.
    class WidgetCommand {
    public:
      virtual ~WidgetCommand() { ; }
      virtual bool Trigger(WidgetInfo &) const = 0;
    };
  }
  #endif // DOXYGEN_SHOULD_SKIP_THIS

  /// Widget is effectively a smart pointer to a WidgetInfo object, plus some basic accessors.
  class Widget {
    friend internal::WidgetInfo; friend internal::DivInfo; friend internal::TableInfo;
  protected:
    #ifndef DOXYGEN_SHOULD_SKIP_THIS
    using WidgetInfo = internal::WidgetInfo;
    #endif /*DOXYGEN_SHOULD_SKIP_THIS*/
    WidgetInfo * info;                        ///< Information associated with this widget.

    /// If an Append doesn't work with current class, forward it to the parent and try there.
    template <typename FWD_TYPE> Widget & ForwardAppend(FWD_TYPE && arg);

    /// Set the information associated with this widget.
    Widget & SetInfo(WidgetInfo * in_info);

    /// Internally, we can treat a Widget as a pointer to its WidgetInfo.
    WidgetInfo * operator->() { return info; }

    /// Give derived classes the ability to access widget info.
    static WidgetInfo * Info(const Widget & w) { return w.info; }

    /// Four activity states for any widget:
    ///   INACTIVE - Not be in DOM at all.
    ///   WAITING  - Will become active once the page finishes loading.
    ///   FROZEN   - Part of DOM, but not updating on the screen.
    ///   ACTIVE   - Fully active; changes are reflected as they happen.

    enum ActivityState { INACTIVE, WAITING, FROZEN, ACTIVE };

    /// Default name for un-initialized widgets.
    static const std::string no_name;

  public:
    /// When Widgets are first created, they should be provided with an ID.
    Widget(const std::string & id);
    Widget(WidgetInfo * in_info=nullptr);
    Widget(const Widget & in) : Widget(in.info) { ; }
    Widget & operator=(const Widget & in) { return SetInfo(in.info); }

    virtual ~Widget();

    /// Test if this widget is valid.
    bool IsNull() const { return info == nullptr; }

    /// Some debugging helpers...
    std::string GetInfoTypeName() const;

    bool IsInactive() const;  ///< Test if the activity state of this widget is currently INACTIVE
    bool IsWaiting() const;   ///< Test if the activity state of this widget is currently WAITING
    bool IsFrozen() const;    ///< Test if the activity state of this widget is currently FROZEN
    bool IsActive() const;    ///< Test if the activity state of this widget is currently ACTIVE

    bool AppendOK() const;    ///< Is it okay to add more internal Widgets into this one?
    void PreventAppend();     ///< Disallow further appending to this Widget.

    bool IsButton()   const { return GetInfoTypeName() == "ButtonInfo"; }
    bool IsCanvas()   const { return GetInfoTypeName() == "CanvasInfo"; }
    bool IsDiv()      const { return GetInfoTypeName() == "DivInfo"; }
    bool IsImage()    const { return GetInfoTypeName() == "ImageInfo"; }
    bool IsInput()    const { return GetInfoTypeName() == "InputInfo"; }
    bool IsSelector() const { return GetInfoTypeName() == "SelectorInfo"; }
    bool IsTable()    const { return GetInfoTypeName() == "TableInfo"; }
    bool IsText()     const { return GetInfoTypeName() == "TextInfo"; }
    bool IsTextArea() const { return GetInfoTypeName() == "TextAreaInfo"; }
    bool IsTextFeed() const { return GetInfoTypeName() == "TextFeedInfo"; }

    bool IsD3Visualization() const { return GetInfoTypeName() == "D3VisualizationInfo"; }

    const std::string & GetID() const;  ///< What is the HTML string ID for this Widget?

    /// Retrieve a specific CSS trait associated with this Widget.
    /// Note: CSS-related options may be overridden in derived classes that have multiple styles.
    virtual const std::string & GetCSS(const std::string & setting) const;

    /// Determine is a CSS trait has been set on this Widget.
    virtual bool HasCSS(const std::string & setting);

    /// Retrieve a specific attribute associated with this Widget.
    virtual const std::string & GetAttr(const std::string & setting) const;

    /// Determine is an attribute has been set on this Widget.
    virtual bool HasAttr(const std::string & setting);

    /// Are two Widgets refering to the same HTML object?
    bool operator==(const Widget & in) const { return info == in.info; }

    /// Are two Widgets refering to different HTML objects?
    bool operator!=(const Widget & in) const { return info != in.info; }

    /// Conver Widget to bool (I.e., is this Widget active?)
    operator bool() const { return info != nullptr; }

    const std::string & GetTitle() const { return GetAttr("title"); }  /// Get current tooltip on this widget.

    double GetXPos();          ///< Get the X-position of this Widget within its parent.
    double GetYPos();          ///< Get the Y-position of this Widget within its parent.
    double GetWidth();         ///< Get the width of this Widget on screen.
    double GetHeight();        ///< Get the height of this Widget on screen.
    double GetInnerWidth();    ///< Get the width of this Widget not including padding.
    double GetInnerHeight();   ///< Get the height of this Widget not including padding.
    double GetOuterWidth();    ///< Get the width of this Widget including all padding.
    double GetOuterHeight();   ///< Get the height of this Widget including all padding.

    /// Make this widget live, so changes occur immediately (once document is ready)
    void Activate();

    /// Record changes internally, but keep static screen until Activate() is called.
    void Freeze();

    /// Record changes internally and REMOVE from screen until Activate is called.
    /// (Argument is for recursive, internal use only.)
    virtual void Deactivate(bool top_level=true);

    /// Toggle between Active and Deactivated.
    bool ToggleActive();

    /// Clear and redraw the current widget on the screen.
    void Redraw();

    /// Look up previously created elements, by type.
    Widget & Find(const std::string & test_name);

    /// Add a dependant to this Widget that should be redrawn when it is.
    Widget & AddDependant(const Widget & w);

    /// Setup << operator to redirect to Append; option preparation can be overridden.
    virtual void PrepareAppend() { ; }
    template <typename IN_TYPE> Widget operator<<(IN_TYPE && in_val);

    /// Debug...
    std::string GetInfoType() const;
  };

  #ifndef DOXYGEN_SHOULD_SKIP_THIS
  namespace internal {

    // WidgetInfo is a base class containing information needed by all GUI widget classes
    // (Buttons, Images, etc...).  It take in a return type to be cast to for accessors.

    class WidgetInfo {
    public:
      // Smart-pointer info
      int ptr_count;                  ///< How many widgets are pointing to this info?

      // Basic info about a widget
      std::string id;                 ///< ID used for associated DOM element.
      WidgetExtras extras;            ///< HTML attributes, CSS style, and listeners for web events.

      // Track hierarchy
      WidgetInfo * parent;            ///< Which WidgetInfo is this one contained within?
      emp::vector<Widget> dependants; ///< Widgets to be refreshed if this one is triggered
      Widget::ActivityState state;    ///< Is this element active in DOM?

      emp::Signal<void()> on_update_js_signal; /// Signal for JavaScript functions to be called with TriggerJS()

      /// WidgetInfo cannot be built unless within derived class, so constructor is protected
      WidgetInfo(const std::string & in_id="")
        : ptr_count(1), id(in_id), parent(nullptr), state(Widget::INACTIVE)
      {
        EMP_TRACK_CONSTRUCT(WebWidgetInfo);
        if (id == "") id = NextWidgetID();
      }

      /// No copies of INFO allowed
      WidgetInfo(const WidgetInfo &) = delete;
      WidgetInfo & operator=(const WidgetInfo &) = delete;

      virtual ~WidgetInfo() {
        EMP_TRACK_DESTRUCT(WebWidgetInfo);
      }

      /// Debugging helpers...
      virtual std::string GetTypeName() const { return "WidgetInfo"; }

      // If not overloaded, pass along widget registration to parent.
      virtual void Register_recurse(Widget & w) { if (parent) parent->Register_recurse(w); }
      virtual void Register(Widget & w) { if (parent) parent->Register(w); }
      virtual void Unregister_recurse(Widget & w) { if (parent) parent->Unregister_recurse(w); }
      virtual void Unregister(Widget & w) { if (parent) parent->Unregister(w); }

      // Some nodes can have children and need to be able to recursively register them.
      virtual void RegisterChildren(DivInfo * /*registrar*/) { ; }   // No children by default.
      virtual void UnregisterChildren(DivInfo * /*registrar*/) { ; } // No children by default.

      virtual void AddChild(Widget /*in*/) { emp_error("Invalid Widget for AddChild!", id); }
      virtual void RemoveChild(Widget & /*child*/) { emp_error("Invalid Widget for RemoveChild!", id); }

      // Record dependants.  Dependants are only acted upon when this widget's action is
      // triggered (e.g. a button is pressed)
      void AddDependant(Widget in) {
        dependants.emplace_back(in);
      }

      template <typename... T>
      void AddDependants(Widget first, T... widgets) {
        AddDependant(first);
        AddDependants(widgets...);
      }

      void AddDependants() { ; }

      void UpdateDependants() { for (auto & d : dependants) d->ReplaceHTML(); }


      // Activate is delayed until the document is ready, when DoActivate will be called.
      virtual void DoActivate(bool top_level=true) {

        if ( state != Widget::ACTIVE ) {
          state = Widget::ACTIVE;
          if ( top_level ) ReplaceHTML();
        }

      }

      virtual bool AppendOK() const { return false; } // Most widgets can't be appended to.
      virtual void PreventAppend() { emp_assert(false, GetTypeName()); } // Only for appendable widgets.

      // By default, elements should forward unknown appends to their parents.
      virtual Widget Append(const std::string & text) { return ForwardAppend(text); }
      virtual Widget Append(const std::function<std::string()> & fn) { return ForwardAppend(fn); }
      virtual Widget Append(Widget info) { return ForwardAppend(info); }
      virtual Widget Append(const Font & font) { return ForwardAppend(font); }

      // Handle special commands
      virtual Widget Append(const emp::web::internal::WidgetCommand & cmd) {
        if (cmd.Trigger(*this)) return Widget(this);
        return ForwardAppend(cmd);  // Otherwise pass the Close to parent!
      }

      // If overloaded versions of Append don't resolve properly, collect everything else
      // with this generic version and try to collect more information about it.
      template <typename T>
      Widget Append(const T & val) {
        // First, test if we are working with a Widget command.
        if constexpr ( std::is_base_of<Widget,T>() ) {
          const Widget widget = val;
          return Append(widget);
        }

        // First, test if we are working with a Widget command.
        if constexpr ( std::is_base_of<WidgetCommand,T>() ) {
          const WidgetCommand & cmd = val;
          return Append(cmd);
        }

        // Next, test if this if an invocable function
        // @CAO: We should make sure it returns a string when called with no arguments.
        else if constexpr ( std::is_invocable<T>() ) {
          std::function<std::string()> fun_val( val );
          return Append(fun_val);
        }

        // If we are given a vector, we should try and add each element individually.
        // Allows one to stream ___.Children() to get similar behavior to display: contents
        // which is unsupported on some browsers
        else if constexpr ( is_emp_vector<T>::value ) {
          Widget last(this);
          for (auto & item : val) {
            last = Append(item);
          }
          return last;
        }

        // Anything else we should just try to convert to a string, and used that.
        else {
          return Append(emp::to_string(val));
        }
      }

      // If an Append doesn't work with current class, forward it to the parent.
      template <typename FWD_TYPE>
      Widget ForwardAppend(FWD_TYPE && arg) {
        emp_assert(parent && "Trying to forward append to parent, but no parent!", id);
        return parent->Append(std::forward<FWD_TYPE>(arg));
      }

      // All derived widgets must supply a mechanism for providing associated HTML code.
      virtual void GetHTML(std::stringstream & ss) = 0;

      // Derived widgets may also provide JavaScript code to be run on redraw.
      virtual void TriggerJS() {
        on_update_js_signal.Trigger();
      }

      // Add JS function to be executed when TriggerJS() is called
      SignalKey RegisterUpdateJS(const std::function<void()> &fun){
        return on_update_js_signal.AddAction(fun);
      }

      // Assume that the associated ID exists and replace it with the current HTML code.
      virtual void ReplaceHTML() {
        // If this node is frozen, don't change it!
        if (state == Widget::FROZEN) return;

        // If this node is active, put its contents in ss; otherwise make ss an empty span.
        std::stringstream ss;
        if (state == Widget::ACTIVE) GetHTML(ss);
        else ss << "<span id='" << id << "'></span>";

        // Now do the replacement.
        MAIN_THREAD_EM_ASM({
            var widget_id = UTF8ToString($0);
            var out_html = UTF8ToString($1);
            $('#' + widget_id).replaceWith(out_html);
          }, id.c_str(), ss.str().c_str());

        // If active update style, trigger JS, and recurse to children!
        if (state == Widget::ACTIVE) {
          extras.Apply(id); // Update the attributes, style, and listeners.
          TriggerJS();      // Run associated Javascript code, if any (e.g., to fill out a canvas)
        }
      }

    public:
      virtual std::string GetType() { return "web::WidgetInfo"; }
    };

  }  // end namespaceinternal
  #endif // DOXYGEN_SHOULD_SKIP_THIS

  // Implementation of Widget methods...

  Widget::Widget(const std::string & id) {
    (void) id; // Not used outside of debug mode.
    emp_assert(has_whitespace(id) == false);
    // We are creating a new widget; in derived class, make sure:
    // ... to assign info pointer to new object of proper *Info type
    // ... NOT to increment info->ptr_count since it's initialized to 1.
    EMP_TRACK_CONSTRUCT(WebWidget);
  }

  Widget::Widget(WidgetInfo * in_info) {
    info = in_info;
    if (info) info->ptr_count++;
    EMP_TRACK_CONSTRUCT(WebWidget);
  }

  Widget::~Widget() {
    // We are deleting a widget.
    if (info) {
      info->ptr_count--;
      if (info->ptr_count == 0) delete info;
    }
    EMP_TRACK_DESTRUCT(WebWidget);
  }

  std::string Widget::GetInfoTypeName() const { if (IsNull()) return "NULL"; return info->GetTypeName(); }

  Widget & Widget::SetInfo(WidgetInfo * in_info) {
    // If the widget is already set correctly, stop here.
    if (info == in_info) return *this;

    // Clean up the old info that was previously pointed to.
    if (info) {
      info->ptr_count--;
      if (info->ptr_count == 0) delete info;
    }

    // Setup new info.
    info = in_info;
    if (info) info->ptr_count++;

    return *this;
  }

  bool Widget::IsInactive() const { if (!info) return false; return info->state == INACTIVE; }
  bool Widget::IsWaiting() const { if (!info) return false; return info->state == WAITING; }
  bool Widget::IsFrozen() const { if (!info) return false; return info->state == FROZEN; }
  bool Widget::IsActive() const { if (!info) return false; return info->state == ACTIVE; }

  bool Widget::AppendOK() const { if (!info) return false; return info->AppendOK(); }
  void Widget::PreventAppend() { emp_assert(info); info->PreventAppend(); }

  const std::string Widget::no_name = "(none)";
  const std::string & Widget::GetID() const { return info ? info->id : no_name; }

  const std::string & Widget::GetCSS(const std::string & setting) const {
    return info ? info->extras.GetStyle(setting) : emp::empty_string();
  }
  bool Widget::HasCSS(const std::string & setting) {
    return info ? info->extras.HasStyle(setting) : false;
  }

  const std::string & Widget::GetAttr(const std::string & setting) const {
    return info ? info->extras.GetAttr(setting) : emp::empty_string();
  }
  bool Widget::HasAttr(const std::string & setting) {
    return info ? info->extras.HasAttr(setting) : false;
  }

  double Widget::GetXPos() {
    if (!info) return -1.0;
    emp_assert(GetID() != "");  // Must have a name!
    return MAIN_THREAD_EM_ASM_DOUBLE({
      var id = UTF8ToString($0);
      var rect = $('#' + id).position();
      if (rect === undefined) return -1.0;
      return rect.left;
    }, GetID().c_str());
  }

  double Widget::GetYPos() {
    if (!info) return -1.0;
    emp_assert(GetID() != "");  // Must have a name!
    return MAIN_THREAD_EM_ASM_DOUBLE({
      var id = UTF8ToString($0);
      var rect = $('#' + id).position();
      if (rect === undefined) return -1.0;
      return rect.top;
    }, GetID().c_str());
  }

  double Widget::GetWidth(){
    if (!info) return -1.0;
    emp_assert(GetID() != "");  // Must have a name!
    return MAIN_THREAD_EM_ASM_DOUBLE({
      var id = UTF8ToString($0);
      return $('#' + id).width();
    }, GetID().c_str());
  }
  double Widget::GetHeight(){
    if (!info) return -1.0;
    emp_assert(GetID() != "");  // Must have a name!
    return MAIN_THREAD_EM_ASM_DOUBLE({
      var id = UTF8ToString($0);
      return $('#' + id).height();
    }, GetID().c_str());
  }
  double Widget::GetInnerWidth(){
    if (!info) return -1.0;
    emp_assert(GetID() != "");  // Must have a name!
    return MAIN_THREAD_EM_ASM_DOUBLE({
      var id = UTF8ToString($0);
      return $('#' + id).innerWidth();
    }, GetID().c_str());
  }
  double Widget::GetInnerHeight(){
    if (!info) return -1.0;
    emp_assert(GetID() != "");  // Must have a name!
    return MAIN_THREAD_EM_ASM_DOUBLE({
      var id = UTF8ToString($0);
      return $('#' + id).innerHeight();
    }, GetID().c_str());
  }
  double Widget::GetOuterWidth(){
    if (!info) return -1.0;
    emp_assert(GetID() != "");  // Must have a name!
    return MAIN_THREAD_EM_ASM_DOUBLE({
      var id = UTF8ToString($0);
      return $('#' + id).outerWidth();
    }, GetID().c_str());
  }
  double Widget::GetOuterHeight(){
    if (!info) return -1.0;
    emp_assert(GetID() != "");  // Must have a name!
    return MAIN_THREAD_EM_ASM_DOUBLE({
      var id = UTF8ToString($0);
      return $('#' + id).outerHeight();
    }, GetID().c_str());
  }

  void Widget::Activate() {
    auto * cur_info = info;
    info->state = WAITING;
    OnDocumentReady( std::function<void(void)>([cur_info](){ cur_info->DoActivate(); }) );
    OnDocumentLoad( std::function<void(void)>([cur_info](){ cur_info->DoActivate(); }) );
  }

  void Widget::Freeze() {
    info->state = FROZEN;
  }

  void Widget::Deactivate(bool top_level) {
    if (!info || info->state == INACTIVE) return;  // Skip if we are not active.
    info->state = INACTIVE;
    if (top_level) info->ReplaceHTML();            // If at top level, clear the contents
  }

  bool Widget::ToggleActive() {
    emp_assert(info);
    if (info->state != INACTIVE) Deactivate();
    else Activate();
    return info->state;
  }

  void Widget::Redraw() {
    emp_assert(info);
    info->ReplaceHTML();
  }

  Widget & Widget::AddDependant(const Widget & w) {
    info->AddDependant(w);
    return *this;
  }

  template <typename IN_TYPE>
  Widget Widget::operator<<(IN_TYPE && in_val) {
    PrepareAppend();
    return info->Append(std::forward<IN_TYPE>(in_val));
  }

  std::string Widget::GetInfoType() const {
    if (!info) return "UNINITIALIZED";
    return info->GetType();
  }

  #ifndef DOXYGEN_SHOULD_SKIP_THIS
  namespace internal {

    /// WidgetFacet is a template that provides accessors into Widget with a derived return type.
    template <typename RETURN_TYPE>
    class WidgetFacet : public Widget {
    protected:
      /// WidgetFacet cannot be built unless within derived class, so constructors are protected
      WidgetFacet(const std::string & in_id="") : Widget(in_id) { ; }
      WidgetFacet(const WidgetFacet & in) : Widget(in) { ; }
      WidgetFacet(const Widget & in) : Widget(in) {
        // Converting from a generic widget; make sure type is correct or non-existant!
        emp_assert(!in || dynamic_cast<typename RETURN_TYPE::INFO_TYPE *>( Info(in) ) != NULL,
                   in.GetID());
      }
      WidgetFacet(WidgetInfo * in_info) : Widget(in_info) { ; }
      WidgetFacet & operator=(const WidgetFacet & in) { Widget::operator=(in); return *this; }
      virtual ~WidgetFacet() { ; }

      /// CSS-related options may be overridden in derived classes that have multiple styles.
      /// By default DoCSS will track the new information and apply it (if active) to the widget.
      virtual void DoCSS(const std::string & setting, const std::string & value) {
        info->extras.style.DoSet(setting, value);
        if (IsActive()) Style::Apply(info->id, setting, value);
      }

      virtual void DoCSS(const std::string & class_) {
        info->extras.style.AddClass(class_);
        if (IsActive()) Style::ApplyClass(info->id, class_);
      }

      /// Attr-related options may be overridden in derived classes that have multiple attributes.
      /// By default DoAttr will track the new information and apply it (if active) to the widget.
      virtual void DoAttr(const std::string & setting, const std::string & value) {
        info->extras.attr.DoSet(setting, value);
        if (IsActive()) Attributes::Apply(info->id, setting, value);
      }

      /// New attribute value will be appended to any existing values for this widget, not overridden.
      virtual void DoAddAttr(const std::string attr, const std::string & value){
        info->extras.attr.DoAddAttr(attr, value);
        if (IsActive()) Attributes::Apply(info->id, attr, info->extras.attr.GetAttrValue(attr));
      }

      /// Listener options may be overridden in derived classes that have multiple listen targets.
      /// By default DoListen will track new listens and set them up immediately, if active.
      virtual void DoListen(const std::string & event_name, size_t fun_id) {
        info->extras.listen.Set(event_name, fun_id);
        if (IsActive()) Listeners::Apply(info->id, event_name, fun_id);
      }

    public:
      using return_t = RETURN_TYPE;

      std::string GetHTML(){
        std::stringstream ss;
        info->GetHTML(ss);
        return ss.str();
      }
      /// Set a specific CSS value for this widget.
      template <typename SETTING_TYPE>
      return_t & SetCSS(const std::string & setting, SETTING_TYPE && value) {
        emp_assert(info != nullptr);
        DoCSS(setting, emp::to_string(value));
        return (return_t &) *this;
      }

      /// Set a specific Attribute value for this widget.
      template <typename SETTING_TYPE>
      return_t & SetAttr(const std::string & setting, SETTING_TYPE && value) {
        emp_assert(info != nullptr);
        DoAttr(setting, emp::to_string(value));
        return (return_t &) *this;
      }

      /// Multiple CSS settings can be provided simultaneously.
      template <typename T1, typename T2, typename... OTHER_SETTINGS>
      return_t & SetCSS(const std::string & setting1, T1 && val1,
                        const std::string & setting2, T2 && val2,
                        OTHER_SETTINGS... others) {
        SetCSS(setting1, val1);                      // Set the first CSS value.
        return SetCSS(setting2, val2, others...);    // Recurse to the others.
      }

      /// Add more than one value to an attribute.
      template <typename T>
      return_t & AddAttr(const std::string attr, T && value){
        emp_assert(info != nullptr);
        DoAddAttr(attr, emp::to_string(value));
        return (return_t &) *this;
      }

      /// Multiple Attributes can be added to simultaneously.
      template <typename T1, typename T2, typename... OTHER_SETTINGS>
      return_t & AddAttr(const std::string & setting1, T1 && val1,
                            const std::string & setting2, T2 && val2,
                            OTHER_SETTINGS... others) {
        AddAttr(setting1, val1);                      // Set the first CSS value.
        return AddAttr(setting2, val2, others...);    // Recurse to the others.
      }

      /// Multiple Attributes can be provided simultaneously.
      template <typename T1, typename T2, typename... OTHER_SETTINGS>
      return_t & SetAttr(const std::string & setting1, T1 && val1,
                            const std::string & setting2, T2 && val2,
                            OTHER_SETTINGS... others) {
        SetAttr(setting1, val1);                      // Set the first CSS value.
        return SetAttr(setting2, val2, others...);    // Recurse to the others.
      }

      /// Allow multiple CSS settings to be provided as a single object.
      /// (still go through DoCSS given need for virtual re-routing.)
      return_t & SetCSS(const Style & in_style) {

        emp_assert(info != nullptr);
        for (const auto & s : in_style.GetMap()) {
          DoCSS(s.first, s.second);
        }
        for (const auto & s : in_style.GetClasses()) {
          DoCSS(s);
        }
        return (return_t &) *this;
      }

      /// Allow multiple Attr settings to be provided as a single object.
      /// (still go through DoAttr given need for virtual re-routing.)
      return_t & SetAttr(const Attributes & in_attr) {
        emp_assert(info != nullptr);
        for (const auto & a : in_attr.GetMap()) {
          DoAttr(a.first, a.second);
        }
        return (return_t &) *this;
      }

      /// Provide an event and a function that will be called when that event is triggered.
      /// In this case, the function as no arguments.
      return_t & On(const std::string & event_name, const std::function<void()> & fun) {
        emp_assert(info != nullptr);
        size_t fun_id = JSWrap(fun);
        DoListen(event_name, fun_id);
        return (return_t &) *this;
      }

      /// Provide an event and a function that will be called when that event is triggered.
      /// In this case, the function takes a keyboard event as an argument, with full info about keyboard.
      return_t & On(const std::string & event_name,
                    const std::function<void(KeyboardEvent evt)> & fun) {
        emp_assert(info != nullptr);
        size_t fun_id = JSWrap(fun);
        DoListen(event_name, fun_id);
        return (return_t &) *this;
      }

      /// Provide an event and a function that will be called when that event is triggered.
      /// In this case, the function takes a mouse event as an argument, with full info about mouse.
      return_t & On(const std::string & event_name,
                    const std::function<void(MouseEvent evt)> & fun) {
        emp_assert(info != nullptr);
        size_t fun_id = JSWrap(fun);
        DoListen(event_name, fun_id);
        return (return_t &) *this;
      }

      /// Provide an event and a function that will be called when that event is triggered.
      /// In this case, the function takes two doubles which will be filled in with mouse coordinates.
      return_t & On(const std::string & event_name,
                    const std::function<void(double,double)> & fun) {
        emp_assert(info != nullptr);
        auto fun_cb = [this, fun](MouseEvent evt){
          double x = evt.clientX - GetXPos();
          double y = evt.clientY - GetYPos();
          fun(x,y);
        };
        size_t fun_id = JSWrap(fun_cb);
        DoListen(event_name, fun_id);
        return (return_t &) *this;
      }

      /// Provide a function to be called when the window is resized.
      template <typename T> return_t & OnResize(T && arg) { return On("resize", arg); }

      /// Provide a function to be called when the mouse button is clicked in this Widget.
      template <typename T> return_t & OnClick(T && arg) { return On("click", arg); }

      /// Provide a function to be called when the mouse button is double clicked in this Widget.
      template <typename T> return_t & OnDoubleClick(T && arg) { return On("dblclick", arg); }

      /// Provide a function to be called when the mouse button is pushed down in this Widget.
      template <typename T> return_t & OnMouseDown(T && arg) { return On("mousedown", arg); }

      /// Provide a function to be called when the mouse button is released in this Widget.
      template <typename T> return_t & OnMouseUp(T && arg) { return On("mouseup", arg); }

      /// Provide a function to be called whenever the mouse moves in this Widget.
      template <typename T> return_t & OnMouseMove(T && arg) { return On("mousemove", arg); }

      /// Provide a function to be called whenever the mouse leaves the Widget.
      template <typename T> return_t & OnMouseOut(T && arg) { return On("mouseout", arg); }

      /// Provide a function to be called whenever the mouse moves over the Widget.
      template <typename T> return_t & OnMouseOver(T && arg) { return On("mouseover", arg); }

      /// Provide a function to be called whenever the mouse wheel moves in this Widget.
      template <typename T> return_t & OnMouseWheel(T && arg) { return On("mousewheel", arg); }

      /// Provide a function to be called whenever a key is pressed down in this Widget.
      template <typename T> return_t & OnKeydown(T && arg) { return On("keydown", arg); }

      /// Provide a function to be called whenever a key is pressed down and released in this Widget.
      template <typename T> return_t & OnKeypress(T && arg) { return On("keypress", arg); }

      /// Provide a function to be called whenever a key is pressed released in this Widget.
      template <typename T> return_t & OnKeyup(T && arg) { return On("keyup", arg); }

      /// Provide a function to be called whenever text is copied in this Widget.
      template <typename T> return_t & OnCopy(T && arg) { return On("copy", arg); }

      /// Provide a function to be called whenever text is cut in this Widget.
      template <typename T> return_t & OnCut(T && arg) { return On("cut", arg); }

      /// Provide a function to be called whenever text is pasted in this Widget.
      template <typename T> return_t & OnPaste(T && arg) { return On("paste", arg); }

      /// Create a tooltip for this Widget.
      return_t & SetTitle(const std::string & _in) { return SetAttr("title", _in); }

      /// Update the width of this Widget.
      /// @param w new width of the widget
      /// @param unit defaults to pixels ("px"), but can also be a measured distance (e.g, "inches") or a percentage("%")
      return_t & SetWidth(double w, const std::string & unit="px") {
        return SetCSS("width", emp::to_string(w, unit) );
      }

      /// Update the height of this Widget.
      /// @param h new height for the widget
      /// @param unit defaults to pixels ("px"), but can also be a measured distance (e.g, "inches") or a percentage("%")
      return_t & SetHeight(double h, const std::string & unit="px") {
        return SetCSS("height", emp::to_string(h, unit) );
      }

      /// Update the size (width and height) of this widget.
      /// @param w widget width
      /// @param h widget height
      /// @param unit defaults to pixels ("px"), but can also be a measured distance (e.g, "inches") or a percentage("%")
      return_t & SetSize(double w, double h, const std::string & unit="px") {
        SetWidth(w, unit); return SetHeight(h, unit);
      }

      /// Move this widget to the center of its container.
      return_t & Center() { return SetCSS("margin", "auto"); }

      /// Set the x-y position of this widget within its container.
      return_t & SetPosition(int x, int y, const std::string & unit="px",
                             const std::string & pos_type="absolute",
                             const std::string & x_anchor="left",
                             const std::string & y_anchor="top") {
        return SetCSS("position", pos_type,
                      x_anchor, emp::to_string(x, unit),
                      y_anchor, emp::to_string(y, unit));
      }

      /// Set the x-y position of this Widget within its container, using the TOP-RIGHT as an anchor.
      return_t & SetPositionRT(int x, int y, const std::string & unit="px")
        { return SetPosition(x, y, unit, "absolute", "right", "top"); }

      /// Set the x-y position of this Widget within its container, using the BOTTOM-RIGHT as an anchor.
      return_t & SetPositionRB(int x, int y, const std::string & unit="px")
        { return SetPosition(x, y, unit, "absolute", "right", "bottom"); }

      /// Set the x-y position of this Widget within its container, using the BOTTOM-LEFT as an anchor.
      return_t & SetPositionLB(int x, int y, const std::string & unit="px")
        { return SetPosition(x, y, unit, "absolute", "left", "bottom"); }

      /// Set the x-y position of this Widget, fixed within the browser window.
      return_t & SetPositionFixed(int x, int y, const std::string & unit="px")
        { return SetPosition(x, y, unit, "fixed", "left", "top"); }

      /// Set the x-y position of the top-right corner this Widget, fixed within the browser window.
      return_t & SetPositionFixedRT(int x, int y, const std::string & unit="px")
        { return SetPosition(x, y, unit, "fixed", "right", "top"); }

      /// Set the x-y position of the bottom-right corner this Widget, fixed within the browser window.
      return_t & SetPositionFixedRB(int x, int y, const std::string & unit="px")
        { return SetPosition(x, y, unit, "fixed", "right", "bottom"); }

      /// Set the x-y position of the bottom-left corner this Widget, fixed within the browser window.
      return_t & SetPositionFixedLB(int x, int y, const std::string & unit="px")
        { return SetPosition(x, y, unit, "fixed", "left", "bottom"); }


      /// Set this Widget to float appropriately within its containter.
      return_t & SetFloat(const std::string & f="left") { return SetCSS("float", f); }

      /// Setup how this Widget should handle overflow.
      return_t & SetOverflow(const std::string & o="auto") { return SetCSS("overflow", o); }

      /// Setup how this Widget to always have scrollbars.
      return_t & SetScroll() { return SetCSS("overflow", "scroll"); }

      /// Setup how this Widget to have scrollbars if needed for overflow.
      return_t & SetScrollAuto() { return SetCSS("overflow", "auto"); }

      /// Setup how this Widget to be user-resizable.
      return_t & SetResizable() { return SetCSS("resize", "both"); }

      /// Setup how this Widget for the x only to be user-resizable.
      return_t & SetResizableX() { return SetCSS("resize", "horizontal"); }

      /// Setup how this Widget for the y only to be user-resizable.
      return_t & SetResizableY() { return SetCSS("resize", "vertical"); }

      /// Setup how this Widget to NOT be resizable.
      return_t & SetResizableOff() { return SetCSS("resize", "none"); }

      /// Provide a Font object to setup the font for this widget.
      return_t & SetFont(const Font & font) {
        font.ConfigStyle(info->extras.style);
        return (return_t &) *this;
      }

      /// Setup the Font to be used in this Widget.
      return_t & SetFont(const std::string & font) { return SetCSS("font-family", font); }

      /// Setup the size of the Font to be used in this Widget.
      return_t & SetFontSize(int s) { return SetCSS("font-size", emp::to_string(s, "px")); }

      /// Setup the size of the Font to be used in this Widget in units of % of viewport width.
      return_t & SetFontSizeVW(double s) { return SetCSS("font-size", emp::to_string(s, "vw")); }

      /// Align text to be centered.
      return_t & SetCenterText() { return SetCSS("text-align", "center"); }

      /// Set the background color of this Widget.
      return_t & SetBackground(const std::string & v) { return SetCSS("background-color", v); }

      /// Set the foreground color of this Widget.
      return_t & SetColor(const std::string & v) { return SetCSS("color", v); }

      /// Set the opacity level of this Widget.
      return_t & SetOpacity(double v) { return SetCSS("opacity", v); }

      /// Set information about the Widget board.
      return_t & SetBorder(const std::string & border_info) {
        return SetCSS("border", border_info);
      }

      /// The the number of pixels (or alternate unit) for the padding around cells (used with Tables)
      return_t & SetPadding(double p, const std::string & unit="px") {
        return SetCSS("padding", emp::to_string(p, unit));
      }

      /// Wrap a wrapper around this Widget.
      /// @param wrapper the wrapper that will be placed around this Widget
      /// @return this Widget
      return_t & WrapWith(Widget wrapper) {

        // if this Widget is already nested within a parent
        // we'll need to wedge the wrapper between this Widget and the parent
        // e.g., parent->child will become parent->wrapper->child
        if (Info(*this)->parent) {

          // parent should be a DivInfo
          emp_assert(dynamic_cast<internal::DivInfo*>(
            Info(*this)->parent
          ));

          const auto parent_info = Info((return_t &) *this)->parent;

          // switch out parent's existing child for wrapper
          parent_info->RemoveChild((return_t &) *this);
          parent_info->AddChild(wrapper);
        }

        // put this Widget inside of the wrapper
        wrapper << (return_t &) *this;

        return (return_t &) *this;
      }

      // Add JS function to on_update_js_sig
      SignalKey RegisterUpdateJS(const std::function<void()> & fun){
        return info->RegisterUpdateJS(fun);
      }

    };

  }
  #endif // DOXYGEN_SHOULD_SKIP_THIS

}
}


#endif // #ifndef EMP_WEB_WIDGET_HPP_INCLUDE<|MERGE_RESOLUTION|>--- conflicted
+++ resolved
@@ -4,15 +4,7 @@
  *  date: 2015-2022
 */
 /**
-<<<<<<< HEAD
- *  @note This file is part of Empirical, https://github.com/devosoft/Empirical
- *  @copyright Copyright (C) Michigan State University, MIT Software license; see doc/LICENSE.md
- *  @date 2015-2022.
- *
- *  @file Widget.hpp
-=======
  *  @file
->>>>>>> 0678db47
  *  @brief Widgets maintain individual components on a web page and link to Elements
  *
  *  Each HTML Widget has all of its details stored in a WidgetInfo object; Multiple Widgets can

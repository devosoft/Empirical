--- conflicted
+++ resolved
@@ -10,24 +10,7 @@
 #ifndef EMP_WEB_D3_D3_INIT_HPP_INCLUDE
 #define EMP_WEB_D3_D3_INIT_HPP_INCLUDE
 
-<<<<<<< HEAD
 #include "../web.hpp"
-=======
-#include <iostream>
-
-#include "../../base/errors.hpp"
-
-#include "../init.hpp"
-#include "../JSWrap.hpp"
-
-#include "utils.hpp"
-
-// #ifdef __EMSCRIPTEN__
-// extern "C" {
-//     extern void D3_Initialize();
-// }
-// #endif
->>>>>>> 223f54ca
 
 namespace D3 {
 namespace internal {
@@ -135,124 +118,10 @@
     }
 
     void Log() const {
-<<<<<<< HEAD
       MAIN_THREAD_EM_ASM({
           console.log($0+":", emp_d3.objects[$0]);
         }, this->id);
     }
-=======
-        EM_ASM_ARGS({console.log($0+":", js.objects[$0]);}, id);
-    }
-  };
-
-  /// Create a tooltup using the d3.tip Javascript library
-  class ToolTip : public D3_Base {
-  public:
-    /// Default constructor - displays whatever data is bound on mouseover
-    ToolTip() {
-      EM_ASM_ARGS({
-          js.objects[$0] = d3.tip().attr('class', 'd3-tip')
-                                    .offset([-10, 0])
-                                    .html(function(d, i) { return d; });
-      }, this->id);
-    }
-
-    /// Cosntructor that allows you to specify a function that returns the html for the tooltip.
-    /// As input, this function should take 3 parameters: the bound data, the index of this item
-    /// in the selection (int), and a placeholder (int).
-    ///
-    /// Example:
-    ///
-    ///
-    /// `D3::FormatFunction rounded = D3::FormatFunction(".2f");
-    ///
-    ///  std::function<double, int, int)> tooltip_display =
-    ///    [this](double d, int i, int k) {return "Data: " + to_string(rounded(d));}
-    ///
-    ///  D3::ToolTip tip = D3::ToolTip(tooltip_display);
-    ///
-    ///  D3::Selection example_selection = D3::SelectAll("circle");
-    ///
-    ///  example_selection.SetupToolTip(tip);'
-    ///
-    ///
-    /// Mousing over a circle in the example selection will display
-    /// "Data: " followed by the value of d, rounded to two decimal points.
-    ToolTip(std::string func) {
-      EM_ASM_ARGS({
-        var in_string = UTF8ToString($1);
-        if (typeof window["d3"][in_string] === "function"){
-          in_string = window["d3"][in_string];
-        } else if (typeof window["emp"][in_string] === "function"){
-          in_string = window["emp"][in_string];
-        } else if (typeof window[in_string] === "function"){
-          in_string = window[in_string];
-        }
-
-        js.objects[$0] = d3.tip().attr('class', 'd3-tip').offset([-10, 0]).html(in_string);
-      }, this->id, func.c_str());
-    }
-
-    /// @cond TEMPLATES
-    template <typename T>
-    ToolTip(T func) {
-      emp::JSWrap(func, emp::to_string(this->id)+"_html_func");
-      EM_ASM_ARGS({
-          js.objects[$0] = d3.tip().attr('class', 'd3-tip')
-                                   .offset([-10, 0])
-                                   .html(emp[$0+"_html_func"]);
-      }, id);
-
-    }
-    /// @endcond
-
-    void SetHtml(std::string func) {
-      EM_ASM_ARGS({
-        var in_string = UTF8ToString($1);
-        if (typeof window["d3"][in_string] === "function"){
-          in_string = window["d3"][in_string];
-        } else if (typeof window["emp"][in_string] === "function"){
-          in_string = window["emp"][in_string];
-        } else if (typeof window[in_string] === "function"){
-          in_string = window[in_string];
-        }
-
-        js.objects[$0].html(in_string);
-      }, this->id, func.c_str());
-    }
-
-    /// @cond TEMPLATES
-    template <typename T>
-    emp::sfinae_decoy<void, decltype(&T::operator())>
-    SetHtml(T func) {
-      emp::JSWrap(func, emp::to_string(id)+"_html_func");
-      EM_ASM_ARGS({js.objects[$0].html(emp[$0+"_html_func"]);}, id);
-    }
-    /// @endcond
-
-  };
-
-  /// A callable string d3.format() string formatting function
-  class FormatFunction : public D3_Base {
-  public:
-      FormatFunction(std::string format = "") {
-        EM_ASM_ARGS({
-          js.objects[$1] = d3.format(UTF8ToString($0));
-        }, format.c_str(), this->id);
-      }
-
-      std::string operator() (double d){
-        char * buffer = (char *) EM_ASM_INT({
-          var text = js.objects[$0]($1);
-          var buffer = Module._malloc(text.length+1);
-          Module.stringToUTF8(text, buffer, lengthBytesUTF8(text)+1);
-          return buffer;
-        }, this->id, d);
-        std::string result = std::string(buffer);
-        free(buffer);
-        return result;
-      }
->>>>>>> 223f54ca
   };
 
   /// Catch-all object for storing references to things created in JS
@@ -263,4 +132,4 @@
 
 }
 
-#endif // #ifndef EMP_WEB_D3_D3_INIT_HPP_INCLUDE+#endif
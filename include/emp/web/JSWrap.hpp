--- conflicted
+++ resolved
@@ -1,7 +1,7 @@
 /**
  *  @note This file is part of Empirical, https://github.com/devosoft/Empirical
  *  @copyright Copyright (C) Michigan State University, MIT Software license; see doc/LICENSE.md
- *  @date 2015-2022.
+ *  @date 2015-2023.
  *
  *  @file JSWrap.hpp
  *  @brief Wrap a C++ function and convert it to an integer that can be called from Javascript
@@ -173,12 +173,7 @@
       if (emp_i.curr_obj[UTF8ToString($0)] == null){
         emp_i.curr_obj[UTF8ToString($0)] = "undefined";
       }
-<<<<<<< HEAD
       return allocate(intArrayFromString(emp_i.curr_obj[UTF8ToString($0)]), ALLOC_STACK);
-=======
-      return allocate(intArrayFromString(emp_i.curr_obj[UTF8ToString($0)]),
-                   ALLOC_STACK);
->>>>>>> ae478373
     }, var.c_str());
     arg_var = tmp_var;   // Free memory here?
   }

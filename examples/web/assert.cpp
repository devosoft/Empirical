/*
 *  This file is part of Empirical, https://github.com/devosoft/Empirical
 *  Copyright (C) Michigan State University, MIT Software license; see doc/LICENSE.md
 *  date: 2020-2022
*/
/**
<<<<<<< HEAD
 *  @note This file is part of Empirical, https://github.com/devosoft/Empirical
 *  @copyright Copyright (C) Michigan State University, MIT Software license; see doc/LICENSE.md
 *  @date 2020-2022.
 *
 *  @file assert.cpp
=======
 *  @file
>>>>>>> 0678db47
 */

#include "emp/base/assert.hpp"
#include "emp/web/web.hpp"

int main() {

  [[maybe_unused]] int x{ 42 };

  emp_assert(x > 1, "This assert passes in debug mode!", x);

  emp_assert(x < 1, "This assert fails in debug mode!", x);


}<|MERGE_RESOLUTION|>--- conflicted
+++ resolved
@@ -4,15 +4,7 @@
  *  date: 2020-2022
 */
 /**
-<<<<<<< HEAD
- *  @note This file is part of Empirical, https://github.com/devosoft/Empirical
- *  @copyright Copyright (C) Michigan State University, MIT Software license; see doc/LICENSE.md
- *  @date 2020-2022.
- *
- *  @file assert.cpp
-=======
  *  @file
->>>>>>> 0678db47
  */
 
 #include "emp/base/assert.hpp"

/**
 *  @note This file is part of Empirical, https://github.com/devosoft/Empirical
 *  @copyright Copyright (C) Michigan State University, MIT Software license; see doc/LICENSE.md
 *  @date 2016-2019.
 *
 *  @file  config.h
 *  @brief Maintains a set of configuration options.
 *
 *  This file defines a master configuration option Config, whose values can be loaded
 *  at runtime or else set as constant values throughout the code.
 *
 *  Assuming you have an emp::Config object called config, you can:
 *
 *  access a setting value:            config.SETTING_NAME()
 *  adjust a setting value:            config.SETTING_NAME(new_value)
 *  determine if a setting is locked:  config.SETTING_NAME_is_const()
 *  lookup a setting dynamically:      config("SETTING_NAME")
 *  adjust a setting dynamically:      config("SETTING_NAME", "new_value")
 *
 *  load settings from a stream:       config.Read(stream);
 *  load settings from a file:         config.Read(filename);
 *  save settings to a stream:         config.Write(stream);
 *  save settings to a file:           config.Write(filename);
 *
 *  write settings macros to a stream: config.WriteMacros(stream);
 *  write settings macros to a file:   config.WriteMacros(filename);
 *
 *
 *  The configuration files generated can use the following keywords in order to
 *  configure this object:
 *   include OTHER_FILENAME         -- Load in all data from another file.
 *   set SETTING_NAME VALUE         -- Set a basic configuration setting.
 *   new OBJECT_TYPE OBJECT_NAME    -- Create a new config object of a managed class.
 *   use OBJECT_TYPE OBJECT_NAME    -- Use a previouly created configuration object.
 */

#ifndef EMP_CONFIG_H
#define EMP_CONFIG_H

#include <fstream>
#include <functional>
#include <ostream>
#include <string>
#include <sstream>
#include <unordered_set>

#include "../base/errors.h"
#include "../base/unordered_map.h"
#include "../base/vector.h"
#include "../tools/functions.h"
#include "../tools/map_utils.h"
#include "../tools/string_utils.h"
#include "ConfigManager.h"


namespace emp {
  using namespace std::placeholders;

  /// Base class for all configuration settings.
  class ConfigEntry {
  protected:
    std::string name;
    std::string type;
    std::string default_val;
    std::string desc;

    std::unordered_set<std::string> alias_set;

  public:
    ConfigEntry(const std::string _name, const std::string _type,
                 const std::string _d_val, const std::string _desc)
      : name(_name), type(_type), default_val(_d_val), desc(_desc), alias_set()
    { ; }
    virtual ~ConfigEntry() { ; }

    const std::string & GetName() const { return name; }
    const std::string & GetType() const { return type; }
    const std::string & GetDefault() const { return default_val; }
    const std::string & GetDescription() const { return desc; }

    ConfigEntry & SetName(const std::string & _in) { name = _in; return *this; }
    ConfigEntry & SetType(const std::string & _in) { type = _in; return *this; }
    ConfigEntry & SetDefault(const std::string & _in) { default_val = _in; return *this; }
    ConfigEntry & SetDescription(const std::string & _in) { desc = _in; return *this; }

    /// Alert this setting that it is aliased to alternate possible names.
    ConfigEntry & AddAlias(const std::string & _in) { alias_set.insert(_in); return *this; }

    /// Are there any alternate names for this setting?
    bool HasAlias(const std::string & _in) { return alias_set.find(_in) != alias_set.end(); }

    /// Will the provided name match this setting?
    bool IsMatch(const std::string & _in) { return name == _in || HasAlias(_in); }

    /// Retrieve the full set of aliases.
    const std::unordered_set<std::string> & GetAliases() { return alias_set; }

    /// Retrieve the value of this setting as a string.
    virtual std::string GetValue() const = 0;

    /// Conver the value of this setting into a literal that C++ would recognize as its current value.
    virtual std::string GetLiteralValue() const = 0;

    /// Use a string to set the value of this setting.
    virtual ConfigEntry & SetValue(const std::string & in_val, std::stringstream & warnings) = 0;

    /// Identify if this setting is fixed at compile time.
    virtual bool IsConst() const = 0;
  };

  /// Master configuration class that manages all of the settings.
  class Config {
  protected:

    /// Type-specific versions of ConfigEntry class to manage settings.
    template <class VAR_TYPE> class tConfigEntry : public ConfigEntry {
    protected:
      VAR_TYPE & entry_ref;
    public:
      tConfigEntry(const std::string _name, const std::string _type,
                   const std::string _d_val, const std::string _desc,
                   VAR_TYPE & _ref)
        : ConfigEntry(_name, _type, _d_val, _desc), entry_ref(_ref) { ; }
      ~tConfigEntry() { ; }

      std::string GetValue() const { return emp::to_string(entry_ref); }
      std::string GetLiteralValue() const { return to_literal(entry_ref); }
      ConfigEntry & SetValue(const std::string & in_val, std::stringstream & /* warnings */) {
        std::stringstream ss; ss << in_val; ss >> entry_ref; return *this;
      }
      bool IsConst() const { return false; }
    };

    /// Type-specific and CONST versions of ConfigEntry class to manage fixed settings.
    template <class VAR_TYPE> class tConfigConstEntry : public ConfigEntry {
    protected:
      const VAR_TYPE literal_val;
    public:
      tConfigConstEntry(const std::string _name, const std::string _type,
                        const std::string _d_val, const std::string _desc,
                        const VAR_TYPE & _literal_val)
        : ConfigEntry(_name, _type, _d_val, _desc), literal_val(_literal_val) { ; }
      ~tConfigConstEntry() { ; }

      std::string GetValue() const { return default_val; }
      std::string GetLiteralValue() const { return to_literal(literal_val); }
      ConfigEntry & SetValue(const std::string & in_val, std::stringstream & warnings) {
        // This is a constant setting.  If we are actually trying to change it, give a warning.
        if (in_val != GetValue()) {
          warnings << "Trying to adjust locked setting '"
                   << name << "' from '" << GetValue()
                   << "' to '" << in_val << "'. Ignoring." << std::endl;
        }
        return *this;
      }
      bool IsConst() const { return true; }
    };

    /// Special settings entry for settings created during the run (only accissibly dynamically)
    class ConfigLiveEntry : public ConfigEntry {
    public:
      ConfigLiveEntry(const std::string _name, const std::string _type,
                       const std::string _d_val, const std::string _desc)
        : ConfigEntry(_name, _type, _d_val, _desc) { ; }
      ~ConfigLiveEntry() { ; }

      std::string GetValue() const { return default_val; }
      std::string GetLiteralValue() const { return to_literal(default_val); }
      ConfigEntry & SetValue(const std::string & in_val, std::stringstream & warnings) {
        (void) warnings;
        default_val = in_val;
        return *this;
      }
      bool IsConst() const { return false; }
    };

    /// Information about a sub-group of settings.
    class ConfigGroup {
    protected:
      std::string name;
      std::string desc;
      emp::vector<ConfigEntry *> entry_set;
    public:
      ConfigGroup(const std::string & _name, const std::string & _desc)
        : name(_name), desc(_desc), entry_set()
      { ; }
      ~ConfigGroup() { ; }

      size_t GetSize() const { return entry_set.size(); }
<<<<<<< HEAD
      std::string GetName() const { return name; }
      std::string GetDesc() const { return desc; }
=======
      std::string GetName() const {return name;}
      std::string GetDesc() const {return desc;}
>>>>>>> 2aad1701
      ConfigEntry * GetEntry(size_t id) { return entry_set[id]; }
      ConfigEntry * GetLastEntry() { emp_assert(GetSize() > 0); return entry_set.back(); }

      void Add(ConfigEntry * new_entry) { entry_set.push_back(new_entry); }

      void Write(std::ostream & out) const {
        // Print header information with the group name.
        out << "### " << name << " ###" << std::endl;
        // Print group description.
        auto desc_lines = slice(desc);
        for (size_t comment_line = 0; comment_line < desc_lines.size(); comment_line++) {
          out << "# " << desc_lines[comment_line] << std::endl;
        }
        out << std::endl;

        const size_t entry_count = entry_set.size();
        emp::vector<std::string> setting_info(entry_count);
        size_t max_length = 0;

        // Loop through once to figure out non-comment output
        for (size_t i = 0; i < entry_count; i++) {
          setting_info[i] = "set ";
          setting_info[i] += entry_set[i]->GetName();
          setting_info[i] += " ";
          setting_info[i] += entry_set[i]->GetValue();
          if (max_length < setting_info[i].size()) max_length = setting_info[i].size();
        }

        // Loop through a second time to actually do the printing with properly spaced comments.
        max_length += 2;
        for (size_t i = 0; i < entry_count; i++) {
          out << setting_info[i];

          // Break the description up over multiple lines.
          auto desc_lines = emp::slice(entry_set[i]->GetDescription());

          size_t start_col = setting_info[i].size();
          for (size_t comment_line = 0; comment_line < desc_lines.size(); comment_line++) {
            for (size_t ws = start_col; ws < max_length; ws++) out << ' ';
            out << "# " << desc_lines[comment_line] << std::endl;
            start_col = 0;
          }
        }

        out << std::endl; // Skip a line after each group.
      }

      void WriteMacros(std::ostream & out, bool as_const) const {
        // Print header information to register group.
        out << "  GROUP(" << name << ", \"" << desc << "\"),\n";

        // Loop through once to figure out non-comment output
        for (ConfigEntry * cur_entry : entry_set) {
          if (as_const || cur_entry->IsConst()) { out << "    CONST("; }
          else { out << "    VALUE("; }

          out << cur_entry->GetName() << ", "
              << cur_entry->GetType() << ", "
              << cur_entry->GetLiteralValue() << ", "
              << to_literal( cur_entry->GetDescription() )
              << "),\n";

          // Output aliases.
          const std::unordered_set<std::string> & alias_set = cur_entry->GetAliases();
          for (const std::string & cur_alias : alias_set) {
            out << "      ALIAS(" << cur_alias << "),\n";
          }
        }

        out << std::endl; // Skip a line after each group.
      }
    };

    // === Helper Functions ===
    ConfigGroup * GetActiveGroup() {
      if (group_set.size() == 0) {
        group_set.push_back(new ConfigGroup("DEFAULT", "Default settings group"));
      }
      return group_set.back();
    }

    ConfigEntry * GetActiveEntry() {
      ConfigGroup * group = GetActiveGroup();
      emp_assert(group->GetSize() > 0);
      return group->GetLastEntry();
    }

    // Which characters can legally be part of a variable identifier?
    bool IsVarChar(const char c) {
      if (c >= 'a' && c <= 'z') return true;
      if (c >= 'A' && c <= 'Z') return true;
      if (c >= '0' && c <= '9') return true;
      if (c == '_') return true;
      return false;
    }

    // Process a line by:
    // * Remove excess whitespace
    // * Expand all variables beginning with a $ in config line.
    // * If wrap-around, move line to extras
    void ProcessLine(std::string & cur_line, std::string & extras) {
      size_t start_pos = extras.size();          // If there were extras last time, skip them.
      if (extras.size()) cur_line.insert(0, extras);
      extras.resize(0);
      emp::left_justify(cur_line);               // Clear out leading whitespace.

      for (size_t pos = start_pos; pos < cur_line.size(); pos++) {
        const char cur_char = cur_line[pos];
        // Check for escape characters and convert them appropriately.
        if (cur_char == '\\') {
          if (pos+1 == cur_line.size()) {                    // If backslash is at end of line...
            extras = cur_line.substr(0, cur_line.size()-1);  // ...move string to extras
            cur_line.resize(0);                              // ...don't process current line
            return;                                          // ...since this is the line end, stop
          }
          // If we make it this far, we have a regular character being escaped.  Make the swap!
          const char esc_char = cur_line[pos+1];
          switch (esc_char) {
            case '$': cur_line.replace(pos, 2, "$"); break;
            case '#': cur_line.replace(pos, 2, "#"); break;
            case '\\': cur_line.replace(pos, 2, "\\"); break;
            case 'n': cur_line.replace(pos, 2, "\n"); break;
            case 'r': cur_line.replace(pos, 2, "\r"); break;
            case 't': cur_line.replace(pos, 2, "\t"); break;
          }
        }
        // A '#' indicates that a comment is starting that the rest of the line should be removed.
        else if (cur_char == '#') {
          cur_line.resize(pos);
        }
        // A '$' indicates that we should expand a variable in place.
        else if (cur_char == '$' && expand_ok) {
          size_t end_pos = pos+1;
          while (end_pos < cur_line.size() && IsVarChar(cur_line[end_pos])) end_pos++;
          const size_t var_size = end_pos - pos - 1;
          std::string var_name(cur_line, pos+1, var_size);

          if (ResolveAlias(var_name)) {
            std::string new_val = var_map[var_name]->GetValue();  // Lookup variable value.
            cur_line.replace(pos, var_size+1, new_val);           // Replace var name with value.
            pos += new_val.size();                                // Skip new text.
          } else {
            std::stringstream ss;
            ss << "Unable to process config setting '$" << var_name << "'. Ignoring." << std::endl;
            emp::NotifyError(ss.str());
          }
          // @CAO CONTINUE
        }
      }

    }

    // === Protected member variables ===
    emp::vector<std::string> class_names;           // Names in class heiarchy.
    emp::unordered_map<std::string, ConfigEntry *> var_map;   // All variables across groups.
    std::string version_id;                         // Unique version ID to ensure synced config.
    emp::vector<ConfigGroup *> group_set;           // All of the config groups.
    std::stringstream warnings;                     // Aggrigate warnings for combined display.
    int delay_warnings;                             // Count of delays to collect warnings for printing.
    emp::unordered_map<std::string, std::string> alias_map;   // Map all aliases to original name.

    // Map namespaces to the appropriate config object.
    emp::unordered_map<std::string, Config *> namespace_map;

    // Map new type names to the manager that handles them.
    emp::unordered_map<std::string, ConfigManager_Base *> type_manager_map;

    // Build a map of extra input commands to the function that they should call if triggered.
    emp::unordered_map<std::string, std::function<bool(std::string)> > command_map;
    emp::unordered_map<std::string, std::function<bool(std::string)> > new_map;
    emp::unordered_map<std::string, std::function<bool(std::string)> > use_map;

    // Instructions on how config should behave.
    bool expand_ok;          // Should we expand variables in the config file.

  public:
    Config(const std::string & in_version = "")
      : class_names(), var_map(), version_id(in_version), group_set(), warnings()
      , delay_warnings(0), alias_map(), namespace_map(), type_manager_map(), command_map()
      , new_map(), use_map(), expand_ok(true)
    {
      class_names.push_back("emp::Config");
    }

    ~Config() {
      // Delete all alocated memory!
      for (auto & x : var_map) delete x.second;
      for (auto & x : group_set) delete x;
      for (auto & x : type_manager_map) delete x.second;
    }

    friend class ConfigWebUI;

    ConfigEntry * operator[](const std::string & name) { return var_map[name]; }
    auto begin() -> decltype(var_map.begin()) { return var_map.begin(); }
    auto end() -> decltype(var_map.end()) { return var_map.end(); }

    const ConfigEntry * operator[](const std::string & name) const { return var_map.at(name); }
    auto cbegin() -> decltype(var_map.cbegin()) { return var_map.cbegin(); }
    auto cend() -> decltype(var_map.cend()) { return var_map.cend(); }

    auto begin() const -> const decltype(var_map.begin()) { return var_map.begin(); }
    auto end() const -> const decltype(var_map.end()) { return var_map.end(); }

    Config & SetExpandOK(bool ok=true) { expand_ok = ok; return *this; }

    bool Has(const std::string & setting_name) const {
      return (var_map.find(setting_name) != var_map.end()) ||
        (alias_map.find(setting_name) != alias_map.end());
    }

    bool ResolveAlias(std::string & setting_name) const {
      if (var_map.find(setting_name) != var_map.end()) return true;
      if (alias_map.find(setting_name) != alias_map.end()) {
        setting_name = alias_map.find(setting_name)->second;
        return true;
      }
      return false;
    }

    std::string Get(std::string setting_name) {
      if (!ResolveAlias(setting_name)) return "";  // @CAO Print warning?
      return var_map[setting_name]->GetValue();
    }

    Config & Set(std::string setting_name, const std::string & new_value,
                  const std::string & in_desc="") {
      if (!ResolveAlias(setting_name)) {
        // This setting is not currently in the map!  We should put it in, but let user know.
        warnings << "Unknown setting '" << setting_name << "'.  Creating." << std::endl;
        var_map[setting_name] = new ConfigLiveEntry(setting_name, "std::string", new_value, in_desc);
        GetActiveGroup()->Add(var_map[setting_name]);
      }
      var_map[setting_name]->SetValue(new_value, warnings);
      if (!delay_warnings && warnings.rdbuf()->in_avail()) {
        emp::NotifyWarning(warnings.str());
        warnings.str(std::string()); // Clear the warnings.
      }
      return *this;
    }

    std::string operator()(const std::string & setting_name) { return Get(setting_name); }

    Config & operator()(const std::string & setting_name, const std::string & new_value) {
      return Set(setting_name, new_value);
    }

    void AddAlias(const std::string & base_name, const std::string & alias_name) {
      emp_assert( var_map.find(base_name) != var_map.end() );  // Make sure base exists.
      emp_assert( !Has(alias_name) ); // Make sure alias does not!
      alias_map[alias_name] = base_name;
      var_map[base_name]->AddAlias(alias_name);
    }

    // Generate a text representation (typically a file) for the state of Config
    void Write(std::ostream & out) const {
      // @CAO Start by printing some file header information?

      // Next print each group and its information.
      for (auto it = group_set.begin(); it != group_set.end(); it++) {
        (*it)->Write(out);
      }

      // Next, loop through all internal namespaces and print them out.
      for (auto & x : namespace_map) {
        out << "\n############################################################\n";
        out << "namespace " << x.first << "\n\n";
        x.second->Write(out);
        out << "end_namespace " << x.first << "\n";
      }
    }

    // If a string is passed into Write, treat it as a filename.
    void Write(std::string filename) const {
      std::ofstream out(filename);
      Write(out);
      out.close();
    }

    // Generate a text representation (typically a file) for the state of Config
    void WriteMacros(std::ostream & out, bool as_const=false) const {
      out << "/////////////////////////////////////////////////////////////////////////////////\n"
          << "//  This is an auto-generated file that defines a set of configuration options.\n"
          << "//\n"
          << "//  To create a new config from scratch, the format is:\n"
          << "//    EMP_BUILD_CONFIG( CLASS_NAME, OPTIONS... )\n"
          << "//\n"
          << "//  To extend an existing config, simply use:\n"
          << "//    EMP_EXTEND_CONFIG( NEW_NAME, BASE_CLASS, OPTIONS... )\n"
          << "//\n"
          << "//  The available OPTIONS are:\n"
          << "//\n"
          << "//  GROUP(group name, group description string)\n"
          << "//   Start a new group of configuration options.  Group structure is preserved\n"
          << "//   when user-accessible configuration options are generated.\n"
          << "//\n"
          << "//  VALUE(variable name, type, default value, description string)\n"
          << "//   Create a new setting in the emp::Config object that can be easily accessed.\n"
          << "//\n"
          << "//  CONST(variable name, type, fixed value, description string)\n"
          << "//   Create a new configuration constant that cannot be changed.  In practice,\n"
          << "//   allows broader optimizations in the code.\n"
          << "//\n"
          << "//  ALIAS(alias name)\n"
          << "//   Include an alias for the previous setting.  This command is useful to\n"
          << "//   maintain backward compatibility if names change in newer software versions.\n"
          << "\n"
          << "EMP_BUILD_CONFIG(" << class_names.back() << ","
          << std::endl;

      // Next print each group and it's information.
      for (auto it = group_set.begin(); it != group_set.end(); it++) {
        (*it)->WriteMacros(out, as_const);
      }

      out << ")" << std::endl;
    }

    // If a string is passed into Write, treat it as a filename.
    void WriteMacros(std::string filename, bool as_const=false) const {
      std::ofstream out(filename);
      WriteMacros(out, as_const);
      out.close();
    }


    /// Read in from a text representation (typically a file) to set the state of Config.
    /// Return success state.
    bool Read(std::istream & input, const std::string & cur_namespace="") {
      // Load in the file one line at a time and process each line.
      std::string cur_line, extras;
      delay_warnings++;

      // Loop through the file until eof is hit (does this work for other streams?)
      while (!input.eof()) {
        std::getline(input, cur_line);         // Get the current input line.
        ProcessLine(cur_line, extras);         // Clean up line; act on aliases.

        if (cur_line == "") continue;          // Skip empty lines.

        std::string command = emp::string_pop_word(cur_line);

        if (command == "set") {
          // Set a specific value.
          std::string setting_name = emp::string_pop_word(cur_line);
          Set(setting_name, cur_line);
        }
        else if (command == "include") {
          // Determine the filename to include.
          std::string filename = emp::string_pop_word(cur_line);

          // Process the new file (before automatically coming back to this one)
          Read(filename);
        }
        else if (command == "namespace") {
          std::string namespace_name = emp::string_pop_word(cur_line);
          if (cur_line.size() > 0) {
            warnings << "namespace " << namespace_name
                     << " cannot have additional arguments.  Ignoring.\n";
          }
          if (emp::Has(namespace_map, namespace_name) == false) {
            emp::NotifyError(emp::to_string("Unknown namespace '", namespace_name, "'.  Aborting."));
            return false;
          }
          Config * ns_config = namespace_map[namespace_name];
          ns_config->Read(input, namespace_name);
        }
        else if (command == "end_namespace") {
          std::string namespace_name = emp::string_pop_word(cur_line);
          if (cur_line.size() > 0) {
            warnings << "end_namespace " << namespace_name
                     << " cannot have additional arguments.  Ignoring.\n";
          }
          if (namespace_name != cur_namespace) {
            emp::NotifyError(emp::to_string("Cannot end namespace '", namespace_name,
                                            "' while in namespace '", cur_namespace, "'.  Aborting."));
            return false;
          }
          return true;
        }
        else if (command == "new") {
          std::string type_name = emp::string_pop_word(cur_line);
          if (emp::Has(new_map, type_name) == false) {
            emp::NotifyError(emp::to_string("Command 'new' failede: Unknown type '",
                                            type_name, "'.  Aborting."));
            return false;
          }
          // @CAO Make sure remainder of line is a single identifier?
          new_map[type_name](cur_line);
        }
        else if (command == "use") {
          std::string type_name = emp::string_pop_word(cur_line);
          // @CAO Make sure type exists!
          use_map[type_name](cur_line);
        }
        else if (command_map.find(command) != command_map.end()) {
          // Run this custom command.
          command_map[command](cur_line);
        }
        else {
          // We don't know this command... give an error and move on.
          std::stringstream ss;
          ss << "Unknown configuration command '" << command << "'. Ignoring." << std::endl;
          emp::NotifyError(ss.str());
        }
      }

      // Print out all accumulated warnings (if any).
      if (warnings.rdbuf()->in_avail()) {
        emp::NotifyWarning(warnings.str());
        warnings.str(std::string()); // Clear the warnings.
      }
      delay_warnings--;

      return true;
    }

    bool Read(std::string filename, bool error_on_missing_file=true) {
      std::ifstream in_file(filename);
      if (in_file.fail()) {
        std::stringstream ss;
        ss << "Unable to open config file '" << filename << "'. Ignoring." << std::endl;
        if (error_on_missing_file) emp::NotifyError(ss.str());
        return false;
      }
      bool success = Read(in_file);
      in_file.close();
      return success;
    }

    void AddNameSpace(Config & config, const std::string & namespace_name) {
      namespace_map[namespace_name] = &config;
    }

    void AddCommand(const std::string & command_name, std::function<bool(std::string)> command_fun) {
      // Give a warning if we are re-defining an existing command.
      if (command_map.find(command_name) != command_map.end()) {
        warnings << "Re-defining command '" << command_name << "'. Allowing." << std::endl;
        if (!delay_warnings) {
          emp::NotifyWarning(warnings.str());
          warnings.str(std::string()); // Clear the warnings.
        }
      }
      command_map[command_name] = command_fun;
    }

    void AddNewCallback(const std::string & type_name, std::function<bool(std::string)> new_fun) {
      // Give a warning if we are re-defining an existing command.
      if (new_map.find(type_name) != new_map.end()) {
        warnings << "Re-defining config type '" << type_name << "'. Allowing." << std::endl;
        if (!delay_warnings) {
          emp::NotifyWarning(warnings.str());
          warnings.str(std::string()); // Clear the warnings.
        }
      }
      new_map[type_name] = new_fun;
    }

    void AddUseCallback(const std::string & type_name, std::function<bool(std::string)> use_fun) {
      // Give a warning if we are re-defining an existing command.
      if (emp::Has(use_map, type_name)) {
        warnings << "Re-defining config type '" << type_name << "'. Allowing." << std::endl;
        if (!delay_warnings) {
          emp::NotifyWarning(warnings.str());
          warnings.str(std::string()); // Clear the warnings.
        }
      }
      use_map[type_name] = use_fun;
    }


    template <class MANAGED_TYPE>
    void AddManagedType(const std::string & type_keyword, const std::string & command_keyword,
                        std::function<bool(MANAGED_TYPE &, std::string)> fun_callback)
    {
      ConfigManager<MANAGED_TYPE> * new_manager = new ConfigManager<MANAGED_TYPE>(type_keyword, command_keyword, fun_callback);
      type_manager_map[type_keyword] = new_manager;

      AddCommand(command_keyword,
                 std::bind(&ConfigManager<MANAGED_TYPE>::CommandCallback, new_manager, _1) );
      AddNewCallback(type_keyword,
                     std::bind(&ConfigManager<MANAGED_TYPE>::NewObject, new_manager, _1) );
      AddUseCallback(type_keyword,
                     std::bind(&ConfigManager<MANAGED_TYPE>::UseObject, new_manager, _1) );
    }

    /// Access group_set using this method since it is protected
    emp::vector<ConfigGroup *> GetGroupSet(){
      return group_set;
    }

  };

}

// Below are macros that help build the config classes.

// Check that all of the commands are legal so that sensible errors can be produced.
// (legal commands convert to two arguments; illeagal ones stay as one, so second arg is error!)
#define EMP_CONFIG__ERROR_CHECK(CMD) EMP_GET_ARG(2, EMP_CONFIG__ARG_OKAY_ ## CMD, \
                                     static_assert(false, "Unknown Config option: " #CMD);, ~)
#define EMP_CONFIG__ARG_OKAY_VALUE(...) ~,
#define EMP_CONFIG__ARG_OKAY_CONST(...) ~,
#define EMP_CONFIG__ARG_OKAY_const(...) ~,
#define EMP_CONFIG__ARG_OKAY_GROUP(...) ~,
#define EMP_CONFIG__ARG_OKAY_ALIAS(...) ~,
#define EMP_CONFIG__ARG_OKAY_ ~,


// Macros to handle declaration of protected member variables.
// Note, unneeded macros defined to nothing, as is extra ending in '_' to allow trailing comma.
#define EMP_CONFIG__DECLARE(CMD) EMP_CONFIG__DECLARE_ ## CMD
#define EMP_CONFIG__DECLARE_VALUE(NAME, TYPE, DEFAULT, DESC) TYPE m_ ## NAME;
#define EMP_CONFIG__DECLARE_CONST(NAME, TYPE, DEFAULT, DESC)
#define EMP_CONFIG__DECLARE_const(NAME, TYPE, DEFAULT, DESC)
#define EMP_CONFIG__DECLARE_GROUP(NAME, DESC)
#define EMP_CONFIG__DECLARE_ALIAS(NAME)
#define EMP_CONFIG__DECLARE_

// Macros to handle construction of vars.
#define EMP_CONFIG__CONSTRUCT(CMD) EMP_CONFIG__CONSTRUCT_ ## CMD
#define EMP_CONFIG__CONSTRUCT_VALUE(NAME, TYPE, DEFAULT, DESC) , m_ ## NAME(DEFAULT)
#define EMP_CONFIG__CONSTRUCT_CONST(NAME, TYPE, DEFAULT, DESC)
#define EMP_CONFIG__CONSTRUCT_const(NAME, TYPE, DEFAULT, DESC)
#define EMP_CONFIG__CONSTRUCT_GROUP(NAME, DESC)
#define EMP_CONFIG__CONSTRUCT_ALIAS(NAME)
#define EMP_CONFIG__CONSTRUCT_

// Macros to initialize internal representation of variables.
#define EMP_CONFIG__INIT(CMD) EMP_CONFIG__INIT_ ## CMD
#define EMP_CONFIG__INIT_VALUE(NAME, TYPE, DEFAULT, DESC)                               \
  var_map[#NAME] = new tConfigEntry<TYPE>(#NAME, #TYPE, #DEFAULT, DESC, m_ ## NAME);    \
  GetActiveGroup()->Add(var_map[#NAME]);
#define EMP_CONFIG__INIT_CONST(NAME, TYPE, VALUE, DESC)                                 \
  var_map[#NAME] = new tConfigConstEntry<TYPE>(#NAME, #TYPE, #VALUE, DESC, VALUE);      \
  GetActiveGroup()->Add(var_map[#NAME]);
#define EMP_CONFIG__INIT_const(NAME, TYPE, VALUE, DESC)                                 \
  var_map[#NAME] = new tConfigConstEntry<TYPE>(#NAME, #TYPE, #VALUE, DESC, VALUE);      \
  GetActiveGroup()->Add(var_map[#NAME]);
#define EMP_CONFIG__INIT_GROUP(NAME, DESC)                                              \
  group_set.push_back(new ConfigGroup(#NAME, DESC));
#define EMP_CONFIG__INIT_ALIAS(NAME)                                                    \
  AddAlias(GetActiveEntry()->GetName(), #NAME);
#define EMP_CONFIG__INIT_

// Build Get and Set Accessors, as well as const check
#define EMP_CONFIG__ACCESS(CMD) EMP_CONFIG__ACCESS_ ## CMD
#define EMP_CONFIG__ACCESS_VALUE(NAME, TYPE, DEFAULT, DESC)                     \
  inline const TYPE & NAME() const { return m_ ## NAME; }                       \
  const TYPE & NAME(const TYPE & _in) { m_ ## NAME = _in; return m_ ## NAME; }  \
  bool NAME ## _is_const() const { return false; }
#define EMP_CONFIG__ACCESS_CONST(NAME, TYPE, VALUE, DESC)                       \
  constexpr static TYPE NAME() { return VALUE; }                                \
  TYPE NAME(const TYPE & _in) {                                                 \
    std::stringstream ss;                                                       \
    ss << "Trying to set const '" << #NAME << "'. Ignoring." << std::endl;      \
    emp::NotifyWarning(ss.str());                                               \
    return VALUE;                                                               \
  }                                                                             \
  bool NAME ## _is_const() const { return true; }
#define EMP_CONFIG__ACCESS_const(NAME, TYPE, VALUE, DESC) EMP_CONFIG__ACCESS_CONST(NAME, TYPE, VALUE, DESC)
#define EMP_CONFIG__ACCESS_GROUP(NAME, DESC)
#define EMP_CONFIG__ACCESS_ALIAS(NAME)
#define EMP_CONFIG__ACCESS_

#define EMP_BUILD_CONFIG(CLASS_NAME, ...) EMP_EXTEND_CONFIG(CLASS_NAME, emp::Config, __VA_ARGS__)

#define EMP_EXTEND_CONFIG(CLASS_NAME, BASE_NAME, ...)     \
  EMP_WRAP_EACH(EMP_CONFIG__ERROR_CHECK, __VA_ARGS__)     \
  class CLASS_NAME : public BASE_NAME {                   \
  protected:                                              \
    bool is_ ## CLASS_NAME;                               \
    EMP_WRAP_EACH(EMP_CONFIG__DECLARE, __VA_ARGS__)       \
  public:                                                 \
    CLASS_NAME() : is_ ## CLASS_NAME(true)                \
    EMP_WRAP_EACH(EMP_CONFIG__CONSTRUCT, __VA_ARGS__)     \
    {                                                     \
      class_names.push_back(#CLASS_NAME);                 \
      EMP_WRAP_EACH(EMP_CONFIG__INIT, __VA_ARGS__)        \
    }                                                     \
    EMP_WRAP_EACH(EMP_CONFIG__ACCESS, __VA_ARGS__)        \
  };

#endif<|MERGE_RESOLUTION|>--- conflicted
+++ resolved
@@ -187,13 +187,10 @@
       ~ConfigGroup() { ; }
 
       size_t GetSize() const { return entry_set.size(); }
-<<<<<<< HEAD
+
       std::string GetName() const { return name; }
       std::string GetDesc() const { return desc; }
-=======
-      std::string GetName() const {return name;}
-      std::string GetDesc() const {return desc;}
->>>>>>> 2aad1701
+
       ConfigEntry * GetEntry(size_t id) { return entry_set[id]; }
       ConfigEntry * GetLastEntry() { emp_assert(GetSize() > 0); return entry_set.back(); }
 

/**
 *  @note This file is part of Empirical, https://github.com/devosoft/Empirical
 *  @copyright Copyright (C) Michigan State University, MIT Software license; see doc/LICENSE.md
 *  @date 2018
 *
 *  @file  Input.h
 *  @brief Create/control an HTML input and call a specified function when it recieves input.
 *
 *  Use example:
 *
 *    emp::web::Input my_input(MyFun, "input type", "input Name", "html_id");
 *
 *  Where my_input is the C++ object linking to the input, MyFun is the
 *  function you want to call on chnages, "Input Name" is the label on the
 *  input itself, and "html_id" is the optional id you want it to use in the
 *  HTML code (otherwise it will generate a unique name on its own.)
 *
 *  Member functions to set state:
 *    Input & Callback(const std::function<void()> & in_callback)
 *    Input & Label(const std::string & in_label)
 *    Input & Autofocus(bool in_af)
 *    Input & Disabled(bool in_dis)
 *
 *  Retriving current state:
 *    const std::string & GetLabel() const
 *    bool HasAutofocus() const
 *    bool IsDisabled() const
 */

#ifndef EMP_WEB_Input_H
#define EMP_WEB_Input_H


#include "Widget.h"

namespace emp {
namespace web {

  /// Create or control an HTML Input object that you can manipulate and update as needed.
  class Input : public internal::WidgetFacet<Input> {
    friend class InputInfo;
  protected:

    // Inputs associated with the same DOM element share a single InputInfo object.
    class InputInfo : public internal::WidgetInfo {
      friend Input;
    protected:
      std::string label;
      std::string type;
      std::string min = "";
      std::string max = "";
      std::string value = "";
      std::string step = "";

      std::string curr_val ="";
      bool show_value = true;
      bool autofocus;

      std::function<void(std::string)> callback;
      std::function<bool(std::string)> checker;
      uint32_t callback_id;
      std::string onchange_info;

      InputInfo(const std::string & in_id="")
      : internal::WidgetInfo(in_id)
      , checker([](std::string in){ return true; })
      { ; }
      InputInfo(const InputInfo &) = delete;               // No copies of INFO allowed
      InputInfo & operator=(const InputInfo &) = delete;   // No copies of INFO allowed
      virtual ~InputInfo() {
        if (callback_id) emp::JSDelete(callback_id);         // Delete callback wrapper.
      }

      std::string GetTypeName() const override { return "InputInfo"; }

      virtual void GetHTML(std::stringstream & HTML) override {

        // CSS from https://stackoverflow.com/questions/46695616/align-range-slider-and-label

        HTML.str("");                                           // Clear the current text.
        HTML << "<form style=\"display:flex; flex-flow:row; align-items:center;\">";                                       // Needs to be part of form for label + output to work
        if (label != "") {                                      // Add label, if one exists
          HTML << "<label for=\"" << id << "\"> ";
          HTML << label <<  "</label>";
        }
        HTML << "<input type=\"" << type << "\"";               // Indicate input type.
        if (min != "") HTML << " min=\"" << min << "\"";        // Add a min allowed value if there is one.
        if (max != "") HTML << " max=\"" << max << "\"";        // Add a max allowed value if there is one.
        if (value != "") HTML << " value=\"" << value << "\"";  // Add a current value if there is one.
        if (step != "") HTML << " step=\"" << step << "\"";     // Add a step if there is one.
        HTML << " id=\"" << id << "\"";                         // Indicate ID.
        HTML << " onchange=\"" << onchange_info << "\"";        // Indicate action on change.
        HTML << ">" << "</input>";                              // Close the Input.
        if (show_value) {
          HTML << "<output for=" << id << "onforminput=\"value = " << id << ".valueAsNumber;\"></output>";         // Add output to show value of slider
        }
        HTML << "</form>";
      }

      virtual void TriggerJS() override {

        if (show_value) {
          // Inspired by https://codepen.io/chriscoyier/pen/imdrE
          EM_ASM_ARGS({

            function modifyOffset() {
              var el;
              var newPlace;
              var offset;
              var siblings;
              var k;
              var width    = this.offsetWidth;
              var newPoint = (this.value - this.getAttribute("min")) / (this.getAttribute("max") - this.getAttribute("min"));
              offset   = -1;
              if (newPoint < 0) { newPlace = 0;  }
              else if (newPoint > 1) { newPlace = width; }
              else { newPlace = width * newPoint + offset; offset -= newPoint;}
              siblings = this.parentNode.childNodes;
              for (var i = 0; i < siblings.length; i++) {
                sibling = siblings[i];
                if (sibling.id == this.id) { k = true; }
                if ((k == true) && (sibling.nodeName == "OUTPUT")) {
                  outputTag = sibling;
                }
              }
              outputTag.innerHTML  = this.value;
            }

            function modifyInputs() {
                
                var input_el = document.getElementById(UTF8ToString($0));
                input_el.addEventListener("input", modifyOffset);
                // the following taken from http://stackoverflow.com/questions/2856513/trigger-onchange-event-manually
                if ("fireEvent" in input_el) {
                    input_el.fireEvent("oninput");
                } else {
                    var evt = document.createEvent("HTMLEvents");
                    evt.initEvent("input", false, true);
                    input_el.dispatchEvent(evt);
                }
            }

            modifyInputs();
          }, id.c_str());
        }
      }

      void DoChange(std::string new_val) {
        if (curr_val == new_val) return;

        if (!checker(new_val)) {
          std::swap(curr_val, new_val);
          UpdateValue(new_val);
        } else {
          curr_val = new_val;
          callback(curr_val);
          UpdateDependants();
        }
      }

      void UpdateCallback(const std::function<void(std::string)> & in_cb) {
        callback = in_cb;
      }

      void UpdateChecker(const std::function<bool(std::string)> & in_ck) {
        checker = in_ck;
      }

      void UpdateLabel(const std::string & in_label) {
        label = in_label;
        if (state == Widget::ACTIVE) ReplaceHTML();     // If node is active, immediately redraw!
      }
      void UpdateType(const std::string & in_type) {
        type = in_type;
        if (state == Widget::ACTIVE) ReplaceHTML();     // If node is active, immediately redraw!
      }
      void UpdateMin(const std::string & in_min) {
        min = in_min;
        if (state == Widget::ACTIVE) ReplaceHTML();     // If node is active, immediately redraw!
      }
      void UpdateMin(const double & in_min) {
        min = to_string(in_min);
        if (state == Widget::ACTIVE) ReplaceHTML();     // If node is active, immediately redraw!
      }
      void UpdateMax(const std::string & in_max) {
        max = in_max;
        if (state == Widget::ACTIVE) ReplaceHTML();     // If node is active, immediately redraw!
      }
      void UpdateMax(const double & in_max) {
        max = to_string(in_max);
        if (state == Widget::ACTIVE) ReplaceHTML();     // If node is active, immediately redraw!
      }
      void UpdateValue(const std::string & in_value) {
        value = in_value;
        DoChange(in_value);
        if (state == Widget::ACTIVE) ReplaceHTML();     // If node is active, immediately redraw!
      }
      void UpdateValue(const double & in_value) {
        value = to_string(in_value);
        DoChange(value);
        if (state == Widget::ACTIVE) ReplaceHTML();     // If node is active, immediately redraw!
      }
      void UpdateStep(const std::string & in_step) {
        step = in_step;
        if (state == Widget::ACTIVE) ReplaceHTML();     // If node is active, immediately redraw!
      }
      void UpdateStep(const double & in_step) {
        step = to_string(in_step);
        if (state == Widget::ACTIVE) ReplaceHTML();     // If node is active, immediately redraw!
      }
      void UpdateAutofocus(bool in_af) {
        autofocus = in_af;
        if (state == Widget::ACTIVE) ReplaceHTML();     // If node is active, immediately redraw!
      }
      void UpdateDisabled(bool in_dis) {
        if (in_dis) extras.SetAttr("disabled", "true");
        else extras.RemoveAttr("disabled");
        if (state == Widget::ACTIVE) ReplaceHTML();     // If node is active, immediately redraw!
      }

    public:
      virtual std::string GetType() override { return "web::InputInfo"; }
    }; // End of InputInfo definition


    // Get a properly cast version of indo.
    InputInfo * Info() { return (InputInfo *) info; }
    const InputInfo * Info() const { return (InputInfo *) info; }

    Input(InputInfo * in_info) : WidgetFacet(in_info) { ; }

  public:

    /// Create a new Input.
    /// @param in_cb The function to call when the Input is changed.
    /// @param in_type The type of this input.
    /// @param in_label The label that should appear on the Input.
    /// @param in_id The HTML ID to use for this Input (leave blank for auto-generated)
    Input(const std::function<void(std::string)> & in_cb, const std::string & in_type,
          const std::string & in_label, const std::string & in_id="", bool show_value=true)
      : WidgetFacet(in_id)
    {
      info = new InputInfo(in_id);

      Info()->label = in_label;
      Info()->type = in_type;
      Info()->show_value = show_value;
      Info()->autofocus = false;
      Info()->curr_val = "";

      Info()->callback = in_cb;
      InputInfo * b_info = Info();
      Info()->callback_id = JSWrap( std::function<void(std::string)>( [b_info](std::string new_val){b_info->DoChange(new_val);} )  );
<<<<<<< HEAD
      Info()->onchange_info = emp::to_string("emp.Callback(", Info()->callback_id, ", (this.type == 'checkbox') ? this.checked.toString() : this.value);");
=======
      Info()->onchange_info = emp::to_string("emp.Callback(", Info()->callback_id, ", ['checkbox', 'radio'].includes(this.type) ? this.checked.toString() : this.value);");
>>>>>>> 664b5930
    }

    /// Link to an existing Input.
    Input(const Input & in) : WidgetFacet(in) { ; }
    Input(const Widget & in) : WidgetFacet(in) { emp_assert(in.IsInput()); }
    Input() : WidgetFacet("") { info = nullptr; }
    virtual ~Input() { ; }

    using INFO_TYPE = InputInfo;

    /// Set a new callback function to trigger when the Input is clicked.
    Input & Callback(const std::function<void(std::string)> & in_cb) {
      Info()->UpdateCallback(in_cb);
      return *this;
    }

    /// Set a new checker function to trigger when the Input is clicked.
    Input & Checker(const std::function<bool(std::string)> & in_ck) {
      Info()->UpdateChecker(in_ck);
      return *this;
    }

    /// Set a new label to appear on this Input.
    Input & Label(const std::string & in_label) { Info()->UpdateLabel(in_label); return *this; }

    /// Update the type
    Input & Type(const std::string & in_t) { Info()->UpdateType(in_t); return *this; }

    /// Update the min
    Input & Min(const std::string & in_m) { Info()->UpdateMin(in_m); return *this; }
    Input & Min(const double & in_m) { Info()->UpdateMin(in_m); return *this; }

    /// Update the max
    Input & Max(const std::string & in_m) { Info()->UpdateMax(in_m); return *this; }
    Input & Max(const double & in_m) { Info()->UpdateMax(in_m); return *this; }

    /// Update the current value
    Input & Value(const std::string & in_m) { Info()->UpdateValue(in_m); return *this; }
    Input & Value(const double & in_m) { Info()->UpdateValue(in_m); return *this; }

    /// Update the current step size
    Input & Step(const std::string & in_m) { Info()->UpdateStep(in_m); return *this; }
    Input & Step(const double & in_m) { Info()->UpdateStep(in_m); return *this; }

    /// Setup this Input to have autofocus (or remove it!)
    Input & Autofocus(bool in_af=true) { Info()->UpdateAutofocus(in_af); return *this; }

    /// Setup this Input to be disabled (or re-enable it!)
    Input & Disabled(bool in_dis=true) { Info()->UpdateDisabled(in_dis); return *this; }

    /// Get the current label on this Input.
    const std::string & GetCurrValue() const { return Info()->curr_val; }

    /// Get the current label on this Input.
    const std::string & GetLabel() const { return Info()->label; }

    /// Get the current type of this input.
    const std::string & GetType() const { return Info()->type; }

    /// Get the current min of this input.
    const std::string & GetMin() const { return Info()->min; }

    /// Get the current max of this input.
    const std::string & GetMax() const { return Info()->max; }

    /// Get the value attribute of this input.
    const std::string & GetValue() const { return Info()->value; }

    /// Get the value attribute of this input.
    const std::string & GetStep() const { return Info()->step; }

    /// Determine if this Input currently has autofocus.
    bool HasAutofocus() const { return Info()->autofocus; }

    /// Determine if this Input is currently disabled.
    bool IsDisabled() const { return Info()->extras.HasAttr("disabled"); }
  };


}
}

#endif<|MERGE_RESOLUTION|>--- conflicted
+++ resolved
@@ -251,11 +251,7 @@
       Info()->callback = in_cb;
       InputInfo * b_info = Info();
       Info()->callback_id = JSWrap( std::function<void(std::string)>( [b_info](std::string new_val){b_info->DoChange(new_val);} )  );
-<<<<<<< HEAD
-      Info()->onchange_info = emp::to_string("emp.Callback(", Info()->callback_id, ", (this.type == 'checkbox') ? this.checked.toString() : this.value);");
-=======
       Info()->onchange_info = emp::to_string("emp.Callback(", Info()->callback_id, ", ['checkbox', 'radio'].includes(this.type) ? this.checked.toString() : this.value);");
->>>>>>> 664b5930
     }
 
     /// Link to an existing Input.

//  This file is part of Empirical, https://github.com/devosoft/Empirical
//  Copyright (C) Michigan State University, 2015-2020.
//  Released under the MIT Software license; see doc/LICENSE

mergeInto(LibraryManager.library, {
  // Data accessible to library users.
  $emp: {
    Callback: function () {
      // Copy over the additional arguments
      emp_i.cb_args = [];
      emp_i.cb_return = 0;
      for (var i = 1; i < arguments.length; i++) {
        emp_i.cb_args[i - 1] = arguments[i];
      }

      // Callback to the original function.
      empCppCallback(arguments[0]);

      return emp_i.cb_return;
    },

    InspectObj: function (o, i) {
      // From: http://stackoverflow.com/questions/5357442/how-to-inspect-javascript-objects
      if (typeof i == 'undefined') i = '';
      if (i.length > 50) return '[MAX ITERATIONS]';
      var r = [];
      for (var p in o) {
        var t = typeof o[p];
        r.push(i + '"' + p + '" (' + t + ') => '
          + (t == 'object' ? 'object:' + InspectObj(o[p], i + '  ') : o[p] + ''));
      }
      return r.join(i + '\n');
    },
<<<<<<< HEAD

    PassStringToCpp: function (text) {
      var buffer = Module._malloc(text.length + 1);
      Module.stringToUTF8(text, buffer, lengthBytesUTF8(text) + 1);
      emp_i.__outgoing_string = buffer;
    },

    LoadFileEvent: function (files, callback_id) {
      var reader = new FileReader();            // Reader object
      reader.onload = function (e) {             // Fun to run when file loaded
        emp.Callback(callback_id, e.target.result + '\n');   // Do callback!
      };
      reader.readAsText(files[0]);   // Load file!
    },

=======

    LoadFileEvent: function (files, callback_id) {
      var reader = new FileReader();            // Reader object
      reader.onload = function (e) {             // Fun to run when file loaded
        emp.Callback(callback_id, e.target.result + '\n');   // Do callback!
      };
      reader.readAsText(files[0]);   // Load file!
    },

>>>>>>> a39576e8
    // The saveAs() Function is from FileSaver.js 1.3.2 by Eli Grey, http://eligrey.com
    saveAs: function (view) {
      "use strict";
      // IE <10 is explicitly unsupported
      if (typeof view === "undefined" || typeof navigator !== "undefined" && /MSIE [1-9]\./.test(navigator.userAgent)) {
        return;
      }
      var
        doc = view.document
        // only get URL when necessary in case Blob.js hasn't overridden it yet
        , get_URL = function () { return view.URL || view.webkitURL || view; }
        , save_link = doc.createElementNS("http://www.w3.org/1999/xhtml", "a")
        , can_use_save_link = "download" in save_link
        , click = function (node) {
          var event = new MouseEvent("click");
          node.dispatchEvent(event);
        }
        , is_safari = /constructor/i.test(view.HTMLElement) || view.safari
        , is_chrome_ios = /CriOS\/[\d]+/.test(navigator.userAgent)
        , throw_outside = function (ex) {
          (view.setImmediate || view.setTimeout)(function () {
            throw ex;
          }, 0);
        }
        , force_saveable_type = "application/octet-stream"
        // the Blob API is fundamentally broken as there is no "downloadfinished" event to subscribe to
        , arbitrary_revoke_timeout = 1000 * 40 // in ms
        , revoke = function (file) {
          var revoker = function () {
            if (typeof file === "string") { // file is an object URL
              get_URL().revokeObjectURL(file);
            } else { // file is a File
              file.remove();
            }
          };
          setTimeout(revoker, arbitrary_revoke_timeout);
        }
        , dispatch = function (filesaver, event_types, event) {
          event_types = [].concat(event_types);
          var i = event_types.length;
          while (i--) {
            var listener = filesaver["on" + event_types[i]];
            if (typeof listener === "function") {
              try {
                listener.call(filesaver, event || filesaver);
              } catch (ex) {
                throw_outside(ex);
              }
            }
          }
        }
        , auto_bom = function (blob) {
          // prepend BOM for UTF-8 XML and text/* types (including HTML)
          // note: your browser will automatically convert UTF-16 U+FEFF to EF BB BF
          if (/^\s*(?:text\/\S*|application\/xml|\S*\/\S*\+xml)\s*;.*charset\s*=\s*utf-8/i.test(blob.type)) {
            return new Blob([String.fromCharCode(0xFEFF), blob], { type: blob.type });
          }
          return blob;
        }
        , FileSaver = function (blob, name, no_auto_bom) {
          if (!no_auto_bom) {
            blob = auto_bom(blob);
          }
          // First try a.download, then web filesystem, then object URLs
          var
            filesaver = this
            , type = blob.type
            , force = type === force_saveable_type
            , object_url
            , dispatch_all = function () {
              dispatch(filesaver, "writestart progress write writeend".split(" "));
            }
            // on any filesys errors revert to saving with object URLs
            , fs_error = function () {
              if ((is_chrome_ios || (force && is_safari)) && view.FileReader) {
                // Safari doesn't allow downloading of blob urls
                var reader = new FileReader();
                reader.onloadend = function () {
                  var url = is_chrome_ios ? reader.result : reader.result.replace(/^data:[^;]*;/, 'data:attachment/file;');
                  var popup = view.open(url, '_blank');
                  if (!popup) view.location.href = url;
                  url = undefined; // release reference before dispatching
                  filesaver.readyState = filesaver.DONE;
                  dispatch_all();
                };
                reader.readAsDataURL(blob);
                filesaver.readyState = filesaver.INIT;
                return;
              }
              // don't create more object URLs than needed
              if (!object_url) {
                object_url = get_URL().createObjectURL(blob);
              }
              if (force) {
                view.location.href = object_url;
              } else {
                var opened = view.open(object_url, "_blank");
                if (!opened) {
                  // Apple does not allow window.open, see https://developer.apple.com/library/safari/documentation/Tools/Conceptual/SafariExtensionGuide/WorkingwithWindowsandTabs/WorkingwithWindowsandTabs.html
                  view.location.href = object_url;
                }
              }
              filesaver.readyState = filesaver.DONE;
              dispatch_all();
              revoke(object_url);
            }
            ;
          filesaver.readyState = filesaver.INIT;

          if (can_use_save_link) {
            object_url = get_URL().createObjectURL(blob);
            setTimeout(function () {
              save_link.href = object_url;
              save_link.download = name;
              click(save_link);
              dispatch_all();
              revoke(object_url);
              filesaver.readyState = filesaver.DONE;
            });
            return;
<<<<<<< HEAD
          }

          fs_error();
        }
        , FS_proto = FileSaver.prototype
        , saveAs = function (blob, name, no_auto_bom) {
          return new FileSaver(blob, name || blob.name || "download", no_auto_bom);
        }
        ;
      // IE 10+ (native saveAs)
      if (typeof navigator !== "undefined" && navigator.msSaveOrOpenBlob) {
        return function (blob, name, no_auto_bom) {
          name = name || blob.name || "download";

          if (!no_auto_bom) {
            blob = auto_bom(blob);
          }
=======
          }

          fs_error();
        }
        , FS_proto = FileSaver.prototype
        , saveAs = function (blob, name, no_auto_bom) {
          return new FileSaver(blob, name || blob.name || "download", no_auto_bom);
        }
        ;
      // IE 10+ (native saveAs)
      if (typeof navigator !== "undefined" && navigator.msSaveOrOpenBlob) {
        return function (blob, name, no_auto_bom) {
          name = name || blob.name || "download";

          if (!no_auto_bom) {
            blob = auto_bom(blob);
          }
>>>>>>> a39576e8
          return navigator.msSaveOrOpenBlob(blob, name);
        };
      }

      FS_proto.abort = function () { };
      FS_proto.readyState = FS_proto.INIT = 0;
      FS_proto.WRITING = 1;
      FS_proto.DONE = 2;

      FS_proto.error =
        FS_proto.onwritestart =
        FS_proto.onprogress =
        FS_proto.onwrite =
        FS_proto.onabort =
        FS_proto.onerror =
        FS_proto.onwriteend =
        null;

      return saveAs;
    }(
      typeof self !== "undefined" && self
      || typeof window !== "undefined" && window
      || this.content
    ),

    //download.js v4.21, by dandavis; 2008-2018. [MIT] see http://danml.com/download.html for tests/usage
    // v1 landed a FF+Chrome compatible way of downloading strings to local un-named files, upgraded to use a hidden frame and optional mime
    // v2 added named files via a[download], msSaveBlob, IE (10+) support, and window.URL support for larger+faster saves than dataURLs
    // v3 added dataURL and Blob Input, bind-toggle arity, and legacy dataURL fallback was improved with force-download mime and base64 support. 3.1 improved safari handling.
    // v4 adds AMD/UMD, commonJS, and plain browser support
    // v4.1 adds url download capability via solo URL argument (same domain/CORS only)
    // v4.2 adds semantic variable names, long (over 2MB) dataURL support, and hidden by default temp anchors
    // https://github.com/rndme/download
    download: function (data, strFileName, strMimeType) {

      var self = window, // this script is only for browsers anyway...
        defaultMime = "application/octet-stream", // this default mime also triggers iframe downloads
        mimeType = strMimeType || defaultMime,
        payload = data,
        url = !strFileName && !strMimeType && payload,
        anchor = document.createElement("a"),
        toString = function (a) { return String(a); },
        myBlob = (self.Blob || self.MozBlob || self.WebKitBlob || toString),
        fileName = strFileName || "download",
        blob,
        reader;
      myBlob = myBlob.call ? myBlob.bind(self) : Blob;

      if (String(this) === "true") { //reverse arguments, allowing download.bind(true, "text/xml", "export.xml") to act as a callback
        payload = [payload, mimeType];
        mimeType = payload[0];
        payload = payload[1];
      }


      if (url && url.length < 2048) { // if no filename and no mime, assume a url was passed as the only argument
        fileName = url.split("/").pop().split("?")[0];
        anchor.href = url; // assign href prop to temp anchor
        if (anchor.href.indexOf(url) !== -1) { // if the browser determines that it's a potentially valid url path:
          var ajax = new XMLHttpRequest();
          ajax.open("GET", url, true);
          ajax.responseType = 'blob';
          ajax.onload = function (e) {
            download(e.target.response, fileName, defaultMime);
          };
          setTimeout(function () { ajax.send(); }, 0); // allows setting custom ajax headers using the return:
          return ajax;
        } // end if valid url?
      } // end if url?


      //go ahead and download dataURLs right away
      if (/^data:([\w+-]+\/[\w+.-]+)?[,;]/.test(payload)) {

        if (payload.length > (1024 * 1024 * 1.999) && myBlob !== toString) {
          payload = dataUrlToBlob(payload);
          mimeType = payload.type || defaultMime;
        } else {
          return navigator.msSaveBlob ?  // IE10 can't do a[download], only Blobs:
            navigator.msSaveBlob(dataUrlToBlob(payload), fileName) :
            saver(payload); // everyone else can save dataURLs un-processed
        }

      } else {//not data url, is it a string with special needs?
        if (/([\x80-\xff])/.test(payload)) {
          var i = 0, tempUiArr = new Uint8Array(payload.length), mx = tempUiArr.length;
          for (i; i < mx; ++i) tempUiArr[i] = payload.charCodeAt(i);
          payload = new myBlob([tempUiArr], { type: mimeType });
        }
      }
      blob = payload instanceof myBlob ?
        payload :
        new myBlob([payload], { type: mimeType });


      function dataUrlToBlob(strUrl) {
        var parts = strUrl.split(/[:;,]/),
          type = parts[1],
          indexDecoder = strUrl.indexOf("charset") > 0 ? 3 : 2,
          decoder = parts[indexDecoder] == "base64" ? atob : decodeURIComponent,
          binData = decoder(parts.pop()),
          mx = binData.length,
          i = 0,
          uiArr = new Uint8Array(mx);

        for (i; i < mx; ++i) uiArr[i] = binData.charCodeAt(i);

        return new myBlob([uiArr], { type: type });
      }

      function saver(url, winMode) {

        if ('download' in anchor) { //html5 A[download]
          anchor.href = url;
          anchor.setAttribute("download", fileName);
          anchor.className = "download-js-link";
          anchor.innerHTML = "downloading...";
          anchor.style.display = "none";
          anchor.addEventListener('click', function (e) {
            e.stopPropagation();
            this.removeEventListener('click', arguments.callee);
          });
          document.body.appendChild(anchor);
          setTimeout(function () {
            anchor.click();
            document.body.removeChild(anchor);
            if (winMode === true) { setTimeout(function () { self.URL.revokeObjectURL(anchor.href); }, 250); }
          }, 66);
          return true;
        }

        // handle non-a[download] safari as best we can:
        if (/(Version)\/(\d+)\.(\d+)(?:\.(\d+))?.*Safari\//.test(navigator.userAgent)) {
          if (/^data:/.test(url)) url = "data:" + url.replace(/^data:([\w\/\-\+]+)/, defaultMime);
          if (!window.open(url)) { // popup blocked, offer direct download:
            if (confirm("Displaying New Document\n\nUse Save As... to download, then click back to return to this page.")) { location.href = url; }
          }
          return true;
        }

        //do iframe dataURL download (old ch+FF):
        var f = document.createElement("iframe");
        document.body.appendChild(f);
<<<<<<< HEAD

        if (!winMode && /^data:/.test(url)) { // force a mime that will download:
          url = "data:" + url.replace(/^data:([\w\/\-\+]+)/, defaultMime);
        }
        f.src = url;
        setTimeout(function () { document.body.removeChild(f); }, 333);

      }//end saver




=======

        if (!winMode && /^data:/.test(url)) { // force a mime that will download:
          url = "data:" + url.replace(/^data:([\w\/\-\+]+)/, defaultMime);
        }
        f.src = url;
        setTimeout(function () { document.body.removeChild(f); }, 333);

      }//end saver




>>>>>>> a39576e8
      if (navigator.msSaveBlob) { // IE10+ : (has Blob, but not a[download] or URL)
        return navigator.msSaveBlob(blob, fileName);
      }

      if (self.URL) { // simple fast and modern way using Blob and URL:
        saver(self.URL.createObjectURL(blob), true);
      } else {
        // handle non-Blob()+non-URL browsers:
        if (typeof blob === "string" || blob.constructor === toString) {
          try {
            return saver("data:" + mimeType + ";base64," + self.btoa(blob));
          } catch (y) {
            return saver("data:" + mimeType + "," + encodeURIComponent(blob));
          }
        }

        // Blob but not URL support:
        reader = new FileReader();
        reader.onload = function (e) {
          saver(this.result);
        };
        reader.readAsDataURL(blob);
      }
      return true;
    } /* end download() */

  },

  // Data internal to EMP
  $emp_i: {
    cb_args: [], cb_return: 0, images: []
  },

  EMP_Initialize__deps: ['$emp', '$emp_i'],
  EMP_Initialize: function () {
    empCppCallback = Module.cwrap('empCppCallback', null, ['number']);
  },

  EMP_GetCBArgCount__deps: ['$emp', '$emp_i'],
  EMP_GetCBArgCount: function () { return emp_i.cb_args.length; },
});<|MERGE_RESOLUTION|>--- conflicted
+++ resolved
@@ -31,7 +31,6 @@
       }
       return r.join(i + '\n');
     },
-<<<<<<< HEAD
 
     PassStringToCpp: function (text) {
       var buffer = Module._malloc(text.length + 1);
@@ -47,17 +46,6 @@
       reader.readAsText(files[0]);   // Load file!
     },
 
-=======
-
-    LoadFileEvent: function (files, callback_id) {
-      var reader = new FileReader();            // Reader object
-      reader.onload = function (e) {             // Fun to run when file loaded
-        emp.Callback(callback_id, e.target.result + '\n');   // Do callback!
-      };
-      reader.readAsText(files[0]);   // Load file!
-    },
-
->>>>>>> a39576e8
     // The saveAs() Function is from FileSaver.js 1.3.2 by Eli Grey, http://eligrey.com
     saveAs: function (view) {
       "use strict";
@@ -178,7 +166,6 @@
               filesaver.readyState = filesaver.DONE;
             });
             return;
-<<<<<<< HEAD
           }
 
           fs_error();
@@ -196,25 +183,6 @@
           if (!no_auto_bom) {
             blob = auto_bom(blob);
           }
-=======
-          }
-
-          fs_error();
-        }
-        , FS_proto = FileSaver.prototype
-        , saveAs = function (blob, name, no_auto_bom) {
-          return new FileSaver(blob, name || blob.name || "download", no_auto_bom);
-        }
-        ;
-      // IE 10+ (native saveAs)
-      if (typeof navigator !== "undefined" && navigator.msSaveOrOpenBlob) {
-        return function (blob, name, no_auto_bom) {
-          name = name || blob.name || "download";
-
-          if (!no_auto_bom) {
-            blob = auto_bom(blob);
-          }
->>>>>>> a39576e8
           return navigator.msSaveOrOpenBlob(blob, name);
         };
       }
@@ -358,7 +326,6 @@
         //do iframe dataURL download (old ch+FF):
         var f = document.createElement("iframe");
         document.body.appendChild(f);
-<<<<<<< HEAD
 
         if (!winMode && /^data:/.test(url)) { // force a mime that will download:
           url = "data:" + url.replace(/^data:([\w\/\-\+]+)/, defaultMime);
@@ -371,20 +338,6 @@
 
 
 
-=======
-
-        if (!winMode && /^data:/.test(url)) { // force a mime that will download:
-          url = "data:" + url.replace(/^data:([\w\/\-\+]+)/, defaultMime);
-        }
-        f.src = url;
-        setTimeout(function () { document.body.removeChild(f); }, 333);
-
-      }//end saver
-
-
-
-
->>>>>>> a39576e8
       if (navigator.msSaveBlob) { // IE10+ : (has Blob, but not a[download] or URL)
         return navigator.msSaveBlob(blob, fileName);
       }

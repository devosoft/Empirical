/**
 *  @note This file is part of Empirical, https://github.com/devosoft/Empirical
 *  @copyright Copyright (C) Michigan State University, MIT Software license; see doc/LICENSE.md
 *  @date 2020
 *
 *  @file MatchBin.h
 *  @brief A container that supports flexible tag-based lookup. .
 *
 */


#ifndef EMP_MATCH_BIN_H
#define EMP_MATCH_BIN_H

// the default log filename can be set by passing
// '-D filename.csv' to the compiler
#ifndef EMP_LOG_MATCHBIN_FILENAME
#define EMP_LOG_MATCHBIN_FILENAME "matchbin_log.csv"
#endif

#include <iostream>
#include <unordered_map>
#include <unordered_set>
#include <functional>
#include <algorithm>
#include <stdexcept>
#include <limits>
#include <ratio>
#include <math.h>
#include <mutex>
#include <shared_mutex>
#include <string>
#include <atomic>

#include "../../third-party/robin-hood-hashing/src/include/robin_hood.h"

#include "../base/assert.h"
#include "../base/optional.h"
#include "../base/vector.h"
#include "../tools/IndexMap.h"
#include "../tools/BitSet.h"
#include "../tools/matchbin_utils.h"
#include "../data/DataFile.h"
#include "../data/DataNode.h"
#include "../base/errors.h"

namespace emp {
  template <
    typename Val,
    typename Metric,
    typename Selector,
    typename Regulator
  > class MatchBin;
}

namespace emp::internal {
  // Every time Match or MatchRaw is called on a Matchbin, and logging is enabled,
  // this class will log the query-tag and result-tag (if any).
  // User is responsible for calling FlushLogBuffer() to write data to a file.
  template<typename Query, typename Tag>
  class MatchBinLog {
    using query_t = Query;
    using tag_t = Tag;

    template <
      typename Val,
      typename Metric,
      typename Selector,
      typename Regulator
    >
    friend class emp::MatchBin;


    struct LogEntry {
      query_t query;
      // when a match results in no tags, this is a std::nullopt, and we write an empty string
      emp::optional<tag_t> maybe_tag;
      std::string buffer;

      operator size_t() const { return emp::CombineHash(query, maybe_tag, buffer); }
    };

    using logbuffer_t = robin_hood::unordered_map<
      LogEntry,
      size_t,
      TupleHash<
        LogEntry
      >
    >;

    // stores the number of times we wrote to file
    size_t log_counter;
    // stores the unique ID of this log instance
    size_t instance_id;
    // stores the actual log buffer
    logbuffer_t logbuffer;

    #ifdef EMP_LOG_MATCHBIN
    static constexpr bool logging_enabled = true;
    #else
    static constexpr bool logging_enabled = false;
    #endif
    bool logging_activated;

    // shared file stream for each Matchbin
    // this is done to prevent too many file handles.
    static thread_local inline std::ofstream filestream
    #ifdef EMP_LOG_MATCHBIN
      { EMP_LOG_MATCHBIN_FILENAME }
    #endif
    ;

    // a ContaierDataFile is a DataFile that runs a function on every element of a container before every write.
    // in this case, we simply return the data from our logbuffer.
    emp::ContainerDataFile<logbuffer_t> datafile;

    using datapoint_t = robin_hood::pair<const LogEntry, size_t>;
    // setup getter functions
    std::function<query_t(const datapoint_t)> get_query_log = [](const datapoint_t datapoint){
      return datapoint.first.query;
    };

    std::function<std::string(const datapoint_t)> get_tag_log = [](const datapoint_t datapoint){
      if (datapoint.first.maybe_tag) {
        return emp::to_string(*datapoint.first.maybe_tag);
      } else {
        return emp::to_string("");
      }
    };

    std::function<size_t(const datapoint_t)> get_hit_count_log = [](const datapoint_t datapoint){
      return datapoint.second;
    };

    std::function<std::string(const datapoint_t)> get_logbuffer_type = [](const datapoint_t datapoint) {
      return datapoint.first.buffer;
    };

    /// Creates a unique ID for this logging instance.
    size_t MakeID() {
      static std::atomic<int> counter{0};
      return counter++;
    }

    /// Sets up the various functions and variables we keep track of.
    void SetupDatafile() {
      datafile.SetUpdateContainerFun([this](){ return logbuffer; });

      datafile.AddVar(instance_id, emp::to_string(instance_id), "Instance ID");
      datafile.AddVar(log_counter, "epoch", "Counter for how many times this file was written to");
      datafile.AddContainerFun(get_query_log, "query", "Query");
      datafile.AddContainerFun(get_tag_log, "tag", "Tag");
      datafile.AddContainerFun(get_hit_count_log, "hit_count", "Counter for how many times this match occured");
      datafile.AddContainerFun(get_logbuffer_type, "matchtype", "Type of match");
      datafile.PrintHeaderKeys();
    }

    /// Logs a match into the logbuffer.
    void LogMatch(const query_t& query, const tag_t& tag, const std::string& buffer) {
      if constexpr (logging_enabled) {
        if (logging_activated) {
          LogEntry logentry{query, tag, buffer};
          ++logbuffer[logentry];
        }
      }
    }
    /// Logs a miss (no tag resulted from Match) into the logbuffer.
    void LogMiss(const query_t& query, const std::string& buffer) {
      if constexpr (logging_enabled) {
        if (logging_activated) {
          LogEntry logentry{query, std::nullopt, buffer};
          ++logbuffer[logentry];
        }
      }
    }

    /// Write log buffer to file
    void WriteLogBuffer() {
      if constexpr (logging_enabled) {
        datafile.Update();
        ++log_counter;
      }
    }

    public:
      MatchBinLog()
      : log_counter(0)
      , instance_id(MakeID())
      , logging_activated(false)
      , datafile(filestream)
      { if constexpr (logging_enabled) SetupDatafile(); }

      ~MatchBinLog() {
        if constexpr (logging_enabled) {
          if (!logbuffer.empty() && log_counter == 0) {
            emp::LibraryWarning(
              emp::to_string(
                "Match log buffer was not empty before destructing.\n",
                "Be sure to call ClearLogBuffer() or FlushLogBuffer().\n"
                "Match log buffer was never written to file."
              )
            );
          }
        }
      }

      /// Clear the logbuffer
      void ClearLogBuffer() {
        if constexpr (logging_enabled) {
          logbuffer.clear();
        }
      };

      /// Write logbuffer to file and then clear it
      void FlushLogBuffer() {
        if constexpr (logging_enabled) {
          WriteLogBuffer();
          ClearLogBuffer();
        }
      }

      /// Enable logging
      /// Will have no effect if EMP_MATCHBIN_LOG was not set at compile-time
      void Activate() { logging_activated = true; }

      /// Disable logging
      /// Will have no effect if EMP_MATCHBIN_LOG was not set at compile-time
      void Deactivate() { logging_activated = false; }

      /// Set logging to given argument
      /// Will have no effect if EMP_MATCHBIN_LOG was not set at compile-time
      void Set(bool log) { logging_activated = log; }

      /// Returns whether logging was enabled at compile-time
      /// (aka whether EMP_MATCHBIN_LOG was set)
      constexpr bool IsEnabled() const { return logging_enabled; }

      /// Returns whether logging is activated for this particular instance.
      bool IsActivated() const { return logging_activated; }

      /// Access the data in logbuffer.
      logbuffer_t GetLogBuffer() { return logbuffer; }

      /// Get this log instance's ID
      int GetID() const { return instance_id; }

      /// Constucts a ContainerDataFile in place (without copy) by
      /// forwarding the arguments to the ContainerDataFile constructor,
      /// and then setting up the variables we keep track of.
      /// Look in the ContainerDataFile constructor for this function's type signature.
      template <typename ...ARGS>
      void EmplaceDataFile(ARGS&&... arguments) {
        datafile = decltype(datafile)(std::forward<ARGS>(arguments)...);
        SetupDatafile();
      }

  };
  // This class will cache results for recent tag queries if caching is enabled.
  // It is automatically cleared when operations on the MatchBin would invalidate it (such
  // as adding tags, removing tags, adjusting regulators)
  template <typename Query, typename Selector>
  class MatchBinCache {
    using query_t = Query;
    using cache_state_t = typename Selector::cache_state_t;

    template <typename Val,
      typename Metric,
      typename Selector_,
      typename Regulator>
    friend class MatchBin;

    private:
      #ifdef EMP_THREAD_SAFE
      mutable std::shared_mutex cache_regulated_mutex;
      mutable std::shared_mutex cache_raw_mutex;
      #endif

      static constexpr bool cache_available = std::is_base_of<
        CacheStateBase,
        cache_state_t
      >::value;
      bool caching_activated{cache_available};

      // caches
      // cache of regulated scores
      robin_hood::unordered_flat_map<
        query_t,
        cache_state_t
      > cache_regulated;
      // cache of raw scores
      robin_hood::unordered_flat_map<
        query_t,
        cache_state_t
      > cache_raw;

    public:
      /// Reset the Selector cache for regulated scores.
      void ClearRegulated() {
        if constexpr (cache_available) cache_regulated.clear();
      }

      /// Reset the Selector cache for raw scores.
      void ClearRaw() {
        if constexpr (cache_available) cache_raw.clear();
      }

      /// Reset the Selector cache for all scores.
      void Clear() {
        ClearRaw();
        ClearRegulated();
      }

      /// Returns whether caching is available
      constexpr bool IsAvailable() const { return cache_available; }

      /// Returns whether caching is activated for this particular instance.
      bool IsActivated() { return caching_activated; }

      /// Tries to activate caching for this instance.
      /// Returns true on success.
      bool Activate() {
        Clear();
        if (IsAvailable()) caching_activated = true;
        return caching_activated;
      }

      /// Deactivates caching.
      void Deactivate() {
        Clear();
        caching_activated = false;
      }

      /// Finds a query in raw cache.
      /// This method is thread-safe if EMP_THREAD_SAFE is defined.
      size_t CountRaw(const query_t& query) {
        #ifdef EMP_THREAD_SAFE
        std::shared_lock lock(cache_raw_mutex);
        #endif
        return cache_raw.count(query);
      }

      /// Finds a query in regulated cache.
      /// This method is thread-safe if EMP_THREAD_SAFE is defined.
      size_t CountRegulated(const query_t& query) {
        #ifdef EMP_THREAD_SAFE
        std::shared_lock lock(cache_regulated_mutex);
        #endif
        return cache_regulated.count(query);
      }

      /// Stores a query in regulated cache.
      /// This method is thread-safe if EMP_THREAD_SAFE is defined.
      void CacheRegulated(const query_t& query, const cache_state_t& result) {
        if (CountRegulated(query) != 0) return;
        #ifdef EMP_THREAD_SAFE
        std::unique_lock lock(cache_regulated_mutex);
        #endif
        cache_regulated[query] = result;
      }

      /// Stores a query in raw cache.
      /// This method is thread-safe if EMP_THREAD_SAFE is defined.
      void CacheRaw(const query_t& query, const cache_state_t& result) {
        if (CountRaw(query) != 0) return;
        #ifdef EMP_THREAD_SAFE
        std::unique_lock lock(cache_raw_mutex);
        #endif
        cache_raw[query] = result;
      }

      /// Gets query from regulated cache.
      /// User must check for existance of query in cache before calling this method.
      cache_state_t& GetRegulated(const query_t& query) {
        return cache_regulated.at(query);
      }

      /// Gets query from regulated cache.
      /// User must check for existance of query in cache before calling this method.
      cache_state_t& GetRaw(const query_t& query) {
        return cache_raw.at(query);
      }

      /// Returns size of regulated cache.
      size_t RegulatedSize() { return cache_regulated.size(); }

      /// Returns size of raw cache.
      size_t RawSize() { return cache_raw.size(); }
  };
}

namespace emp {
  /// Internal state packet for MatchBin
  template<typename Val, typename Tag, typename Regulator>
  struct MatchBinState {

    using tag_t = Tag;
    using uid_t = size_t;

    struct entry {
      Val val;
      Regulator regulator;
      Tag tag;

      template <class Archive>
      void serialize( Archive & ar ) {
        ar(
          CEREAL_NVP(val),
          CEREAL_NVP(regulator),
          CEREAL_NVP(tag)
        );
      }

    };

    robin_hood::unordered_flat_map< uid_t, entry > data;

    #ifdef CEREAL_NVP
    template <class Archive>
    void serialize( Archive & ar ) { ar( CEREAL_NVP(data) ); }
    #endif
  };

  /// Abstract base class for MatchBin
  template<typename Val, typename Query, typename Tag, typename Regulator>
  class BaseMatchBin {

  public:
    using query_t = Query;
    using tag_t = Tag;
    using uid_t = size_t;
    using state_t = MatchBinState<Val, tag_t, Regulator>;

    virtual ~BaseMatchBin() {};
    virtual emp::vector<uid_t> Match(const query_t & query, size_t n=0) = 0;
    virtual emp::vector<uid_t> MatchRaw(const query_t & query, size_t n=0) = 0;
    virtual uid_t Put(const Val & v, const tag_t & t) = 0;
    virtual uid_t Set(const Val & v, const tag_t & t, const uid_t uid) = 0;
    virtual void Delete(const uid_t uid) = 0;
    virtual void Clear() = 0;
    virtual void ClearCache() = 0;
    virtual bool ActivateCaching() = 0;
    virtual void DeactivateCaching() = 0;
    virtual Val & GetVal(const uid_t uid) = 0;
    virtual const tag_t & GetTag(const uid_t uid) const = 0;
    virtual void SetTag(const uid_t uid, tag_t tag) = 0;
    virtual emp::vector<Val> GetVals(const emp::vector<uid_t> & uids) = 0;
    virtual emp::vector<tag_t> GetTags(const emp::vector<uid_t> & uids) = 0;
    virtual size_t Size() const = 0;
    virtual void DecayRegulator(
      const uid_t uid,
      const int steps
    ) = 0;
    virtual void DecayRegulators(const int steps=1) = 0;
    virtual void AdjRegulator(
      const uid_t uid,
      const typename Regulator::adj_t & amt
    ) = 0;
    virtual void SetRegulator(
      const uid_t uid,
      const typename Regulator::set_t & set
    ) = 0;
    virtual void SetRegulator(
      const uid_t uid,
      const Regulator & set
    ) = 0;
    virtual const Regulator & GetRegulator(const uid_t uid) = 0;
    virtual const typename Regulator::view_t & ViewRegulator(
      const uid_t uid
    ) const = 0;
    virtual const state_t & GetState() const = 0;
    virtual void ImprintRegulators(const BaseMatchBin & target) = 0;
    virtual void ImprintRegulators(const BaseMatchBin::state_t & target) = 0;
    virtual std::string name() const = 0;
    virtual emp::vector<uid_t> ViewUIDs() const = 0;
    #ifdef EMP_LOG_MATCHBIN
    virtual emp::internal::MatchBinLog<query_t, tag_t>& GetLog() = 0;
    #endif
  };


  /// A data container that allows lookup by tag similarity. It can be templated
  /// on different tag types and is configurable on construction for (1) the
  /// distance metric used to compute similarity between tags and (2) the
  /// selector that is used to select which matches to return. Regulation
  /// functionality is also provided, allowing dynamically adjustment of match
  /// strength to a particular item (i.e., making all matches stronger/weaker).
  /// A unique identifier is generated upon tag/item placement in the container.
  /// This unique identifier can be used to view or edit the stored items and
  /// their corresponding tags. Tag-based lookups return a list of matched
  /// unique identifiers.
  template <
    typename Val,
    typename Metric,
    typename Selector,
    typename Regulator
  >
  class MatchBin
  : public BaseMatchBin<
    Val,
    typename Metric::query_t,
    typename Metric::tag_t,
    Regulator
  > {

  public:
    using base_t = BaseMatchBin<
      Val,
      typename Metric::query_t,
      typename Metric::tag_t,
      Regulator
    >;
    using query_t = typename base_t::query_t;
    using tag_t = typename base_t::tag_t;
    using uid_t = typename base_t::uid_t;
    using state_t = typename base_t::state_t;

    #ifdef EMP_LOG_MATCHBIN
    emp::internal::MatchBinLog<query_t, tag_t> log;
    #endif
  protected:
    state_t state;
    uid_t uid_stepper{};

    emp::internal::MatchBinCache<query_t, Selector> cache;

    Selector selector;


  public:
    MatchBin() = default;

    MatchBin(emp::Random & rand)
    : selector(rand)
    { ; }

    // have to define this manually due to mutexes
    MatchBin(const MatchBin &other)
    : state( other.state )
<<<<<<< HEAD
    , selector( other.selector )
    , uid_stepper( other.uid_stepper )
    , cache( other.cache) { }
=======
    , uid_stepper( other.uid_stepper ) 
    , metric( other.metric )
    , selector( other.selector ) { }
>>>>>>> 1b7cbfe5

    // have to define this manually due to mutexes
    MatchBin(MatchBin &&other)
    : state( std::move(other.state) )
<<<<<<< HEAD
    , selector( std::move(other.selector) )
    , uid_stepper( std::move(other.uid_stepper) )
    , cache( std::move(other.cache) )
    { }
=======
    , uid_stepper( std::move(other.uid_stepper) ) 
    , metric( std::move(other.metric) )
    , selector( std::move(other.selector) ) { }
>>>>>>> 1b7cbfe5

  // have to define this manually due to mutexes
  MatchBin &operator=(const MatchBin &other) {
    selector = other.selector;
    state = other.state;
    uid_stepper = other.uid_stepper;
    cache = other.cache;
    return *this;
  }

  // have to define this manually due to mutexes
  MatchBin &operator=(MatchBin &&other) {
    selector = std::move( other.selector );
    state = std::move( other.state );
    uid_stepper = std::move( other.uid_stepper );
    cache = std::move( other.cache );
    return *this;
  }

    /// Compare a query tag to all stored tags using the distance metric
    /// function and return a vector of unique IDs chosen by the selector
    /// function.
    /// Calling with n = std::numeric_limits<size_t>::max() means
    /// delegate choice for how many values to return to the Selector.
    emp::vector<uid_t> Match(
      const query_t & query,
      size_t n=std::numeric_limits<size_t>::max()
    ) override {
      const auto makeResult = [&]() {
        // compute distance between query and all stored tags
        emp::vector< std::pair< uid_t, double > > scores;
        scores.reserve( state.data.size() );

        std::transform(
          std::begin(state.data),
          std::end(state.data),
          std::back_inserter(scores),
          [&](const auto& pair){
            const auto& [uid, pack] = pair;
            return std::pair{
              uid,
              pack.regulator( Metric::calculate(query, pack.tag) )
            };
          }
        );

        return selector( std::move(scores), n );
      };
      const auto getResult = [&]() {
        // try looking up in cache
        if (cache.IsAvailable() && cache.IsActivated()) {
          // try cache lookup first
          if (cache.CountRegulated(query)) {
            const auto res = cache.GetRegulated(query)(n); /* emp::optional */
            if (res) return res.value();
          }

          auto cacheResult = makeResult();

          cache.CacheRegulated(query, cacheResult);

          return cacheResult(n).value();

        } else {

          auto cacheResult = makeResult();

          return cacheResult(n).value();
        }
      };

      auto result = getResult();

      #ifdef EMP_LOG_MATCHBIN
      // store counts for results
      if (result.empty()) {
        log.LogMiss(query, "regulated");
      }
      for (const auto &uid : result) {
        log.LogMatch(query, GetTag(uid), "regulated");
      }
      #endif

      return result;
    }

    /// Compare a query tag to all stored tags using the distance metric
    /// function and return a vector of unique IDs chosen by the selector
    /// function. Ignore regulators.
    /// Calling with n = std::numeric_limits<size_t>::max() means
    /// delegate choice for how many values to return to the Selector.
    emp::vector<uid_t> MatchRaw(
      const query_t & query,
      size_t n=std::numeric_limits<size_t>::max()
    ) override {
      const auto makeResult = [&]() {
        // compute distance between query and all stored tags
        emp::vector< std::pair< uid_t, double > > scores;
        scores.reserve( state.data.size() );

        std::transform(
          std::begin(state.data),
          std::end(state.data),
          std::back_inserter(scores),
          [&](const auto& pair){
            const auto& [uid, pack] = pair;
            return std::pair{
              uid,
              Metric::calculate(query, pack.tag)
            };
          }
        );

        return selector( std::move(scores), n );
      };
      const auto getResult = [&]() {
        // try looking up in cache
        if (cache.IsAvailable() && cache.IsActivated()) {
          // try cache lookup first
          if (cache.CountRaw(query)) {
            const auto res = cache.GetRaw(query)(n); /* emp::optional */
            if (res) return res.value();
          }
          auto cacheResult = makeResult();

          cache.CacheRaw(query, cacheResult);

          return cacheResult(n).value();

        } else {

          auto cacheResult = makeResult();

          return cacheResult(n).value();
        }
      };
      auto result = getResult();

      #ifdef EMP_LOG_MATCHBIN
      if (result.empty()) {
        log.LogMiss(query, "raw");
      }
      // store counts for results
      for (const auto &uid : result) {
        log.LogMatch(query, GetTag(uid), "raw");
      }
      #endif

      return result;
    }
    /// Put an item and associated tag in the container. Returns the uid for
    /// that entry.
    uid_t Put(const Val & v, const tag_t & t) override {
      const uid_t orig = uid_stepper;
      while (state.data.find(++uid_stepper) != std::end(state.data)) {
        // if container is full
        // i.e., wrapped around because all uids already allocated
        if (uid_stepper == orig) throw std::runtime_error("container full");
      }
      return Set(v, t, uid_stepper);
    }

    /// Put with a manually-chosen UID.
    /// (Caller is responsible for ensuring UID is unique
    /// or calling Delete beforehand.)
    uid_t Set(const Val & v, const tag_t & t, const uid_t uid) override {
      emp_assert(state.data.find(uid) == std::end(state.data));

      cache.Clear();

      state.data[uid] = { v, {}, t };

      return uid;
    }


    /// Delete an item and its associated tag.
    void Delete(const uid_t uid) override {
      emp_assert(state.data.find(uid) != std::end(state.data));

      cache.Clear();

      state.data.erase( uid );

    }

    /// Clear all items and tags.
    void Clear() override {
      cache.Clear();
      state.data.clear();
    }
    /// Reset the Selector caches.
    void ClearCache() override {
      cache.Clear();
    }

    /// Attempt to activate result caching.
    /// @return true if caching activated
    bool ActivateCaching() override {
      return cache.Activate();
    }

    void DeactivateCaching() override {
      cache.Deactivate();
    }

    /// Access a reference single stored value by uid.
    Val & GetVal(const uid_t uid) override {
      emp_assert(state.data.find(uid) != std::end(state.data));
      return state.data.at(uid).val;
    }

    /// Access a const reference to a single stored tag by uid.
    const tag_t & GetTag(const uid_t uid) const override {
      emp_assert(state.data.find(uid) != std::end(state.data));
      return state.data.at(uid).tag;
    }

    /// Change the tag at a given uid and clear the cache.
    void SetTag(const uid_t uid, const tag_t tag) override {
      emp_assert(state.data.find(uid) != std::end(state.data));
      cache.Clear();
      state.data.at(uid).tag = tag;
    }

    /// Generate a vector of values corresponding to a vector of uids.
    emp::vector<Val> GetVals(const emp::vector<uid_t> & uids) override {
      emp::vector<Val> res;
      std::transform(
        std::begin(uids),
        std::end(uids),
        std::back_inserter(res),
        [this](uid_t uid) -> Val { return GetVal(uid); }
      );
      return res;
    }

    /// Generate a vector of tags corresponding to a vector of uids.
    emp::vector<tag_t> GetTags(const emp::vector<uid_t> & uids) override {
      emp::vector<tag_t> res;
      std::transform(
        std::begin(uids),
        std::end(uids),
        std::back_inserter(res),
        [this](uid_t uid) -> tag_t { return GetTag(uid); }
      );
      return res;
    }

    /// Get the number of items stored in the container.
    size_t Size() const override { return state.data.size(); }

    /// Adjust an item's regulator value.
    void AdjRegulator(
      const uid_t uid,
      const typename Regulator::adj_t & amt
    ) override {
      emp_assert(state.data.find(uid) != std::end(state.data));

      if (state.data.at(uid).regulator.Adj(amt)) cache.ClearRegulated();

    }

    /// Set an item's regulator value.
    void SetRegulator(
      const uid_t uid,
      const typename Regulator::set_t & set
    ) override {
      emp_assert(state.data.find(uid) != std::end(state.data));

      if (state.data.at(uid).regulator.Set(set)) cache.ClearRegulated();

    }

    /// Set an item's regulator value.
    void SetRegulator(
      const uid_t uid,
      const Regulator & set
    ) override {
      emp_assert(state.data.find(uid) != std::end(state.data));

      if (
        set != std::exchange(state.data.at(uid).regulator, set)
      ) cache.ClearRegulated();

    }

    /// View an item's regulator value.
    const typename Regulator::view_t & ViewRegulator(
      const uid_t uid
    ) const override {
      emp_assert(state.data.find(uid) != std::end(state.data));

      return state.data.at(uid).regulator.View();
    }

    /// Get a regulator.
    const Regulator & GetRegulator(const uid_t uid) override {
      emp_assert(state.data.find(uid) != std::end(state.data));

      return state.data.at(uid).regulator;
    }

    /// Apply decay to a regulator.
    void DecayRegulator(const uid_t uid, const int steps) override {
      emp_assert(state.data.find(uid) != std::end(state.data));

      if (
        state.data.at(uid).regulator.Decay(steps)
      ) cache.ClearRegulated();

    }

    /// Apply decay to all regulators.
    void DecayRegulators(const int steps=1) override {
      for (auto & [uid, pack] : state.data ) {
        if ( pack.regulator.Decay(steps) ) cache.ClearRegulated();
      }
    }

    /// Set up regulators to match target MatchBin
    /// @param target MatchBin to match
    void ImprintRegulators(
      const BaseMatchBin<Val, query_t, tag_t, Regulator> & target
    ) override { ImprintRegulators(target.GetState()); }

    /// Set up regulators to match target state
    /// @param target State to match
    void ImprintRegulators(const state_t & target) override {

      for (const auto& [uid, pack] : state.data) {

        std::unordered_map<uid_t, double> scores;
        std::transform(
          std::cbegin(target.data),
          std::cend(target.data),
          std::inserter(scores, std::begin(scores)),
          [this, uid = uid](const auto& target_pair){
            const auto& [target_uid, target_pack] = target_pair;
            return std::pair{
              target_uid,
              Metric::calculate(target_pack.tag, GetTag(uid))
            };
          }
        );
        SetRegulator(
          uid,
          target.data.at(
            std::min_element(
              std::begin(scores),
              std::end(scores),
              [](const auto& l, const auto& r){ return l.second < r.second; }
            )->first
          ).regulator
        );

      }

      cache.ClearRegulated();

    }

    /// View UIDs associated with this MatchBin
    emp::vector<uid_t> ViewUIDs() const override {
      emp::vector<uid_t> res;
      res.reserve( state.data.size() );
      std::transform(
        std::begin(state.data),
        std::end(state.data),
        std::back_inserter(res),
        [](const auto& pair){ return pair.first; }
      );
      return res;
    }

    /// Get selector, metric name
    std::string name() const override {
      static Metric metric;
      Regulator reg{};
      return emp::to_string(
        "Selector: ",
        selector.name(),
        " / ",
        "Metric: ",
        metric.name(),
        " / ",
        "Regulator: ",
        reg.name()
      );
    }

    /// Extract MatchBin state
    const state_t & GetState() const override { return state; }

    /// Load MatchBin state
    void SetState(const state_t & state_) {
      state = state_;
      cache.Clear();
    }

    #ifdef EMP_LOG_MATCHBIN
    /// Returns reference to internal logging instance.
    emp::internal::MatchBinLog<query_t, tag_t>& GetLog() override { return log; }
    #endif

    /// Returns size of regulated cache.
    size_t GetRegulatedCacheSize() { return cache.RegulatedSize(); }

    /// Returns size of raw cache.
    size_t GetRawCacheSize() { return cache.RawSize(); }
  };

}

namespace cereal {

template<
  class Archive,
  class T
>
void save(
  Archive & archive,
  robin_hood::unordered_flat_map<size_t, T> const & m
) {

  std::unordered_map<size_t, T> t;
  std::transform(
    std::begin( m ),
    std::end( m ),
    std::inserter( t , std::begin(t) ),
    [](const auto& pair){
      const auto& [k , v] = pair;
      return std::pair{k, v};
    }
  );

  archive( t );
}

template<
  class Archive,
  class T
>
void load(
  Archive & archive,
  robin_hood::unordered_flat_map<size_t, T> & m
) {

  std::unordered_map<size_t, T> t;
  archive( t );

  for (const auto& [k, v] :  t) {
    m[k] = v;
  }

}

} // namespace cereal

#endif<|MERGE_RESOLUTION|>--- conflicted
+++ resolved
@@ -536,29 +536,18 @@
     // have to define this manually due to mutexes
     MatchBin(const MatchBin &other)
     : state( other.state )
-<<<<<<< HEAD
-    , selector( other.selector )
     , uid_stepper( other.uid_stepper )
+    , metric( other.metric )
     , cache( other.cache) { }
-=======
-    , uid_stepper( other.uid_stepper ) 
-    , metric( other.metric )
     , selector( other.selector ) { }
->>>>>>> 1b7cbfe5
 
     // have to define this manually due to mutexes
     MatchBin(MatchBin &&other)
     : state( std::move(other.state) )
-<<<<<<< HEAD
-    , selector( std::move(other.selector) )
     , uid_stepper( std::move(other.uid_stepper) )
+    , metric( std::move(other.metric) )
     , cache( std::move(other.cache) )
-    { }
-=======
-    , uid_stepper( std::move(other.uid_stepper) ) 
-    , metric( std::move(other.metric) )
     , selector( std::move(other.selector) ) { }
->>>>>>> 1b7cbfe5
 
   // have to define this manually due to mutexes
   MatchBin &operator=(const MatchBin &other) {

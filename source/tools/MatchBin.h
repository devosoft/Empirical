--- conflicted
+++ resolved
@@ -100,13 +100,10 @@
     #endif
     bool logging_activated;
 
-<<<<<<< HEAD
-=======
     // shared file stream for each Matchbin
     // this is done to prevent too many file handles.
     static thread_local inline std::ofstream filestream{EMP_LOG_MATCHBIN_FILENAME};
 
->>>>>>> a39576e8
     // a ContaierDataFile is a DataFile that runs a function on every element of a container before every write.
     // in this case, we simply return the data from our logbuffer.
     emp::ContainerDataFile<logbuffer_t> datafile;
@@ -128,7 +125,6 @@
     std::function<size_t(const datapoint_t)> get_hit_count_log = [](const datapoint_t datapoint){
       return datapoint.second;
     };
-<<<<<<< HEAD
 
     std::function<std::string(const datapoint_t)> get_logbuffer_type = [](const datapoint_t datapoint) {
       return datapoint.first.buffer;
@@ -186,7 +182,7 @@
       : log_counter(0)
       , instance_id(MakeID())
       , logging_activated(false)
-      , datafile(EMP_LOG_MATCHBIN_FILENAME)
+      , datafile(filestream)
       { SetupDatafile(); }
 
       ~MatchBinLog() {
@@ -377,256 +373,6 @@
   };
 }
 
-=======
-
-    std::function<std::string(const datapoint_t)> get_logbuffer_type = [](const datapoint_t datapoint) {
-      return datapoint.first.buffer;
-    };
-
-    /// Creates a unique ID for this logging instance.
-    size_t MakeID() {
-      static std::atomic<int> counter{0};
-      return counter++;
-    }
-
-    /// Sets up the various functions and variables we keep track of.
-    void SetupDatafile() {
-      datafile.SetUpdateContainerFun([this](){ return logbuffer; });
-
-      datafile.AddVar(instance_id, emp::to_string(instance_id), "Instance ID");
-      datafile.AddVar(log_counter, "epoch", "Counter for how many times this file was written to");
-      datafile.AddContainerFun(get_query_log, "query", "Query");
-      datafile.AddContainerFun(get_tag_log, "tag", "Tag");
-      datafile.AddContainerFun(get_hit_count_log, "hit_count", "Counter for how many times this match occured");
-      datafile.AddContainerFun(get_logbuffer_type, "matchtype", "Type of match");
-
-      datafile.PrintHeaderKeys();
-    }
-
-    /// Logs a match into the logbuffer.
-    void LogMatch(const query_t& query, const tag_t& tag, const std::string& buffer) {
-      if constexpr (logging_enabled) {
-        if (logging_activated) {
-          LogEntry logentry{query, tag, buffer};
-          ++logbuffer[logentry];
-        }
-      }
-    }
-    /// Logs a miss (no tag resulted from Match) into the logbuffer.
-    void LogMiss(const query_t& query, const std::string& buffer) {
-      if constexpr (logging_enabled) {
-        if (logging_activated) {
-          LogEntry logentry{query, std::nullopt, buffer};
-          ++logbuffer[logentry];
-        }
-      }
-    }
-
-    /// Write log buffer to file
-    void WriteLogBuffer() {
-      if constexpr (logging_enabled) {
-        datafile.Update();
-        ++log_counter;
-      }
-    }
-
-    public:
-      MatchBinLog()
-      : log_counter(0)
-      , instance_id(MakeID())
-      , logging_activated(false)
-      , datafile(filestream)
-      { SetupDatafile(); }
-
-      ~MatchBinLog() {
-        if constexpr (logging_enabled) {
-          if (!logbuffer.empty() && log_counter == 0) {
-            emp::LibraryWarning(
-              emp::to_string(
-                "Match log buffer was not empty before destructing.\n",
-                "Be sure to call ClearLogBuffer() or FlushLogBuffer().\n"
-                "Match log buffer was never written to file."
-              )
-            );
-          }
-        }
-      }
-
-      /// Clear the logbuffer
-      void ClearLogBuffer() {
-        if constexpr (logging_enabled) {
-          logbuffer.clear();
-        }
-      };
-
-      /// Write logbuffer to file and then clear it
-      void FlushLogBuffer() {
-        if constexpr (logging_enabled) {
-          WriteLogBuffer();
-          ClearLogBuffer();
-        }
-      }
-
-      /// Enable logging
-      /// Will have no effect if EMP_MATCHBIN_LOG was not set at compile-time
-      void Activate() { logging_activated = true; }
-
-      /// Disable logging
-      /// Will have no effect if EMP_MATCHBIN_LOG was not set at compile-time
-      void Deactivate() { logging_activated = false; }
-
-      /// Set logging to given argument
-      /// Will have no effect if EMP_MATCHBIN_LOG was not set at compile-time
-      void Set(bool log) { logging_activated = log; }
-
-      /// Returns whether logging was enabled at compile-time
-      /// (aka whether EMP_MATCHBIN_LOG was set)
-      constexpr bool IsEnabled() const { return logging_enabled; }
-
-      /// Returns whether logging is activated for this particular instance.
-      bool IsActivated() const { return logging_activated; }
-
-      /// Access the data in logbuffer.
-      logbuffer_t GetLogBuffer() { return logbuffer; }
-
-      /// Get this log instance's ID
-      int GetID() const { return instance_id; }
-
-      /// Constucts a ContainerDataFile in place (without copy) by
-      /// forwarding the arguments to the ContainerDataFile constructor,
-      /// and then setting up the variables we keep track of.
-      /// Look in the ContainerDataFile constructor for this function's type signature.
-      template <typename ...ARGS>
-      void EmplaceDataFile(ARGS&&... arguments) {
-        datafile = decltype(datafile)(std::forward<ARGS>(arguments)...);
-        SetupDatafile();
-      }
-
-  };
-  // This class will cache results for recent tag queries if caching is enabled.
-  // It is automatically cleared when operations on the MatchBin would invalidate it (such
-  // as adding tags, removing tags, adjusting regulators)
-  template <typename Query, typename Selector>
-  class MatchBinCache {
-    using query_t = Query;
-    using cache_state_t = typename Selector::cache_state_t;
-
-    template <typename Val,
-      typename Metric,
-      typename Selector_,
-      typename Regulator>
-    friend class MatchBin;
-
-    private:
-      mutable std::shared_mutex cache_regulated_mutex;
-      mutable std::shared_mutex cache_raw_mutex;
-
-      static constexpr bool cache_available = std::is_base_of<
-        CacheStateBase,
-        cache_state_t
-      >::value;
-      bool caching_activated{cache_available};
-
-      // caches
-      // cache of regulated scores
-      std::unordered_map<
-        query_t,
-        cache_state_t
-      > cache_regulated;
-      // cache of raw scores
-      std::unordered_map<
-        query_t,
-        cache_state_t
-      > cache_raw;
-
-    public:
-      /// Reset the Selector cache for regulated scores.
-      void ClearRegulated() {
-        if constexpr (cache_available) cache_regulated.clear();
-      }
-
-      /// Reset the Selector cache for raw scores.
-      void ClearRaw() {
-        if constexpr (cache_available) cache_raw.clear();
-      }
-
-      /// Reset the Selector cache for all scores.
-      void Clear() {
-        ClearRaw();
-        ClearRegulated();
-      }
-
-      /// Returns whether caching is available
-      constexpr bool IsAvailable() const { return cache_available; }
-
-      /// Returns whether caching is activated for this particular instance.
-      bool IsActivated() { return caching_activated; }
-
-      /// Tries to activate caching for this instance.
-      /// Returns true on success.
-      bool Activate() {
-        Clear();
-        if (IsAvailable()) caching_activated = true;
-        return caching_activated;
-      }
-
-      /// Deactivates caching.
-      void Deactivate() {
-        Clear();
-        caching_activated = false;
-      }
-
-      /// Finds a query in raw cache.
-      /// This method is thread-safe.
-      size_t CountRaw(const query_t& query) {
-        std::shared_lock lock(cache_raw_mutex);
-        return cache_raw.count(query);
-      }
-
-      /// Finds a query in regulated cache.
-      /// This method is thread-safe.
-      size_t CountRegulated(const query_t& query) {
-        std::shared_lock lock(cache_regulated_mutex);
-        return cache_regulated.count(query);
-      }
-
-      /// Stores a query in regulated cache.
-      /// This method is thread-safe.
-      void CacheRegulated(const query_t& query, const cache_state_t& result) {
-        if (CountRegulated(query) != 0) return;
-        std::unique_lock lock(cache_regulated_mutex);
-        cache_regulated.emplace(query, result);
-      }
-
-      /// Stores a query in raw cache.
-      /// This method is thread-safe.
-      void CacheRaw(const query_t& query, const cache_state_t& result) {
-        if (CountRaw(query) != 0) return;
-        std::unique_lock lock(cache_raw_mutex);
-        cache_raw.emplace(query, result);
-      }
-
-      /// Gets query from regulated cache.
-      /// User must check for existance of query in cache before calling this method.
-      cache_state_t& GetRegulated(const query_t& query) {
-        return cache_regulated.at(query);
-      }
-
-      /// Gets query from regulated cache.
-      /// User must check for existance of query in cache before calling this method.
-      cache_state_t& GetRaw(const query_t& query) {
-        return cache_raw.at(query);
-      }
-
-      /// Returns size of regulated cache.
-      size_t RegulatedSize() { return cache_regulated.size(); }
-
-      /// Returns size of raw cache.
-      size_t RawSize() { return cache_raw.size(); }
-  };
-}
-
->>>>>>> a39576e8
 namespace emp {
   /// Internal state packet for MatchBin
   template<typename Val, typename Tag, typename Regulator>

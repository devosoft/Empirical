/**
 *  @note This file is part of Empirical, https://github.com/devosoft/Empirical
 *  @copyright Copyright (C) Michigan State University, MIT Software license; see doc/LICENSE.md
 *  @date 2016-2019
 *
 *  @file stats.h
 *  @brief Functions for calculating various statistics about an ensemble.
 *  @note Status: BETA
 */


#ifndef EMP_STATS_H
#define EMP_STATS_H

#include <type_traits>
#include <unordered_map>
#include <cmath>
#include <vector>
#include <set>
#include <unordered_set>
#include <functional>

#include "../base/map.h"
#include "../base/vector.h"
#include "../meta/type_traits.h"
#include "vector_utils.h"
#include "math.h"

namespace emp {

  /// Calculate sum of the values in a container; if pointers to scalars, convert to scalar type
  template <typename C>
  typename emp::remove_ptr_type<typename C::value_type>::type
  Sum(C & elements) {
    typename emp::remove_ptr_type<typename C::value_type>::type total = 0;
    for (auto element : elements) {
      if constexpr (emp::is_ptr_type<typename C::value_type>::value) total += *element;
      else total += element;
    }
    return total;
  }

  /// Sum the RESULTS of scalar values in a container; if pointers to scalars, convert to scalar type
  template <typename C, typename FUN>
  auto SumScalarResults(C & elements, FUN && fun) {
    using return_t = decltype( fun( emp::remove_ptr_value(*elements.begin()) ) );
    return_t total = 0;
    for (auto element : elements) {
      total += fun(emp::remove_ptr_value(element));
    }
    return total;
  }

  /// Calculate Shannon Entropy of the members of the container passed
  template <typename C>
  double ShannonEntropy(C & elements) {
    // Count number of each value present
<<<<<<< HEAD
    std::map<typename C::value_type, int> counts;
    for (auto & element : elements) {
      if (counts.find(element) != counts.end()) {
	       counts[element]++;
      } else {
	       counts[element] = 1;
=======
    emp::map<typename emp::remove_ptr_type<typename C::value_type>::type, int> counts;
    for (auto element : elements) {
      // If we have a container of pointers, dereference them
      if constexpr (emp::is_ptr_type<typename C::value_type>::value) {
        auto it = counts.find(*element);
        if (it != counts.end()) it->second++;
        else counts[*element] = 1;
      }
      // otherwise operate on elements directly.
      else {
        auto it = counts.find(element);
        if (it != counts.end()) it->second++;
        else counts[element] = 1;
>>>>>>> 664b5930
      }
    }

    // Shannon entropy calculation
    double result = 0;
    for (auto & element : counts) {
      double p = double(element.second)/elements.size();
      result +=  p * Log2(p);
    }

    return -1 * result;
  }

<<<<<<< HEAD
  /// Calculate Shannon Entropy of the members of the container when those members are pointers
  template <typename C>
  typename std::enable_if<emp::is_ptr_type<typename C::value_type>::value, double>::type
  ShannonEntropy(const C & elements) {
    //   std::cout<< "In se" << std::endl;
    using pointed_at = typename emp::remove_ptr_type<typename C::value_type>::type;
    // Count number of each value present
    std::map<pointed_at, int> counts;
    for (auto & element : elements) {
      if (counts.find(*element) != counts.end()) {
        counts[*element]++;
      } else {
        counts[*element] = 1;
      }

    }
    // Shannon entropy calculation
    double result = 0;
    for (auto & element : counts) {
      double p = double(element.second)/elements.size();
      result +=  p * log2(p);
    }
    //   std::cout<< "leaving se" << std::endl;
    return -1 * result;
  }

  /// Calculate variance of the members of the container passed
  /// Only works on containers with a scalar member type
  template <typename C>
  typename std::enable_if<!emp::is_ptr_type<typename C::value_type>::value && std::is_scalar<typename C::value_type>::value, double>::type
  Variance(C & elements) {

    double var = 0;
    double mean = (double)Sum(elements)/elements.size();
    for (auto element : elements) {
      var += emp::Pow(element - mean, 2);
    }
    return var/elements.size();
  }

  /// Calculate variance of the values pointed at by members of the container passed
  /// Only works on containers with a scalar member type
  template <typename C>
  typename std::enable_if<emp::is_ptr_type<typename C::value_type>::value && std::is_scalar<typename emp::remove_ptr_type<typename C::value_type>::type >::value, double>::type
  Variance(C & elements) {

    double var = 0;
    double mean = (double)Sum(elements)/elements.size();
    for (auto element : elements) {
      var += emp::Pow(*element - mean, 2);
    }
    return var/elements.size();
  }
=======
>>>>>>> 664b5930

  /// Calculate the mean of the values in a container
  /// If values are pointers, they will be automatically de-referenced
  /// Values must be numeric.
  template <typename C>
  emp::sfinae_decoy<double, typename C::value_type> 
  Mean(C & elements) {
    return (double)Sum(elements)/ (double) elements.size();
  }

<<<<<<< HEAD
  template <typename C>
  emp::sfinae_decoy<double, typename C::value_type> 
  Median(C elements) {
    emp::Sort(elements);
    if (elements.size() % 2 == 1) {
      return elements[elements.size() / 2];
    } else {
      return (elements[elements.size() / 2 - 1] + elements[elements.size() / 2])/2.0;
    }
  }

=======

  /// Calculate variance of the members of the container passed
  /// Only works on containers with a scalar member type
  template <typename C>
  auto Variance(C & elements) {
    const double mean = Mean(elements);
    auto sum = SumScalarResults(elements,
                                [mean](auto x){ return emp::Pow(mean - (double) x, 2); } );
    return sum / (elements.size() - 1);
  }


>>>>>>> 664b5930
  /// Calculate the standard deviation of the values in a container
  /// If values are pointers, they will be automatically de-referenced
  /// Values must be numeric.
  template <typename C>
  emp::sfinae_decoy<double, typename C::value_type> 
  StandardDeviation(C & elements) {
    return sqrt(Variance(elements));
  }

  /// Count the number of unique elements in a container
  template <typename C>
  typename std::enable_if<!emp::is_ptr_type<typename C::value_type>::value, int>::type
  UniqueCount(C & elements) {
    // Converting to a set will remove duplicates leaving only unique values
    std::set<typename C::value_type> unique_elements(elements.begin(),
                           elements.end());
    return unique_elements.size();
  }

  /// Count the number of unique elements in the container of pointers. (compares objects pointed
  /// to; pointers do not have to be identical)
  template <typename C>
  typename std::enable_if<emp::is_ptr_type<typename C::value_type>::value, int>::type
  UniqueCount(C & elements) {
    // Converting to a set will remove duplicates leaving only unique values
    using pointed_at = typename emp::remove_ptr_type<typename C::value_type>::type;
    std::set<pointed_at> unique_elements;
    for (auto element : elements) {
        unique_elements.insert(*element);
    }

    return unique_elements.size();
  }

  /// Run the provided function on every member of a container and return the MAXIMUM result.
  template <typename C, typename RET_TYPE, typename ARG_TYPE>
  RET_TYPE MaxResult(std::function<RET_TYPE(ARG_TYPE)> & fun, C & elements){
    auto best = fun(elements.front());  // @CAO Technically, front is processed twice...
    for (auto element : elements){
      auto result = fun(element);
      if (result > best) best = result;
    }
    return best;
  }

  /// Run the provided function on every member of a container and return the MINIMUM result.
  template <typename C, typename RET_TYPE, typename ARG_TYPE>
  RET_TYPE MinResult(std::function<RET_TYPE(ARG_TYPE)> & fun, C & elements){
    auto best = fun(elements.front());  // @CAO Technically, front is processed twice...
    for (auto element : elements){
      auto result = fun(element);
      if (result < best) best = result;
    }
    return best;
  }

  /// Run the provided function on every member of a container and return the AVERAGE result.
  /// Function must return a scalar (i.e. numeric) type.
  template <typename C, typename RET_TYPE, typename ARG_TYPE>
  typename std::enable_if<std::is_scalar<RET_TYPE>::value, double>::type 
  MeanResult(std::function<RET_TYPE(ARG_TYPE)> & fun, C & elements){
    double cumulative_value = 0;
    double count = 0;
    for (auto element : elements){
        ++count;
        cumulative_value += fun(element);
    }
    return (cumulative_value / count);
  }

  /// Run the provided function on every member of a container and return a vector of ALL results.
  template <typename C, typename RET_TYPE, typename ARG_TYPE>
  emp::vector<RET_TYPE> ApplyFunction(std::function<RET_TYPE(ARG_TYPE)> & fun, C & elements) {
      emp::vector<RET_TYPE> results;
      for (auto element : elements){
          results.push_back(fun(element));
      }
      return results;
  }

  // This variant is actually super confusing because the value_type of world
  // and population managers are pointers whereas the type that they're templated
  // on is not. Also because the insert method for emp::vectors doesn't take an
  // additional argument?

  /* template <template <typename> class C, typename RET_TYPE, typename T>
  C<RET_TYPE> RunFunctionOnContainer(std::function<RET_TYPE(T)> fun, C<T> & elements) {
      C<RET_TYPE> results;
      for (auto element : elements){
          results.insert(fun(element), results.back());
      }
      return results;
  } */

}

#endif

//Base class outputs most recent
//Write derived class<|MERGE_RESOLUTION|>--- conflicted
+++ resolved
@@ -55,14 +55,6 @@
   template <typename C>
   double ShannonEntropy(C & elements) {
     // Count number of each value present
-<<<<<<< HEAD
-    std::map<typename C::value_type, int> counts;
-    for (auto & element : elements) {
-      if (counts.find(element) != counts.end()) {
-	       counts[element]++;
-      } else {
-	       counts[element] = 1;
-=======
     emp::map<typename emp::remove_ptr_type<typename C::value_type>::type, int> counts;
     for (auto element : elements) {
       // If we have a container of pointers, dereference them
@@ -76,7 +68,6 @@
         auto it = counts.find(element);
         if (it != counts.end()) it->second++;
         else counts[element] = 1;
->>>>>>> 664b5930
       }
     }
 
@@ -90,62 +81,6 @@
     return -1 * result;
   }
 
-<<<<<<< HEAD
-  /// Calculate Shannon Entropy of the members of the container when those members are pointers
-  template <typename C>
-  typename std::enable_if<emp::is_ptr_type<typename C::value_type>::value, double>::type
-  ShannonEntropy(const C & elements) {
-    //   std::cout<< "In se" << std::endl;
-    using pointed_at = typename emp::remove_ptr_type<typename C::value_type>::type;
-    // Count number of each value present
-    std::map<pointed_at, int> counts;
-    for (auto & element : elements) {
-      if (counts.find(*element) != counts.end()) {
-        counts[*element]++;
-      } else {
-        counts[*element] = 1;
-      }
-
-    }
-    // Shannon entropy calculation
-    double result = 0;
-    for (auto & element : counts) {
-      double p = double(element.second)/elements.size();
-      result +=  p * log2(p);
-    }
-    //   std::cout<< "leaving se" << std::endl;
-    return -1 * result;
-  }
-
-  /// Calculate variance of the members of the container passed
-  /// Only works on containers with a scalar member type
-  template <typename C>
-  typename std::enable_if<!emp::is_ptr_type<typename C::value_type>::value && std::is_scalar<typename C::value_type>::value, double>::type
-  Variance(C & elements) {
-
-    double var = 0;
-    double mean = (double)Sum(elements)/elements.size();
-    for (auto element : elements) {
-      var += emp::Pow(element - mean, 2);
-    }
-    return var/elements.size();
-  }
-
-  /// Calculate variance of the values pointed at by members of the container passed
-  /// Only works on containers with a scalar member type
-  template <typename C>
-  typename std::enable_if<emp::is_ptr_type<typename C::value_type>::value && std::is_scalar<typename emp::remove_ptr_type<typename C::value_type>::type >::value, double>::type
-  Variance(C & elements) {
-
-    double var = 0;
-    double mean = (double)Sum(elements)/elements.size();
-    for (auto element : elements) {
-      var += emp::Pow(*element - mean, 2);
-    }
-    return var/elements.size();
-  }
-=======
->>>>>>> 664b5930
 
   /// Calculate the mean of the values in a container
   /// If values are pointers, they will be automatically de-referenced
@@ -156,7 +91,6 @@
     return (double)Sum(elements)/ (double) elements.size();
   }
 
-<<<<<<< HEAD
   template <typename C>
   emp::sfinae_decoy<double, typename C::value_type> 
   Median(C elements) {
@@ -168,7 +102,6 @@
     }
   }
 
-=======
 
   /// Calculate variance of the members of the container passed
   /// Only works on containers with a scalar member type
@@ -181,7 +114,6 @@
   }
 
 
->>>>>>> 664b5930
   /// Calculate the standard deviation of the values in a container
   /// If values are pointers, they will be automatically de-referenced
   /// Values must be numeric.

<<<<<<< HEAD
TEST_NAMES := base config constexpr data datastructs Evolve games geometry hardware matching meta scholar tools
=======
TEST_NAMES := base bits compiler config control data datastructs debug Evolve functional games geometry hardware io matchbin math meta scholar testing tools
>>>>>>> 4935d379

CXX = clang++
#CXX := g++

default: test

test-%:
	cd $(@:test-%=%) && make test

test: $(addprefix test-, $(TEST_NAMES))

coverage-%:
	cd $(@:coverage-%=%) && make coverage

coverage: coverage_conversion coverage-datastructs coverage-matching #$(addprefix coverage-, $(TEST_NAMES))

coverage_conversion:
	./convert_for_tests.sh

opt-%:
	cd $(@:opt-%=%) && make opt

opt: $(addprefix opt-, $(TEST_NAMES))

fulldebug-%:
	cd $(@:fulldebug-%=%) && make fulldebug

fulldebug: $(addprefix fulldebug-, $(TEST_NAMES))

cranky-%:
	cd $(@:cranky-%=%) && make cranky

cranky: $(addprefix cranky-, $(TEST_NAMES))

test-web:
	  cd web && bash run_tests.sh

clean: $(addprefix clean-, $(TEST_NAMES)) clean-web
	rm -f *.out
	rm -f *.o
	rm -f *.gcda
	rm -f *.gcno
	rm -f *.info
	rm -f *.gcov
	rm -f ./Coverage*
	rm -rf ./temp

clean-%:
	cd $(@:clean-%=%) && make clean<|MERGE_RESOLUTION|>--- conflicted
+++ resolved
@@ -1,8 +1,4 @@
-<<<<<<< HEAD
-TEST_NAMES := base config constexpr data datastructs Evolve games geometry hardware matching meta scholar tools
-=======
-TEST_NAMES := base bits compiler config control data datastructs debug Evolve functional games geometry hardware io matchbin math meta scholar testing tools
->>>>>>> 4935d379
+TEST_NAMES := base bits compiler config control data datastructs debug Evolve functional games geometry hardware io matching math meta scholar testing tools
 
 CXX = clang++
 #CXX := g++

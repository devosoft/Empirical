GCOV_FLAGS := -o0 -g --coverage

TEST_NAMES := assert base constexpr data evo geometry meta scholar systematics tools games hardware

<<<<<<< HEAD
FLAGS := -std=c++17 -Wall -Wno-unused-function -I../source/ -I../ -I../third-party/cereal/include/
=======
FLAGS := -std=c++17 -Wall -Wno-unused-function -I../source/ -I../ -msse4.2	
>>>>>>> 984905b9
#CXX = clang++
CXX := g++

default: test

test-prep:
	mkdir -p temp

test-%: test_%.cc
	$(CXX) $(FLAGS) $< -lstdc++fs -o $@.out
	#echo "running $@.out"
	# execute test
	./$@.out

cover-test-%: test_%.cc
	$(CXX) $(FLAGS) $< -lstdc++fs -o $@.out
	#echo "running $@.out"
	# execute test
	./$@.out
	llvm-profdata merge default.profraw -o default.profdata
	llvm-cov show ./$@.out -instr-profile=default.profdata > coverage_$@.txt
	python ../third-party/force-cover/fix_coverage.py coverage_$@.txt


# Test in debug mode without pointer tracker
test: test-prep $(addprefix test-, $(TEST_NAMES))
	rm -rf test*.out

# Test optimized version without debug features
opt: FLAGS := -std=c++17 -DNDEBUG -O3 -Wno-unused-function -DCI=$(CI) -I../source/ -I../third-party/cereal/include/ -I../
opt: test-prep $(addprefix test-, $(TEST_NAMES))
	rm -rf test*.out

# Test in debug mode with pointer tracking
fulldebug: FLAGS := -std=c++17 -g -Wall -Wno-unused-function -I../source/ -I../third-party/cereal/include/ -I../ -pedantic -DEMP_TRACK_MEM -Wnon-virtual-dtor -Wcast-align -Woverloaded-virtual -ftemplate-backtrace-limit=0 # -Wmisleading-indentation
fulldebug: test-prep $(addprefix test-, $(TEST_NAMES))
	rm -rf test*.out

cranky: FLAGS := -std=c++17 -g -Wall -Wno-unused-function -I../source/ -I../third-party/cereal/include/ -I../ -pedantic -DEMP_TRACK_MEM -Wnon-virtual-dtor -Wcast-align -Woverloaded-virtual -Wconversion -Weffc++
cranky: test-prep $(addprefix test-, $(TEST_NAMES))
	rm -rf test*.out

test-web:
	  cd web && bash run_tests.sh
	  cd .. && third-party/node_modules/karma/bin/karma start tests/web/karma.conf.js

coverage_conversion:
	  ./convert_for_tests.sh

test-coverage: FLAGS := -std=c++17 -g -Wall -Wno-unused-function -I../coverage_source/ -I../ -I../third-party/cereal/include/ -DEMP_TRACK_MEM -Wnon-virtual-dtor -Wcast-align -Woverloaded-virtual -ftemplate-backtrace-limit=0 -fprofile-instr-generate -fcoverage-mapping -fno-inline -fno-elide-constructors -O0
test-coverage: coverage_conversion test-prep $(addprefix cover-test-, $(TEST_NAMES))
	       rm -r ../coverage_source

clean:
	rm -f *.out
	rm -f *.o
	rm -f *.gcda
	rm -f *.gcno
	rm -f *.info
	rm -f *.gcov
	rm -f ./Coverage*
	rm -rf ./temp
	cd web && make clean<|MERGE_RESOLUTION|>--- conflicted
+++ resolved
@@ -2,11 +2,8 @@
 
 TEST_NAMES := assert base constexpr data evo geometry meta scholar systematics tools games hardware
 
-<<<<<<< HEAD
-FLAGS := -std=c++17 -Wall -Wno-unused-function -I../source/ -I../ -I../third-party/cereal/include/
-=======
-FLAGS := -std=c++17 -Wall -Wno-unused-function -I../source/ -I../ -msse4.2	
->>>>>>> 984905b9
+FLAGS := -std=c++17 -Wall -Wno-unused-function -I../source/ -I../ -I../third-party/cereal/include/ -msse4.2	
+
 #CXX = clang++
 CXX := g++
 

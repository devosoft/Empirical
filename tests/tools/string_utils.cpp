/*
 *  This file is part of Empirical, https://github.com/devosoft/Empirical
 *  Copyright (C) Michigan State University, MIT Software license; see doc/LICENSE.md
 *  date: 2020-2023
*/
/**
<<<<<<< HEAD
 *  @note This file is part of Empirical, https://github.com/devosoft/Empirical
 *  @copyright Copyright (C) Michigan State University, MIT Software license; see doc/LICENSE.md
 *  @date 2020-2023.
 *
 *  @file string_utils.cpp
=======
 *  @file
>>>>>>> 0678db47
 */

#include "../third-party/Catch/single_include/catch2/catch.hpp"

#include "emp/tools/string_utils.hpp"

TEST_CASE("Test string_utils", "[tools]")
{
  const std::string empt = emp::empty_string();
  CHECK(empt == "");

  CHECK('\0' == (char) NULL);
  std::string zero = emp::to_escaped_string('\0');
  CHECK(zero != "\0");
  CHECK(zero == "\\0");

  CHECK(emp::to_escaped_string((char)1) == "\\001");
  CHECK(emp::to_escaped_string((char)2) == "\\002");
  CHECK(emp::to_escaped_string((char)3) == "\\003");
  CHECK(emp::to_escaped_string((char)4) == "\\004");
  CHECK(emp::to_escaped_string((char)5) == "\\005");
  CHECK(emp::to_escaped_string((char)6) == "\\006");

  std::string to_escp = "\b";
  std::string escaped = emp::to_escaped_string(to_escp);
  CHECK(escaped[0] == '\\');
  CHECK(escaped[1] == 'b');

  std::string string1 = "\a\v\f\r";
  std::string string2 = emp::to_escaped_string(string1);
  CHECK(string2[1] == 'a');
  CHECK(string2[3] == 'v');
  CHECK(string2[5] == 'f');
  CHECK(string2[7] == 'r');
  CHECK(string2[0] == '\\');

  CHECK(emp::to_escaped_string((char)14) == "\\016");
  CHECK(emp::to_escaped_string((char)15) == "\\017");
  CHECK(emp::to_escaped_string((char)16) == "\\020");
  CHECK(emp::to_escaped_string((char)17) == "\\021");
  CHECK(emp::to_escaped_string((char)18) == "\\022");
  CHECK(emp::to_escaped_string((char)19) == "\\023");
  CHECK(emp::to_escaped_string((char)20) == "\\024");
  CHECK(emp::to_escaped_string((char)21) == "\\025");
  CHECK(emp::to_escaped_string((char)22) == "\\026");
  CHECK(emp::to_escaped_string((char)23) == "\\027");
  CHECK(emp::to_escaped_string((char)24) == "\\030");
  CHECK(emp::to_escaped_string((char)25) == "\\031");
  CHECK(emp::to_escaped_string((char)26) == "\\032");
  CHECK(emp::to_escaped_string((char)27) == "\\033");
  CHECK(emp::to_escaped_string((char)28) == "\\034");
  CHECK(emp::to_escaped_string((char)29) == "\\035");
  CHECK(emp::to_escaped_string((char)30) == "\\036");
  CHECK(emp::to_escaped_string((char)31) == "\\037");

  CHECK(emp::to_escaped_string('\'') == "\\\'");
  CHECK(emp::to_escaped_string('\\') == "\\\\");

  std::string up = "A String!";
  CHECK(emp::to_upper(up) == "A STRING!");
  CHECK(emp::to_lower(up) == "a string!");

  CHECK(emp::to_roman_numeral(500000) == "");
  CHECK(emp::to_roman_numeral(50) == "L");
  CHECK(emp::to_roman_numeral(562) == "DLXII");
  CHECK(emp::to_roman_numeral(2128) == "MMCXXVIII");
  CHECK(emp::to_roman_numeral(-999) == "-CMXCIX");
  CHECK(emp::to_roman_numeral(444) == "CDXLIV");

  CHECK(emp::is_idchar('a'));
  CHECK(emp::is_idchar('_'));
  CHECK(emp::is_idchar('5'));
  CHECK(!emp::is_idchar('?'));

  CHECK(emp::is_one_of('v',"uvwxyz"));
  CHECK(emp::is_one_of(';',"!?.,;:'()"));
  CHECK(!emp::is_one_of('a',"!?.,;:'()"));

  CHECK(emp::is_composed_of("aabcccabbcccabcbca","abc"));
  CHECK(!emp::is_composed_of("aabcccabbcccxxbcbca","abc"));

  CHECK(emp::has_whitespace("This string has lots of space!\n"));
  CHECK(emp::has_whitespace("abcdefghijklmnop\nqrstuvwxyz"));
  CHECK(!emp::has_whitespace("none"));

  CHECK(emp::has_upper_letter("--Uppercase Letters--"));
  CHECK(!emp::has_upper_letter("lowercase..."));
  CHECK(emp::has_lower_letter("~Lots of Lowercase~"));
  CHECK(!emp::has_lower_letter("ALL UPPERCASE!!"));

  CHECK(emp::has_letter(",./';'[]-6q82348962"));
  CHECK(!emp::has_letter("1-2-3-4-5"));
  CHECK(emp::has_digit("!@#$%^&*()0987654321"));
  CHECK(!emp::has_digit("!@#$%^&*()abcdefg"));
  CHECK(emp::has_alphanumeric("all letters"));
  CHECK(emp::has_alphanumeric("12345"));
  CHECK(emp::has_alphanumeric("s0m3 l3tt3r5 @nd num83r5"));
  CHECK(!emp::has_alphanumeric(")(!*#@&#^%&!"));

  CHECK(emp::has_one_of("abcdefghijklmnopqrstuvwxyz","aeiou"));
  CHECK(emp::has_one_of("abcdefghijklmnopqrstuvwxyz","abc123"));
  CHECK(!emp::has_one_of("abcdefghijklmnopqrstuvwxyz","12345"));

  CHECK(emp::is_valid("aaaaaaaaa", [](char x) { return (x == 'a'); } ));
  CHECK( !(emp::is_valid("aaaabaaaa", [](char x) { return (x == 'a'); })) );

  std::string start = "a string.";
  CHECK(emp::string_pop_fixed(start, 9) == "a string.");
  CHECK(start == "");

  CHECK(emp::string_get("John Doe"," ") == "John");
  CHECK(emp::string_get_line("Line1\nLine2\nLine3") == "Line1");

  std::string hello = "!!h&&e#l!!&l###o&!!";
  emp::remove_chars(hello, "!&#");
  CHECK(hello == "hello");

  std::string email = "you@example.com";
  emp::remove_punctuation(email);
  CHECK(email == "youexamplecom");

  emp::vector<std::string> numbers;
  numbers.push_back("1");
  numbers.push_back("2");
  numbers.push_back("3");
  emp::vector<int> int_numbers = emp::from_strings<int>(numbers);
  CHECK(int_numbers[0] == 1);
  CHECK(int_numbers[1] == 2);
  CHECK(int_numbers[2] == 3);

  CHECK(emp::is_digits("391830581734"));
  CHECK(!emp::is_digits("3h91830581734"));
  CHECK(!emp::is_digits("3.14"));
  CHECK(!emp::is_digits("8.5e-6"));
  CHECK(!emp::is_digits("9e27"));

  CHECK(emp::is_number("391830581734"));
  CHECK(!emp::is_number("3h91830581734"));
  CHECK(emp::is_number("3.14"));
  CHECK(emp::is_number("8.5e-6"));
  CHECK(emp::is_number("9e27"));
  CHECK(!emp::is_number("e"));
  CHECK(!emp::is_number("-.e"));
  CHECK(!emp::is_number("-4.5e"));
  CHECK(emp::is_number("-4.5e+4"));
  CHECK(!emp::is_number("."));
  CHECK(emp::is_number(".1"));
  CHECK(!emp::is_number("1."));

  CHECK(emp::is_alphanumeric("39adg18af3tj05ykty81734"));
  CHECK(!emp::is_alphanumeric("39adg18af?3tj05ykty81734"));

  CHECK(emp::is_literal_char("'f'"));
  CHECK(emp::is_literal_char("' '"));
  CHECK(!emp::is_literal_char("f"));
  CHECK(emp::is_literal_char("'\n'"));
  CHECK(!emp::is_literal_char("'\\'"));
  CHECK(emp::from_literal_char("'f'") == 'f');
  CHECK(emp::from_literal_char("'\n'") == '\n');
  CHECK(emp::is_literal_string("\"He llo!\""));
  CHECK(!emp::is_literal_string("\"\\\\He\"llo!\""));
  CHECK(emp::is_literal_string("\"Hel\n\t\r\\\'lo!\""));
  CHECK(emp::is_literal_string("\"Hel\n \t \r \'lo!\""));
  CHECK(emp::from_literal_string("\"Hello!\"") == "Hello!");
  CHECK(emp::from_literal_string("\"Hel\n \t \r \'lo!\"") == "Hel\n \t \r \'lo!");

  // TODO: try this with more arguments
  int one;
  emp::from_string<int>("1", one);
  CHECK(one == 1);
}


TEST_CASE("Another Test string_utils", "[tools]")
{

  // TEST1: lets test our conversion to an escaped string.
  const std::string special_string = "This\t5tr1ng\nis\non THREE (3) \"lines\".";
  std::string escaped_string = emp::to_escaped_string(special_string);

  // note: we had to double-escape the test to make sure this worked.
  CHECK(escaped_string == "This\\t5tr1ng\\nis\\non THREE (3) \\\"lines\\\".");

  // TEST2: Test more general conversion to literals.
  CHECK(emp::to_literal(42) == "42");
  CHECK(emp::to_literal('a') == "'a'");
  CHECK(emp::to_literal('\t') == "'\\t'");
  CHECK(emp::to_literal(1.234) == "1.234000");

  // TEST3: Make sure that we can properly identify different types of characters.
  int num_ws = 0;
  int num_cap = 0;
  int num_lower = 0;
  int num_let = 0;
  int num_num = 0;
  int num_alphanum = 0;
  int num_i = 0;
  int num_vowel = 0;
  for (char cur_char : special_string) {
    if (emp::is_whitespace(cur_char)) num_ws++;
    if (emp::is_upper_letter(cur_char)) num_cap++;
    if (emp::is_lower_letter(cur_char)) num_lower++;
    if (emp::is_letter(cur_char)) num_let++;
    if (emp::is_digit(cur_char)) num_num++;
    if (emp::is_alphanumeric(cur_char)) num_alphanum++;
    if (emp::is_valid(cur_char, [](char c){ return c=='i'; })) num_i++;
    if (emp::is_valid(cur_char, [](char c){return c=='a' || c=='A';},
                      [](char c){return c=='e' || c=='E';},
                      [](char c){return c=='i' || c=='I';},
                      [](char c){return c=='o' || c=='O';},
                      [](char c){return c=='u' || c=='U';},
                      [](char c){return c=='y';}
                      )) num_vowel++;
  }
  int num_other = ((int) special_string.size()) - num_alphanum - num_ws;


  CHECK(num_ws == 6);
  CHECK(num_cap == 6);
  CHECK(num_lower == 16);
  CHECK(num_let == 22);
  CHECK(num_num == 3);
  CHECK(num_alphanum == 25);
  CHECK(num_other == 5);
  CHECK(num_i == 3);
  CHECK(num_vowel == 7);

  std::string base_string = "This is an okay string.\n  \tThis\nis   -MY-    very best string!!!!   ";

  CHECK(
    emp::slugify(base_string)
    == "this-is-an-okay-string-this-is-my-very-best-string"
  );

  std::string first_line = emp::string_pop_line(base_string);

  CHECK(first_line == "This is an okay string.");
  CHECK(emp::string_get_word(first_line) == "This");

  emp::string_pop_word(first_line);

  CHECK(first_line == "is an okay string.");

  emp::remove_whitespace(first_line);

  CHECK(first_line == "isanokaystring.");

  std::string popped_str = emp::string_pop(first_line, "ns");

  CHECK(popped_str == "i");
  CHECK(first_line == "anokaystring.");


  popped_str = emp::string_pop(first_line, "ns");


  CHECK(popped_str == "a");
  CHECK(first_line == "okaystring.");


  popped_str = emp::string_pop(first_line, 'y');

  CHECK(popped_str == "oka");
  CHECK(first_line == "string.");

  emp::left_justify(base_string);
  CHECK(base_string == "This\nis   -MY-    very best string!!!!   ");

  emp::right_justify(base_string);
  CHECK(base_string == "This\nis   -MY-    very best string!!!!");

  emp::compress_whitespace(base_string);
  CHECK(base_string == "This is -MY- very best string!!!!");


  std::string view_test = "This is my view test!";
  CHECK( emp::view_string(view_test) == "This is my view test!" );
  CHECK( emp::view_string(view_test, 5) == "is my view test!" );
  CHECK( emp::view_string(view_test, 8, 2) == "my" );
  CHECK( emp::view_string_front(view_test,4) == "This" );
  CHECK( emp::view_string_back(view_test, 5) == "test!" );
  CHECK( emp::view_string_range(view_test, 11, 15) == "view" );
  CHECK( emp::view_string_to(view_test, ' ') == "This" );
  CHECK( emp::view_string_to(view_test, ' ', 5) == "is" );

  // Do some tests on quotes in strings...
  std::string quotes = "\"abc\"\"def\"123 \"\"\"long\\\"er\"";  // "abc""def"123 """long\"er"
  CHECK( emp::find_quote_match(quotes) == 4 );
  CHECK( emp::find_quote_match(quotes, 1) == 1 );
  CHECK( emp::find_quote_match(quotes, 5) == 9 );
  CHECK( emp::find_quote_match(quotes, 10) == 10 );
  CHECK( emp::find_quote_match(quotes, 14) == 15 );
  CHECK( emp::find_quote_match(quotes, 16) == 25 );

  CHECK( emp::string_pop_quote(quotes) == "\"abc\"");
  CHECK( emp::string_pop_quote(quotes) == "\"def\"");
  CHECK( emp::string_pop_quote(quotes) == "");
  CHECK( emp::string_pop_word(quotes) == "123");
  CHECK( emp::string_pop_quote(quotes) == "\"\"");
  CHECK( emp::string_pop_quote(quotes) == "\"long\\\"er\"");
  CHECK( emp::string_pop_quote(quotes) == "");

  // Do some tests on parentheses matching...
  std::string parens = "(()(()()))((())\")))))()\")";
  CHECK( emp::find_paren_match(parens) == 9 );
  CHECK( emp::find_paren_match(parens, 0) == 9 );
  CHECK( emp::find_paren_match(parens, 1) == 2 );
  CHECK( emp::find_paren_match(parens, 2) == 2 );
  CHECK( emp::find_paren_match(parens, 3) == 8 );
  CHECK( emp::find_paren_match(parens, 3) == 8 );
  CHECK( emp::find_paren_match(parens, 10) == 24 );
  CHECK( emp::find_paren_match(parens, 11) == 14 );
  CHECK( emp::find_paren_match(parens, 21) == 22 ); // Works inside a quote if start there.
  CHECK( emp::find_paren_match(parens, 10,'(',')',true) == 24 );  // Specify parens and show works.
  CHECK( emp::find_paren_match(parens, 10,'(',')',false) == 16 ); // Do no ignore quotes.
  CHECK( emp::find_paren_match(parens, 10,'a','b',false) == 10 ); // Using non-parens works.

  // Extra tests with braces and single quotes.
  std::string braces = "{{}{}}{'{}}'}";
  CHECK( emp::find_paren_match(braces, 0) == 0 );
  CHECK( emp::find_paren_match(braces, 0, '{', '}') == 5 );
  CHECK( emp::find_paren_match(braces, 1, '{', '}') == 2 );
  CHECK( emp::find_paren_match(braces, 3, '{', '}') == 4 );
  CHECK( emp::find_paren_match(braces, 6, '{', '}') == 12 );  // Across single quotes
  CHECK( emp::find_paren_match(braces, 6, '{', '}', false) == 10 ); // Don't ignore quotes.

  // Test a multi-find.
  emp::vector<size_t> found = emp::find_all(view_test, ' ');
  CHECK( found == emp::vector<size_t>{4,7,10,15} );
  emp::find_all(view_test, 'i', found);
  CHECK( found == emp::vector<size_t>{2,5,12} );
  emp::find_all(parens, ')', found);
  CHECK( found == emp::vector<size_t>{2,5,7,8,9,13,14,16,17,18,19,20,22,24} );
  emp::find_all(parens, ')', found, true); // Ignore items in quotes.
  CHECK( found == emp::vector<size_t>{2,5,7,8,9,13,14,24} );

  emp::vector<std::string_view> slice_view = emp::view_slices(view_test, ' ');
  CHECK( slice_view.size() == 5 );
  CHECK( slice_view[0] == "This" );
  CHECK( slice_view[1] == "is" );
  CHECK( slice_view[2] == "my" );
  CHECK( slice_view[3] == "view" );
  CHECK( slice_view[4] == "test!" );

  std::string quoted_text = "This is \"text with quotes in it\" that we can \"divide up\" in different ways.";
  slice_view = emp::view_slices(quoted_text, ' ');
  CHECK( slice_view.size() == 15 );
  CHECK( slice_view[0] == "This" );
  CHECK( slice_view[1] == "is" );
  CHECK( slice_view[2] == "\"text" );
  CHECK( slice_view[3] == "with" );
  CHECK( slice_view[4] == "quotes" );

  slice_view = emp::view_slices(quoted_text, ' ', true); // Don't break up quotes!
  CHECK( slice_view.size() == 10 );
  CHECK( slice_view[0] == "This" );
  CHECK( slice_view[1] == "is" );
  CHECK( slice_view[2] == "\"text with quotes in it\"" );
  CHECK( slice_view[3] == "that" );
  CHECK( slice_view[4] == "we" );


  auto slices = emp::slice(
    "This is a test of a different version of slice.",
    ' '
  );
  CHECK(slices.size() == 10);
  CHECK(slices[8] == "of");

  slices = emp::slice(
    "This is a test of a different version of slice.",
    ' ',
    101
  );
  CHECK(slices.size() == 10);
  CHECK(slices[8] == "of");

  slices = emp::slice(
    "This is a test.",
    ' ',
    1
  );
  CHECK(slices.size() == 1);
  CHECK(slices[0] == "This is a test.");
<<<<<<< HEAD
  // CHECK(slices[0] == "This");
=======
>>>>>>> 0678db47

  slices = emp::slice(
    "This is a test.",
    ' ',
    2
  );
  CHECK(slices.size() == 2);
  CHECK(slices[0] == "This");
  CHECK(slices[1] == "is a test.");
<<<<<<< HEAD
  // CHECK(slices[1] == "is");
=======
>>>>>>> 0678db47

  slices = emp::slice(
    "This is a test.",
    ' ',
    3
  );
  CHECK(slices.size() == 3);
  CHECK(slices[0] == "This");
  CHECK(slices[1] == "is");
  CHECK(slices[2] == "a test.");
<<<<<<< HEAD
  // CHECK(slices[2] == "a");
=======
>>>>>>> 0678db47

  // Try other ways of using slice().
  emp::slice(base_string, slices, 's');

  CHECK(slices.size() == 5);
  CHECK(slices[1] == " i");
  CHECK(slices[3] == "t ");


  std::string CSV_line = "123.5,\"Smith,John\",\"123 ABC Street\",single_token,\"a,b,c,d\",DONE.";
  auto CSV_data = emp::ViewCSV(CSV_line);
  CHECK(CSV_data.size() == 6);
  CHECK(CSV_data[0] == "123.5");
  CHECK(CSV_data[1] == "\"Smith,John\"");
  CHECK(CSV_data[2] == "\"123 ABC Street\"");
  CHECK(CSV_data[3] == "single_token");
  CHECK(CSV_data[4] == "\"a,b,c,d\"");
  CHECK(CSV_data[5] == "DONE.");

  // Test ViewNestedBlock
  std::string code = "abc(def(ghi(())j)k(lm(n))o)pq";
  CHECK(emp::ViewNestedBlock(code) == "");
  CHECK(emp::ViewNestedBlock(code, "()", 0) == "");
  CHECK(emp::ViewNestedBlock(code, "()", 1) == "");
  CHECK(emp::ViewNestedBlock(code, "()", 3) == "def(ghi(())j)k(lm(n))o");
  CHECK(emp::ViewNestedBlock(code, "()", 7) == "ghi(())j");
  CHECK(emp::ViewNestedBlock(code, "()", 11) == "()");
  CHECK(emp::ViewNestedBlock(code, "()", 18) == "lm(n)");
  CHECK(emp::ViewNestedBlock(code, "()", 21) == "n");
  CHECK(emp::ViewNestedBlock(code, "()", 22) == "");
  CHECK(emp::ViewNestedBlock(code, "{}", 3) == "");
  CHECK(emp::ViewNestedBlock(code, "aj") == "bc(def(ghi(())");

  // Some tests of to_string() function.
  CHECK(emp::to_string((int) 1) == "1");
  CHECK(emp::to_string("2") == "2");
  CHECK(emp::to_string(std::string("3")) == "3");
  CHECK(emp::to_string('4') == "4");
  CHECK(emp::to_string((int16_t) 5) == "5");
  CHECK(emp::to_string((int32_t) 6) == "6");
  CHECK(emp::to_string((int64_t) 7) == "7");
  CHECK(emp::to_string((uint16_t) 8) == "8");
  CHECK(emp::to_string((uint32_t) 9) == "9");
  CHECK(emp::to_string((uint64_t) 10) == "10");
  CHECK(emp::to_string((size_t) 11) == "11");
  CHECK(emp::to_string((long) 12) == "12");
  CHECK(emp::to_string((unsigned long) 13) == "13");
  CHECK(emp::to_string((float) 14.0) == "14");
  CHECK(emp::to_string((float) 14.1) == "14.1");
  CHECK(emp::to_string((float) 14.1234) == "14.1234");
  CHECK(emp::to_string((double) 15.0) == "15");
  CHECK(emp::to_string(16.0) == "16");
  CHECK(emp::to_string(emp::vector<size_t>({17,18,19})) == "[ 17 18 19 ]");
  CHECK(emp::to_string((char) 32) == " ");
  CHECK(emp::to_string((unsigned char) 33) == "!");

  std::string cat_a = "ABC";
  bool cat_b = true;
  char cat_c = '2';
  int cat_d = 3;

  std::string cat_full = emp::to_string(cat_a, cat_b, cat_c, cat_d);

  CHECK(cat_full == "ABC123");
  emp::array<int, 3> test_arr({{ 4, 2, 5 }});
  CHECK(emp::to_string(test_arr) == "[ 4 2 5 ]");
  CHECK(emp::count(emp::to_string(test_arr), ' ') == 4);
  CHECK(emp::join(emp::vector<size_t>({17,18,19}), ",") == "17,18,19");
  CHECK(emp::join(emp::vector<size_t>({}), ",") == "");
  CHECK(emp::join(emp::vector<size_t>({17}), ",") == "17");

  // tests adapted from https://stackoverflow.com/questions/5288396/c-ostream-out-manipulation/5289170#5289170
  std::string els[] = { "aap", "noot", "mies" };

  using strings = emp::vector<std::string>;

  CHECK( ""  == emp::join(strings(), "") );
  CHECK( "" == emp::join(strings(), "bla") );
  CHECK( "aap" == emp::join(strings(els, els + 1), "") );
  CHECK( "aap" == emp::join(strings(els, els + 1), "#") );
  CHECK( "aap" == emp::join(strings(els, els + 1), "##") );
  CHECK( "aapnoot" == emp::join(strings(els, els + 2), "") );
  CHECK( "aap#noot" == emp::join(strings(els, els + 2), "#") );
  CHECK( "aap##noot" == emp::join(strings(els, els + 2), "##") );
  CHECK( "aapnootmies" == emp::join(strings(els, els + 3), "") );
  CHECK( "aap#noot#mies" == emp::join(strings(els, els + 3), "#") );
  CHECK( "aap##noot##mies" == emp::join(strings(els, els + 3), "##") );
  CHECK( "aap  noot  mies" == emp::join(strings(els, els + 3), "  ") );
  CHECK( "aapnootmies" == emp::join(strings(els, els + 3), "\0"));
  CHECK(
    "aapnootmies"
    ==
    emp::join(strings(els, els + 3), std::string("\0" , 1).c_str())
  );
  CHECK(
    "aapnootmies"
    ==
    emp::join(strings(els, els + 3), std::string("\0+", 2).c_str())
  );
  CHECK(
    "aap+noot+mies"
    ==
    emp::join(strings(els, els + 3), std::string("+\0", 2).c_str())
  );

  emp::string_vec_t string_v;

  CHECK( emp::to_english_list(string_v) == "" );

  string_v.push_back("one");

  CHECK( emp::to_english_list(string_v) == "one" );

  string_v.push_back("two");

  CHECK( emp::to_english_list(string_v) == "one and two" );

  string_v.push_back("three");

  CHECK( emp::to_english_list(string_v) == "one, two, and three" );

  string_v.push_back("four");

  CHECK( emp::to_english_list(string_v) == "one, two, three, and four" );
  CHECK( emp::to_quoted_list(string_v) == "'one', 'two', 'three', and 'four'");

  emp::string_vec_t quoted_strings = emp::quote_strings(string_v);

  CHECK( quoted_strings[0] == "'one'" );
  CHECK( quoted_strings[2] == "'three'" );

  quoted_strings = emp::quote_strings(string_v, "***");

  CHECK( quoted_strings[1] == "***two***" );
  CHECK( quoted_strings[3] == "***four***" );

  quoted_strings = emp::quote_strings(string_v, "([{<", ">}])");

  CHECK( quoted_strings[0] == "([{<one>}])" );
  CHECK( quoted_strings[2] == "([{<three>}])" );

  CHECK( emp::to_titlecase("Harry Potter and the pRisoner of azkaban") == "Harry Potter And The Prisoner Of Azkaban");
}

TEST_CASE("Test to_web_safe_string", "[tools]" ){
  // requires that angle backets are replaced with &lt or &gt
  CHECK( emp::to_web_safe_string("<h1>hi</h1>" ) == "&lth1&gthi&lt/h1&gt");
  // requires that ampersands are replaced with &amp
  CHECK( emp::to_web_safe_string("one & two" ) == "one &amp two");
  // requires that double quotes are replaced with &quot
  CHECK( emp::to_web_safe_string("\"one and two\"" ) == "&quotone and two&quot");
  // requires that single quotes are replaced with &apos
  CHECK( emp::to_web_safe_string("'one and two'" ) == "&aposone and two&apos");
  // requires that strings with multiple reserved characters are replaced as expected
  REQUIRE ( emp::to_web_safe_string("<h1>\"Hello\" & 'bye'</h1>") == "&lth1&gt&quotHello&quot &amp &aposbye&apos&lt/h1&gt" );

}

TEST_CASE("Test format_string", "[tools]") {

  CHECK( emp::format_string("") == "" );
  CHECK( emp::format_string("%s hi", "twee") == "twee hi" );
  CHECK( emp::format_string("a %d b %s", 7, "foo") == "a 7 b foo" );

  const std::string multiline{ R"(
    my code;
    %s
    more code;
  )" };
  const std::string replacement{ "foo code;" };


  CHECK( emp::format_string(multiline, replacement.c_str()) == R"(
    my code;
    foo code;
    more code;
  )" );

}

TEST_CASE("Test repeat", "[tools]") {

  CHECK( emp::repeat("", 0) == "" );
  CHECK( emp::repeat("", 1) == "" );
  CHECK( emp::repeat("", 2) == "" );

  CHECK( emp::repeat("abc", 0) == "" );
  CHECK( emp::repeat("abc", 1) == "abc" );
  CHECK( emp::repeat("abc", 2) == "abcabc" );

}

TEST_CASE("Test url-encode", "[tools]") {
  REQUIRE( emp::url_encode("шеллы") == "%D1%88%D0%B5%D0%BB%D0%BB%D1%8B" );
  REQUIRE( emp::url_decode("%D1%88%D0%B5%D0%BB%D0%BB%D1%8B") == "шеллы" );
  REQUIRE( emp::url_encode(" ") == "%20" );
  REQUIRE( emp::url_encode<true>(" ") == "+" );
  REQUIRE( emp::url_decode("%20+") == " +" );
  REQUIRE( emp::url_decode<true>("%20+") == "  " );
}<|MERGE_RESOLUTION|>--- conflicted
+++ resolved
@@ -4,15 +4,7 @@
  *  date: 2020-2023
 */
 /**
-<<<<<<< HEAD
- *  @note This file is part of Empirical, https://github.com/devosoft/Empirical
- *  @copyright Copyright (C) Michigan State University, MIT Software license; see doc/LICENSE.md
- *  @date 2020-2023.
- *
- *  @file string_utils.cpp
-=======
  *  @file
->>>>>>> 0678db47
  */
 
 #include "../third-party/Catch/single_include/catch2/catch.hpp"
@@ -397,10 +389,7 @@
   );
   CHECK(slices.size() == 1);
   CHECK(slices[0] == "This is a test.");
-<<<<<<< HEAD
   // CHECK(slices[0] == "This");
-=======
->>>>>>> 0678db47
 
   slices = emp::slice(
     "This is a test.",
@@ -410,10 +399,7 @@
   CHECK(slices.size() == 2);
   CHECK(slices[0] == "This");
   CHECK(slices[1] == "is a test.");
-<<<<<<< HEAD
   // CHECK(slices[1] == "is");
-=======
->>>>>>> 0678db47
 
   slices = emp::slice(
     "This is a test.",
@@ -424,10 +410,7 @@
   CHECK(slices[0] == "This");
   CHECK(slices[1] == "is");
   CHECK(slices[2] == "a test.");
-<<<<<<< HEAD
   // CHECK(slices[2] == "a");
-=======
->>>>>>> 0678db47
 
   // Try other ways of using slice().
   emp::slice(base_string, slices, 's');

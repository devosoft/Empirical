module.exports = function(config) {
  config.set({

    // to enable commandline input
    client: {
      // args: config.name ? ["--name"] : [],
      // note that this works only with `karma start`, not `karma run`
      filename: config.filename,
    },

    // base path that will be used to resolve all patterns (eg. files, exclude)
    basePath: '../../',

    proxies: {
      "/assets/": "/base/tests/web/assets"
    },

    // frameworks to use
    // available frameworks: https://npmjs.org/browse/keyword/karma-adapter
    frameworks: ['mocha'],

    // list of files / patterns to load in the browser
    files: [
      {pattern: 'examples/web/jquery-1.11.2.min.js'},
      {pattern: 'third-party/node_modules/mocha/mocha.js'},
      {pattern: 'third-party/node_modules/chai/chai.js'},
      {pattern: 'source/web/d3/d3.min.js'},
      {pattern: 'source/web/d3/d3-tip.min.js'},
<<<<<<< HEAD
      {pattern: 'tests/web/test_header.js'},
      {pattern: 'tests/web/assets/lineage-example.json', included: false},
      {pattern: 'tests/web/assets/test-line-graph.csv', included: false},
      {pattern: 'tests/web/test_visualizations.js.map', included: false},
      {pattern: 'tests/web/test_visualizations.js'},
      {pattern: 'tests/web/test_visualizations.wasm', included: false, nocache:true},
      {pattern: 'tests/web/test_visualizations.wasm.map', included: false, nocache:true}
=======
      {pattern: 'tests/web/assets/*', included: false},
      {pattern: `tests/web/${config.filename}.js.map`, included: false},
      {pattern: `tests/web/${config.filename}.js`},
      {pattern: `tests/web/${config.filename}.wasm`, included: false, nocache:true},
      {pattern: `tests/web/${config.filename}.wasm.map`, included: false, nocache:true}
>>>>>>> a39576e8
    ],


    // list of files to exclude
    exclude: [
    ],


    // preprocess matching files before serving them to the browser
    // available preprocessors: https://npmjs.org/browse/keyword/karma-preprocessor
    preprocessors: {
    },


    // test results reporter to use
    // possible values: 'dots', 'progress'
    // available reporters: https://npmjs.org/browse/keyword/karma-reporter
    reporters: ['spec'],


    // web server port
    port: 9876,


    // enable / disable colors in the output (reporters and logs)
    colors: true,


    // level of logging
    // possible values: config.LOG_DISABLE || config.LOG_ERROR || config.LOG_WARN || config.LOG_INFO || config.LOG_DEBUG
    logLevel: config.LOG_DEBUG,


    // enable / disable watching file and executing tests whenever any file changes
    autoWatch: false,


    // start these browsers
    // available browser launchers: https://npmjs.org/browse/keyword/karma-launcher
    browsers: ['Firefox'],


    // Continuous Integration mode
    // if true, Karma captures browsers, runs the tests and exits
    singleRun: true,

    // Concurrency level
    // how many browser should be started simultaneous
    concurrency: Infinity
  })
}<|MERGE_RESOLUTION|>--- conflicted
+++ resolved
@@ -26,21 +26,11 @@
       {pattern: 'third-party/node_modules/chai/chai.js'},
       {pattern: 'source/web/d3/d3.min.js'},
       {pattern: 'source/web/d3/d3-tip.min.js'},
-<<<<<<< HEAD
-      {pattern: 'tests/web/test_header.js'},
-      {pattern: 'tests/web/assets/lineage-example.json', included: false},
-      {pattern: 'tests/web/assets/test-line-graph.csv', included: false},
-      {pattern: 'tests/web/test_visualizations.js.map', included: false},
-      {pattern: 'tests/web/test_visualizations.js'},
-      {pattern: 'tests/web/test_visualizations.wasm', included: false, nocache:true},
-      {pattern: 'tests/web/test_visualizations.wasm.map', included: false, nocache:true}
-=======
       {pattern: 'tests/web/assets/*', included: false},
       {pattern: `tests/web/${config.filename}.js.map`, included: false},
       {pattern: `tests/web/${config.filename}.js`},
       {pattern: `tests/web/${config.filename}.wasm`, included: false, nocache:true},
       {pattern: `tests/web/${config.filename}.wasm.map`, included: false, nocache:true}
->>>>>>> a39576e8
     ],
 
 

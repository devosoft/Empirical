//  This file is part of Empirical, https://github.com/devosoft/Empirical
//  Copyright (C) Michigan State University, 2016-2020.
//  Released under the MIT Software license; see doc/LICENSE

#include <string>
#include <array>

#include "web/_MochaTestRunner.h"
#include "../../tests2/unit_tests.h"
#include "config/command_line.h"
#include "base/assert.h"
#include "base/vector.h"
#include "web/init.h"
#include "web/JSWrap.h"
#include "web/js_utils.h"

#include <cassert>

// This file tests source/web/js_utils.h (using Mocha + Karma framework)
// - pass_array_to_javascript
// - pass_array_to_cpp

// Test pass_array_to_javascript functions
struct TestPassArrayToJavaScript : public emp::web::BaseTest {

  struct JSDataObject {
    EMP_BUILD_INTROSPECTIVE_TUPLE(
          int, val,
          std::string, word,
          double, val2
      )
  };

  JSDataObject test_obj_1{};
  JSDataObject test_obj_2{};

  emp::vector<uint32_t> wrapped_fun_ids;

<<<<<<< HEAD
  Test_pass_array_to_javascript() { Setup(); }

  ~Test_pass_array_to_javascript() {
=======
  ~TestPassArrayToJavaScript() {
>>>>>>> 24ddd8f0
    // cleanup wrapped functions
    std::for_each(
      wrapped_fun_ids.begin(),
      wrapped_fun_ids.end(),
      [](uint32_t fun_id) {
        emp::JSDelete(fun_id);
      }
    );
  }

  void Setup() {
    test_obj_1.val() = 10;
    test_obj_1.word() = "hi";
    test_obj_1.val2() = 4.4;

    test_obj_2.val() = 40;
    test_obj_2.word() = "hi2";
    test_obj_2.val2() = 11.2;

    // Configure functions that can be called from JS that pass various C++ vectors/arrays to JS
    wrapped_fun_ids.emplace_back(
      emp::JSWrap(
        [](){
          emp::vector<emp::vector<emp::vector<double> > > nested_vec{{{1,2,3},{4,5,6}}};
          emp::pass_array_to_javascript(nested_vec);
        },
        "PassNestedVectorToJS",
        false
      )
    );

    wrapped_fun_ids.emplace_back(
      emp::JSWrap(
        []() {
          emp::vector<int> int_vec{5,1,2,3,6};
          emp::pass_array_to_javascript(int_vec);
        },
        "PassIntVectorToJS",
        false
      )
    );

    wrapped_fun_ids.emplace_back(
      emp::JSWrap(
        []() {
          emp::vector<std::string> string_vec{"a", "vector", "of", "strings"};
          emp::pass_array_to_javascript(string_vec);
        },
        "PassStringVectorToJS",
        false
      )
    );

    wrapped_fun_ids.emplace_back(
      emp::JSWrap(
        []() {
          emp::array<int32_t, 3> test_data{{10,30,60}};
          emp::pass_array_to_javascript(test_data);
        },
        "PassArrayIntToJS",
        false
      )
    );

    wrapped_fun_ids.emplace_back(
      emp::JSWrap(
        [this]() {
          emp::array<JSDataObject, 2> test_data_2{{test_obj_1, test_obj_2}};
          emp::pass_array_to_javascript(test_data_2);
        },
        "PassArrayJSDataObjectToJS",
        false
      )
    );

    wrapped_fun_ids.emplace_back(
      emp::JSWrap(
        []() {
          emp::array<emp::array<std::string, 5>, 1> string_arr{{{{"do", "strings", "work", "in", "arrays?"}}}};
          emp::pass_array_to_javascript(string_arr);
        },
        "PassNestedArrayStringToJS",
        false
      )
    );

    wrapped_fun_ids.emplace_back(
      emp::JSWrap(
        []() {
          emp::array<emp::array<emp::array<int, 2>, 1>, 5> horrible_array{{{{{{0,0}}}}, {{{{0,10}}}}, {{{{10,10}}}}, {{{{20,20}}}}, {{{{30, 30}}}}}};
          emp::pass_array_to_javascript(horrible_array);
        },
        "PassNestedArrayIntToJS",
        false
      )
    );

    wrapped_fun_ids.emplace_back(
      emp::JSWrap(
        [this]() {
          emp::array<emp::array<JSDataObject, 2>, 2> test_data_4{{{{test_obj_1, test_obj_2}}, {{test_obj_2, test_obj_2}}}};
          emp::pass_array_to_javascript(test_data_4);
        },
        "PassNestedArrayJSDataObjectToJS",
        false
      )
    );
  }

  void Describe() override {

    // Test passing arrays to javascript
    EM_ASM({
      describe("pass_array_to_javascript", function() {
        it("should pass nested C++ vectors to javascript", function() {
          emp.PassNestedVectorToJS(); // {{1,2,3},{4,5,6}}}
          const incoming = emp_i.__incoming_array;
          chai.assert.equal(incoming[0][0][0], 1);
          chai.assert.equal(incoming[0][0][1], 2);
          chai.assert.equal(incoming[0][0][2], 3);
          chai.assert.equal(incoming[0][1][0], 4);
          chai.assert.equal(incoming[0][1][1], 5);
          chai.assert.equal(incoming[0][1][2], 6);
        });
        it("should pass emp::vector<int> to javascript", function() {
          emp.PassIntVectorToJS(); // {5,1,2,3,6}
          const incoming = emp_i.__incoming_array;
          chai.assert.deepEqual(incoming, [5, 1, 2, 3, 6]);
        });
        it("should pass emp::vector<std::string> to javascript", function() {
          emp.PassStringVectorToJS(); // {"a", "vector", "of", "strings"}
          const incoming = emp_i.__incoming_array;
          chai.assert.deepEqual(incoming, ['a', 'vector', 'of', 'strings']);
        });
        it("should pass emp::array<int, N> to javascript", function() {
          emp.PassArrayIntToJS(); // {{10,30,60}}
          const incoming = emp_i.__incoming_array;
          chai.assert.deepEqual(incoming, [10, 30, 60]);
        });
        it("should pass emp::array<JSDataObject, N> to javascript", function() {
          emp.PassArrayJSDataObjectToJS();
          const incoming = emp_i.__incoming_array;
          chai.assert.deepEqual(incoming, [{val: 10, word: 'hi', val2: 4.4}, {val: 40, word: 'hi2', val2: 11.2}]);
        });
        it("should pass emp::array<emp::array<std::string, N0>, N1> to javascript", function() {
          emp.PassNestedArrayStringToJS();
          const incoming = emp_i.__incoming_array;
          // chai.assert.deepEqual(incoming, ['do', 'strings', 'work', 'in', 'arrays?']);
          chai.assert.equal(incoming[0][3], "in")
        });
        it("should pass emp::array<emp::array<emp::array<int, N0>, N1>, N2> to javascript", function() {
          emp.PassNestedArrayIntToJS(); // {{{{{{0,0}}}}, {{{{0,10}}}}, {{{{10,10}}}}, {{{{20,20}}}}, {{{{30, 30}}}}}}
          const incoming = emp_i.__incoming_array;
          chai.assert.equal(incoming[4][0][0], 30);
        });
        it("should pass emp::array<emp::array<JSDataObject, N0>, N1> to javascript", function() {
          emp.PassNestedArrayJSDataObjectToJS(); // {{{{test_obj_1, test_obj_2}}, {{test_obj_2, test_obj_2}}}};
          const incoming = emp_i.__incoming_array;
          chai.assert.equal(incoming[1][0].val, 40);
          chai.assert.equal(incoming[1][0].val2, 11.2);
        });
      });
    });
  }

};


// Test pass_array_to_cpp (from javascript) functions
// Because we want to check values on the C++ end, this test relies on raw C++ asserts (from cassert)
// to check values.
struct TestPassArrayToCpp : public emp::web::BaseTest {

  Test_pass_array_to_cpp() { Setup(); }

  void Setup() {

    // Test ints
    EM_ASM({emp_i.__outgoing_array = ([5, 1, 3])});
    emp::array<int, 3> test_arr_1;
    emp::pass_array_to_cpp(test_arr_1);
    assert(test_arr_1[0] == 5);
    assert(test_arr_1[1] == 1);
    assert(test_arr_1[2] == 3);

    // Test floats
    EM_ASM({emp_i.__outgoing_array = ([5.2, 1.5, 3.1])});
    emp::array<float, 3> test_arr_2;
    emp::pass_array_to_cpp(test_arr_2);
    assert(emp::to_string(test_arr_2[0]) == emp::to_string(5.2));
    assert(test_arr_2[1] == 1.5);
    assert(emp::to_string(test_arr_2[2]) == emp::to_string(3.1));

    // Test doubles
    EM_ASM({emp_i.__outgoing_array = ([5.2, 1.5, 3.1])});
    emp::array<double, 3> test_arr_3;
    emp::pass_array_to_cpp(test_arr_3);
    assert(test_arr_3[0] == 5.2);
    assert(test_arr_3[1] == 1.5);
    assert(test_arr_3[2] == 3.1);

    // Test doubles in vector
    EM_ASM({emp_i.__outgoing_array = ([5.3, 1.6, 3.2])});
    emp::vector<double> test_vec;
    emp::pass_vector_to_cpp(test_vec);
    assert(test_vec[0] == 5.3);
    assert(test_vec[1] == 1.6);
    assert(test_vec[2] == 3.2);

    // Test chars
    EM_ASM({emp_i.__outgoing_array = (["h", "i", "!"])});
    emp::array<char, 3> test_arr_4;
    emp::pass_array_to_cpp(test_arr_4);
    assert(test_arr_4[0] == 'h');
    assert(test_arr_4[1] == 'i');
    assert(test_arr_4[2] == '!');
    emp::vector<char> test_vec_4;
    emp::pass_vector_to_cpp(test_vec_4);
    assert(test_vec_4[0] == 'h');
    assert(test_vec_4[1] == 'i');
    assert(test_vec_4[2] == '!');

    // Test std::strings
    EM_ASM({emp_i.__outgoing_array = (["jello", "world", "!!"])});
    emp::array<std::string, 3> test_arr_5;
    emp::pass_array_to_cpp(test_arr_5);
    assert(test_arr_5[0] == "jello");
    assert(test_arr_5[1] == "world");
    assert(test_arr_5[2] == "!!");
    emp::vector<std::string> test_vec_5;
    emp::pass_vector_to_cpp(test_vec_5);
    assert(test_vec_5[0] == "jello");
    assert(test_vec_5[1] == "world");
    assert(test_vec_5[2] == "!!");

    // Test nested arrays
    EM_ASM({emp_i.__outgoing_array = ([[4,5], [3,1], [7,8]])});
    emp::array<emp::array<int, 2>, 3> test_arr_6;
    emp::pass_array_to_cpp(test_arr_6);
    assert(test_arr_6[0][0] == 4);
    assert(test_arr_6[0][1] == 5);
    assert(test_arr_6[1][0] == 3);
    assert(test_arr_6[1][1] == 1);
    assert(test_arr_6[2][0] == 7);
    assert(test_arr_6[2][1] == 8);

    // Test nested vectors
    EM_ASM({emp_i.__outgoing_array = ([[4,5], [3,1], [7,8]])});
    emp::vector<emp::vector<int> > test_vec_6;
    emp::pass_vector_to_cpp(test_vec_6);
    assert(test_vec_6[0][0] == 4);
    assert(test_vec_6[0][1] == 5);
    assert(test_vec_6[1][0] == 3);
    assert(test_vec_6[1][1] == 1);
    assert(test_vec_6[2][0] == 7);
    assert(test_vec_6[2][1] == 8);

    // Test more deeply nested arrays
    EM_ASM({emp_i.__outgoing_array = ([[["Sooo", "many"], ["strings", "here"]],
      [["and", "they're"], ["all", "nested"]],
      [["in", "this"], ["nested", "array!"]]]);});
    emp::array<emp::array<emp::array<std::string, 2>, 2>, 3> test_arr_7;
    emp::pass_array_to_cpp(test_arr_7);
    assert(test_arr_7[0][0][0] == "Sooo");
    assert(test_arr_7[0][0][1] == "many");
    assert(test_arr_7[0][1][0] == "strings");
    assert(test_arr_7[0][1][1] == "here");
    assert(test_arr_7[1][0][0] == "and");
    assert(test_arr_7[1][0][1] == "they're");
    assert(test_arr_7[1][1][0] == "all");
    assert(test_arr_7[1][1][1] == "nested");
    assert(test_arr_7[2][0][0] == "in");
    assert(test_arr_7[2][0][1] == "this");
    assert(test_arr_7[2][1][0] == "nested");
    assert(test_arr_7[2][1][1] == "array!");
  }

};

emp::web::MochaTestRunner test_runner;

int main() {
  emp::Initialize();

  test_runner.AddTest<TestPassArrayToJavaScript>("pass_array_to_javascript");
  test_runner.AddTest<TestPassArrayToCpp>("pass_array_to_cpp");

  test_runner.Run();

}<|MERGE_RESOLUTION|>--- conflicted
+++ resolved
@@ -36,13 +36,9 @@
 
   emp::vector<uint32_t> wrapped_fun_ids;
 
-<<<<<<< HEAD
-  Test_pass_array_to_javascript() { Setup(); }
-
-  ~Test_pass_array_to_javascript() {
-=======
+  TestPassArrayToJavaScript() { Setup(); }
+
   ~TestPassArrayToJavaScript() {
->>>>>>> 24ddd8f0
     // cleanup wrapped functions
     std::for_each(
       wrapped_fun_ids.begin(),

SHELL := /bin/bash

<<<<<<< HEAD
TEST_NAMES = ConfigPanel Collapse LoadingModal Card CommentBox Modal ToggleSwitch CodeBlock LoadingIcon FontAwesomeIcon ClickCounterDemo ClickCollapseDemo Element TextFeed js_utils JSWrap Widget
=======
TEST_NAMES = ConfigPanel Collapse LoadingModal Card CommentBox Modal ToggleSwitch CodeBlock LoadingIcon FontAwesomeIcon ClickCounterDemo ClickCollapseDemo Element TextFeed js_utils JSWrap Widget visualizations ValueBox ReadoutPanel
>>>>>>> 223f54ca

# Currently a couple of the tests won't compile to native so this is a separate list for now. Eventually we should fix
# that and just have one list
NATIVE_TEST_NAMES = ConfigPanel LoadingModal Card CommentBox Modal ToggleSwitch CodeBlock LoadingIcon FontAwesomeIcon ClickCounterDemo Element TextFeed js_utils JSWrap Widget

# Flags to use regardless of compiler
CFLAGS_all := -Wall -Wno-unused-function -Wno-gnu-zero-variadic-macro-arguments -Wno-dollar-in-identifier-extension -std=c++17 -g -I../../include/ -I../../

# Emscripten compiler information
CXX_web := emcc
OFLAGS_web := -Werror -pedantic -Wno-dollar-in-identifier-extension -s TOTAL_MEMORY=67108864

#A bug in llvm compilers causes them to erroneously warn about braces around
#initializer lists - to compile files with them, we need to remove -Werror
OFLAGS_web_braces := -pedantic -Wno-dollar-in-identifier-extension -s TOTAL_MEMORY=67108864

CFLAGS_web := $(CFLAGS_all) $(OFLAGS_web_braces) --js-library ../../include/emp/web/library_emp.js --js-library ../../include/emp/web/d3/library_d3.js -s EXPORTED_FUNCTIONS="['_main', '_empCppCallback']" -s DISABLE_EXCEPTION_CATCHING=1 -s NO_EXIT_RUNTIME=1 -s EXTRA_EXPORTED_RUNTIME_METHODS='["ccall", "cwrap", "stringToUTF8"]' -s WASM=0

test-web: $(addprefix test-web-, $(TEST_NAMES)) test-GetUrlParams
	cd d3 && make test-web

test-web-%: %.cpp
	source ../../third-party/emsdk/emsdk_env.sh; \
	$(CXX_web) $(CFLAGS_web) $< -o $@.js
	cp ../../third-party/package.json .
	npm install
	../../third-party/node_modules/karma/bin/karma start karma.conf.js --filename $@

test: $(addprefix test-native-, $(NATIVE_TEST_NAMES)) test-color_map

test-native-%: %.cpp
	$(CXX) $(CFLAGS_all) $< -lstdc++fs -o $@.out
	# execute test; on fail, run again and backtrace
	./$@.out \
		|| { gdb ./$@.out --ex="catch throw" --ex="set confirm off" --ex="run" --ex="backtrace" --ex="quit"; exit 1; }

test-color_map: color_map.cpp ../../third-party/Catch/single_include/catch2/catch.hpp
	g++ $(CFLAGS_all) -DCATCH_CONFIG_MAIN color_map.cpp -o color_map.out
	./color_map.out

test-GetUrlParams: GetUrlParams.cpp
	source ../../third-party/emsdk/emsdk_env.sh; \
	$(CXX_web) $(CFLAGS_web) $< -o $@.js
	node $@.js

../../third-party/Catch/single_include/catch2/catch.hpp:
	git submodule init
	git submodule update

cov-%: %.cpp ../../third-party/Catch/single_include/catch2/catch.hpp
	$(CXX) $(CFLAGS_all) $< -lstdc++fs -o $@.out
	#echo "running $@.out"
	# execute test
	./$@.out
	llvm-profdata merge default.profraw -o default.profdata
	llvm-cov show ./$@.out -instr-profile=default.profdata > coverage_$@.txt
	python ../../third-party/force-cover/fix_coverage.py coverage_$@.txt

coverage: CFLAGS_all := -std=c++17 -pthread -g -Wall -Wno-unused-function -I../../coverage_source/ -I../../ -I../../third-party/cereal/include/ -DEMP_TRACK_MEM -Wnon-virtual-dtor -Wcast-align -Woverloaded-virtual -ftemplate-backtrace-limit=0 -fprofile-instr-generate -fcoverage-mapping -fno-inline -fno-elide-constructors -O0
coverage: $(addprefix cov-, $(NATIVE_TEST_NAMES))
	cd d3 && make coverage

# Test in debug mode with pointer tracking
fulldebug: CFLAGS_all := -std=c++17 -pthread -g -Wall -Wno-unused-function -I../../include/ -I../../third-party/cereal/include/ -I../../ -pedantic -DEMP_TRACK_MEM -Wnon-virtual-dtor -Wcast-align -Woverloaded-virtual -ftemplate-backtrace-limit=0 # -Wmisleading-indentation
fulldebug: $(addprefix test-native-, $(NATIVE_TEST_NAMES))
	rm -rf test*.out

# Test optimized version without debug features
opt: FLAGS := -std=c++17 -pthread -DNDEBUG -O3 -Wno-unused-function -I../../include/ -I../../third-party/cereal/include/ -I../../ -DCATCH_CONFIG_MAIN
opt: $(addprefix test-native-, $(NATIVE_TEST_NAMES))
	rm -rf test*.out

cranky: FLAGS := -std=c++17 -pthread -g -Wall -Wno-unused-function -I../../include/ -I../../third-party/cereal/include/ -I../../ -pedantic -DEMP_TRACK_MEM -Wnon-virtual-dtor -Wcast-align -Woverloaded-virtual -Wconversion -Weffc++ -DCATCH_CONFIG_MAIN
cranky: $(addprefix test-native-, $(NATIVE_TEST_NAMES))
	rm -rf test*.out

clean:
	rm -f *.js.map *.js.mem *~ color_map.out
	ls *.js | grep -v karma.conf.js | xargs rm || true

# Debugging information
#print-%: ; @echo $*=$($*)
print-%: ; @echo '$(subst ','\'',$*=$($*))'<|MERGE_RESOLUTION|>--- conflicted
+++ resolved
@@ -1,10 +1,6 @@
 SHELL := /bin/bash
 
-<<<<<<< HEAD
-TEST_NAMES = ConfigPanel Collapse LoadingModal Card CommentBox Modal ToggleSwitch CodeBlock LoadingIcon FontAwesomeIcon ClickCounterDemo ClickCollapseDemo Element TextFeed js_utils JSWrap Widget
-=======
-TEST_NAMES = ConfigPanel Collapse LoadingModal Card CommentBox Modal ToggleSwitch CodeBlock LoadingIcon FontAwesomeIcon ClickCounterDemo ClickCollapseDemo Element TextFeed js_utils JSWrap Widget visualizations ValueBox ReadoutPanel
->>>>>>> 223f54ca
+TEST_NAMES = ConfigPanel Collapse LoadingModal Card CommentBox Modal ToggleSwitch CodeBlock LoadingIcon FontAwesomeIcon ClickCounterDemo ClickCollapseDemo Element TextFeed js_utils JSWrap Widget ValueBox ReadoutPanel
 
 # Currently a couple of the tests won't compile to native so this is a separate list for now. Eventually we should fix
 # that and just have one list

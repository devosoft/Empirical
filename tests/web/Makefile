SHELL := /bin/bash

<<<<<<< HEAD
TEST_NAMES = ConfigPanel Collapse LoadingModal Card CommentBox Modal ToggleSwitch CodeBlock LoadingIcon FontAwesomeIcon ClickCounterDemo ClickCollapseDemo Element TextFeed js_utils visualizations JSWrap Widget QueueManager
=======
TEST_NAMES = ConfigPanel Collapse LoadingModal Card CommentBox Modal ToggleSwitch CodeBlock LoadingIcon FontAwesomeIcon ClickCounterDemo ClickCollapseDemo Element TextFeed js_utils JSWrap Widget visualizations

# Currently a couple of the tests won't compile to native so this is a separate list for now. Eventually we should fix
# that and just have one list
NATIVE_TEST_NAMES = ConfigPanel LoadingModal Card CommentBox Modal ToggleSwitch CodeBlock LoadingIcon FontAwesomeIcon ClickCounterDemo Element TextFeed js_utils JSWrap Widget
>>>>>>> 943e8682

# Flags to use regardless of compiler
CFLAGS_all := -Wall -Wno-unused-function -Wno-gnu-zero-variadic-macro-arguments -Wno-dollar-in-identifier-extension -std=c++17 -I../../include/ -I../../

# Emscripten compiler information
CXX_web := emcc
OFLAGS_web := -Werror -pedantic -Wno-dollar-in-identifier-extension -s TOTAL_MEMORY=67108864

#A bug in llvm compilers causes them to erroneously warn about braces around
#initializer lists - to compile files with them, we need to remove -Werror
OFLAGS_web_braces := -pedantic -Wno-dollar-in-identifier-extension -s TOTAL_MEMORY=67108864

CFLAGS_web := $(CFLAGS_all) $(OFLAGS_web_braces) --js-library ../../include/emp/web/library_emp.js --js-library ../../include/emp/web/d3/library_d3.js -s EXPORTED_FUNCTIONS="['_main', '_empCppCallback']" -s DISABLE_EXCEPTION_CATCHING=1 -s NO_EXIT_RUNTIME=1 -s EXTRA_EXPORTED_RUNTIME_METHODS='["ccall", "cwrap", "stringToUTF8"]' -s WASM=0

test-web: $(addprefix test-web-, $(TEST_NAMES)) test-GetUrlParams

test-web-%: %.cpp
	source ../../third-party/emsdk/emsdk_env.sh; \
	$(CXX_web) $(CFLAGS_web) $< -o $@.js
	cp ../../third-party/package.json .
	npm install
	../../third-party/node_modules/karma/bin/karma start karma.conf.js --filename $@

test: $(addprefix test-native-, $(NATIVE_TEST_NAMES)) test-color_map

test-native-%: %.cpp 
	$(CXX) $(CFLAGS_all) $< -lstdc++fs -o $@.out
	# execute test
	./$@.out

test-color_map: color_map.cpp ../../third-party/Catch/single_include/catch2/catch.hpp
	g++ $(CFLAGS_all) color_map.cpp -o color_map.out
	./color_map.out

test-GetUrlParams: GetUrlParams.cpp
	source ../../third-party/emsdk/emsdk_env.sh; \
	$(CXX_web) $(CFLAGS_web) $< -o $@.js
	node $@.js

../../third-party/Catch/single_include/catch2/catch.hpp:
	git submodule init
	git submodule update

cov-%: %.cpp ../../third-party/Catch/single_include/catch2/catch.hpp
	$(CXX) $(CFLAGS_all) $< -lstdc++fs -o $@.out
	#echo "running $@.out"
	# execute test
	./$@.out
	llvm-profdata merge default.profraw -o default.profdata
	llvm-cov show ./$@.out -instr-profile=default.profdata > coverage_$@.txt
	python ../../third-party/force-cover/fix_coverage.py coverage_$@.txt

coverage: CFLAGS_all := -std=c++17 -pthread -g -Wall -Wno-unused-function -I../../coverage_source/ -I../../ -I../../third-party/cereal/include/ -DEMP_TRACK_MEM -Wnon-virtual-dtor -Wcast-align -Woverloaded-virtual -ftemplate-backtrace-limit=0 -fprofile-instr-generate -fcoverage-mapping -fno-inline -fno-elide-constructors -O0
coverage: $(addprefix cov-, $(NATIVE_TEST_NAMES))

# Test in debug mode with pointer tracking
fulldebug: CFLAGS_all := -std=c++17 -pthread -g -Wall -Wno-unused-function -I../../include/ -I../../third-party/cereal/include/ -I../../ -pedantic -DEMP_TRACK_MEM -Wnon-virtual-dtor -Wcast-align -Woverloaded-virtual -ftemplate-backtrace-limit=0 # -Wmisleading-indentation
fulldebug: $(addprefix test-native-, $(NATIVE_TEST_NAMES))
	rm -rf test*.out

# Test optimized version without debug features
opt: FLAGS := -std=c++17 -pthread -DNDEBUG -O3 -Wno-unused-function -I../../include/ -I../../third-party/cereal/include/ -I../../
opt: $(addprefix test-native-, $(NATIVE_TEST_NAMES))
	rm -rf test*.out

cranky: FLAGS := -std=c++17 -pthread -g -Wall -Wno-unused-function -I../../include/ -I../../third-party/cereal/include/ -I../../ -pedantic -DEMP_TRACK_MEM -Wnon-virtual-dtor -Wcast-align -Woverloaded-virtual -Wconversion -Weffc++
cranky: $(addprefix test-native-, $(NATIVE_TEST_NAMES))
	rm -rf test*.out

clean:
	rm -f *.js.map *.js.mem *~ color_map.out
	ls *.js | grep -v karma.conf.js | xargs rm || true

# Debugging information
#print-%: ; @echo $*=$($*)
print-%: ; @echo '$(subst ','\'',$*=$($*))'<|MERGE_RESOLUTION|>--- conflicted
+++ resolved
@@ -1,14 +1,10 @@
 SHELL := /bin/bash
 
-<<<<<<< HEAD
-TEST_NAMES = ConfigPanel Collapse LoadingModal Card CommentBox Modal ToggleSwitch CodeBlock LoadingIcon FontAwesomeIcon ClickCounterDemo ClickCollapseDemo Element TextFeed js_utils visualizations JSWrap Widget QueueManager
-=======
-TEST_NAMES = ConfigPanel Collapse LoadingModal Card CommentBox Modal ToggleSwitch CodeBlock LoadingIcon FontAwesomeIcon ClickCounterDemo ClickCollapseDemo Element TextFeed js_utils JSWrap Widget visualizations
+TEST_NAMES = ConfigPanel Collapse LoadingModal Card CommentBox Modal ToggleSwitch CodeBlock LoadingIcon FontAwesomeIcon ClickCounterDemo ClickCollapseDemo Element TextFeed js_utils JSWrap Widget visualizations QueueManager
 
 # Currently a couple of the tests won't compile to native so this is a separate list for now. Eventually we should fix
 # that and just have one list
 NATIVE_TEST_NAMES = ConfigPanel LoadingModal Card CommentBox Modal ToggleSwitch CodeBlock LoadingIcon FontAwesomeIcon ClickCounterDemo Element TextFeed js_utils JSWrap Widget
->>>>>>> 943e8682
 
 # Flags to use regardless of compiler
 CFLAGS_all := -Wall -Wno-unused-function -Wno-gnu-zero-variadic-macro-arguments -Wno-dollar-in-identifier-extension -std=c++17 -I../../include/ -I../../

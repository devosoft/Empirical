/**
 *  @note This file is part of Empirical, https://github.com/devosoft/Empirical
 *  @copyright Copyright (C) Michigan State University, MIT Software license; see doc/LICENSE.md
 *  @date 2021
 *
 *  @file Random.cpp
 */

#include <algorithm>
#include <climits>
#include <deque>
#include <fstream>
#include <limits>
#include <numeric>
#include <ratio>
#include <sstream>
#include <string>
#include <unordered_set>

#include <cereal/archives/binary.hpp>
#include <cereal/archives/json.hpp>
#include <cereal/types/unordered_map.hpp>
#include <cereal/types/vector.hpp>

#include "third-party/Catch/single_include/catch2/catch.hpp"

#include "emp/math/Random.hpp"
#include "emp/math/random_utils.hpp"

TEST_CASE("Test Random", "[math]")
{
  // Get Seed
  emp::Random rnd(1);
  REQUIRE(rnd.GetSeed() == 1);
  rnd.ResetSeed(5);
  REQUIRE(rnd.GetSeed() == 5);

  // Grab 100 random values.
  std::array<double, 100> value_series;
  for (double & x : value_series) x = rnd.GetDouble();

  // Reset the seed -- we should now get the same 100 values.
  rnd.ResetSeed(5);
  std::array<double, 100> value_series2;
  for (double & x : value_series2) x = rnd.GetDouble();

  REQUIRE( value_series == value_series2 );

  // If we build a new random number generator with the same seed it should ALSO give the same values.
  emp::Random rnd2(5);
  std::array<double, 100> value_series3;
  for (double & x : value_series3) x = rnd2.GetDouble();

  REQUIRE( value_series == value_series3 );

<<<<<<< HEAD
  // Grab 100 random values.
  std::array<double, 100> value_series;
  for (double & x : value_series) x = rnd.GetDouble();

  // Reset the seed -- we should now get the same 100 values.
  rnd.ResetSeed(5);
  std::array<double, 100> value_series2;
  for (double & x : value_series2) x = rnd.GetDouble();

  REQUIRE( value_series == value_series2 );

  // If we build a new random number generator with the same seed it should ALSO give the same values.
  emp::Random rnd2(5);
  std::array<double, 100> value_series3;
  for (double & x : value_series3) x = rnd2.GetDouble();

  REQUIRE( value_series == value_series3 );

	// Get Double
	double r_d = rnd.GetDouble(emp::Range<double>(0.0,5.0));
	REQUIRE(r_d >= 0.0);
	REQUIRE(r_d < 5.0);
=======
  // Get Double
  double r_d = rnd.GetDouble(emp::Range<double>(0.0,5.0));
  REQUIRE(r_d >= 0.0);
  REQUIRE(r_d < 5.0);
>>>>>>> c58971d4

  // Get UInt
  size_t r_ui = rnd.GetUInt(emp::Range<size_t>(0,5));
  REQUIRE(r_ui < 5);

  // Get Int
  int r_i = rnd.GetInt(emp::Range<int>(-5,5));
  REQUIRE(r_i >= -5);
  REQUIRE(r_i < 5);

  // Get UInt64
  uint64_t ui64 = rnd.GetUInt64(100);
  REQUIRE(ui64 < 100);

  ui64 = rnd.GetUInt64(100000000000);
  REQUIRE(ui64 < 100000000000);

  // Values are consistent when random seeded with 5
  double rndNormal = rnd.GetRandNormal(5.0, 0.1);
  REQUIRE( std::abs(rndNormal - 5.0) < 0.5 );

  REQUIRE(rnd.GetRandPoisson(1.0, 0.9) == 1.0);

  size_t b1_result = rnd.GetRandBinomial(3000, 0.1);
  REQUIRE(b1_result > 250);
  REQUIRE(b1_result < 350);

  size_t b2_result = rnd.GetRandBinomial(100, 0.3);
  REQUIRE(b2_result > 15);
  REQUIRE(b2_result < 50);

  emp::RandomStdAdaptor randomStd(rnd);
  REQUIRE(randomStd(4) == 1);

  REQUIRE(rnd.GetRandGeometric(1) == 1);
  REQUIRE(rnd.GetRandGeometric(0) == std::numeric_limits<uint32_t>::infinity());
  // REQUIRE(rnd.GetRandGeometric(.25) == 8);
}

TEST_CASE("Another Test random", "[math]")
{

  std::unordered_map<std::string, std::pair<size_t, size_t>> n_fails;

  // test over a consistent set of seeds
  for(int s = 1; s <= 251; s += 25) {

    REQUIRE(s > 0); // tests should be replicable
    emp::Random rng(s);

    // HERE'S THE MATH
    // Var(Unif) = 1/12 (1 - 0)^2 = 1/12
    // Std(Unif) = sqrt(1/12) = 0.28867513459481287
    // by central limit theorem,
    // Std(mean) =  Std(observation) / sqrt(num observs)
    // Std(mean) = 0.28867513459481287 / sqrt(100000) = 0.0009128709291752767
    // 0.0035 / 0.0009128709291752767 = 4 standard deviations
    // from WolframAlpha, 6.334×10^-5 observations outside 5.4 standard deviations
    // with 500 reps fail rate is 1 - (1 - 1E-8) ^ 500 = 5E-6
    const size_t num_tests = 100000;
    const double error_thresh = 0.0035;
    const double min_value = 2.5;
    const double max_value = 8.7;

    double total = 0.0;

    for (size_t i = 0; i < num_tests; i++) {
      const double cur_value = (
        (rng.GetDouble(min_value, max_value) - min_value)
        / (max_value - min_value)
      );
      total += cur_value;
    }

    {
      const double expected_mean = 0.5;
      const double min_threshold = (expected_mean-error_thresh);
      const double max_threshold = (expected_mean+error_thresh);
      double mean_value = total/(double) num_tests;

      REQUIRE(mean_value > min_threshold);
      REQUIRE(mean_value < max_threshold);
    }

    // Test GetInt
    total = 0.0;
    for (size_t i = 0; i < num_tests; i++) {
      const size_t cur_value = rng.GetInt(min_value, max_value);
      total += cur_value;
    }

    {
      const double expected_mean = static_cast<double>(
        static_cast<int>(min_value) + static_cast<int>(max_value) - 1
      ) / 2.0;
      const double min_threshold = (expected_mean*0.995);
      const double max_threshold = (expected_mean*1.005);
      double mean_value = total/(double) num_tests;

      n_fails["GetInt"].first += !(mean_value > min_threshold);
      n_fails["GetInt"].second += !(mean_value < max_threshold);
    }

    // Test GetUInt()
    emp::vector<uint32_t> uint32_draws;
    total = 0.0;
    for (size_t i = 0; i < num_tests; i++) {
      const uint32_t cur_value = rng.GetUInt();
      total += (
        cur_value / static_cast<double>(std::numeric_limits<uint32_t>::max())
      );
      uint32_draws.push_back(cur_value);
    }

    {
      const double expected_mean = 0.5;
      const double min_threshold = expected_mean-error_thresh;
      const double max_threshold = expected_mean+error_thresh;
      const double mean_value = total / static_cast<double>(num_tests);
      // std::cout << mean_value * 1000 << std::endl;

      n_fails["GetUInt"].first += !(mean_value > min_threshold);
      n_fails["GetUInt"].second += !(mean_value < max_threshold);
      // ensure that all bits are set at least once and unset at least once
      REQUIRE(std::numeric_limits<uint32_t>::max() == std::accumulate(
          std::begin(uint32_draws),
          std::end(uint32_draws),
          static_cast<uint32_t>(0),
          [](uint32_t accumulator, uint32_t val){ return accumulator | val; }
        )
      );
      REQUIRE(std::numeric_limits<uint32_t>::max() == std::accumulate(
          std::begin(uint32_draws),
          std::end(uint32_draws),
          static_cast<uint32_t>(0),
          [](uint32_t accumulator, uint32_t val){ return accumulator | (~val); }
        )
      );
    }

    // Test RandFill()
    uint32_t randfill_draws[num_tests];
    rng.RandFill(
      reinterpret_cast<unsigned char*>(randfill_draws),
      sizeof(randfill_draws)
    );

    total = 0.0;
    for (size_t i = 0; i < num_tests; i++) {
      total += (
        randfill_draws[i]
        / static_cast<double>(std::numeric_limits<uint32_t>::max())
      );
    }

    {
      const double expected_mean = 0.5;
      const double min_threshold = expected_mean-error_thresh;
      const double max_threshold = expected_mean+error_thresh;
      double mean_value = total / static_cast<double>(num_tests);

      n_fails["RandFill"].first += !(mean_value > min_threshold);
      n_fails["RandFill"].second += !(mean_value < max_threshold);
      // ensure that all bits are set at least once and unset at least once
      REQUIRE(std::numeric_limits<uint32_t>::max() == std::accumulate(
          std::begin(randfill_draws),
          std::end(randfill_draws),
          (uint32_t)0,
          [](uint32_t accumulator, uint32_t val){ return accumulator | val; }
        )
      );
      REQUIRE(std::numeric_limits<uint32_t>::max() == std::accumulate(
          std::begin(randfill_draws),
          std::end(randfill_draws),
          static_cast<uint32_t>(0),
          [](uint32_t accumulator, uint32_t val){ return accumulator | (~val); }
        )
      );
    }

    // Test GetUInt64
    emp::vector<uint64_t> uint64_draws;
    total = 0.0;
    double total2 = 0.0;
    for (size_t i = 0; i < num_tests; i++) {
      const uint64_t cur_value = rng.GetUInt64();
      uint64_draws.push_back(cur_value);

      uint32_t temp;
      std::memcpy(&temp, &cur_value, sizeof(temp));
      total += temp / static_cast<double>(std::numeric_limits<uint32_t>::max());
      std::memcpy(
        &temp,
        reinterpret_cast<const unsigned char *>(&cur_value) + sizeof(temp),
        sizeof(temp)
      );
      total2 += temp / static_cast<double>(std::numeric_limits<uint32_t>::max());

    }

    {
      const double expected_mean = 0.5;
      const double min_threshold = expected_mean-error_thresh;
      const double max_threshold = expected_mean+error_thresh;

      const double mean_value = total / static_cast<double>(num_tests);
      n_fails["GetUInt64"].first += !(mean_value > min_threshold);
      n_fails["GetUInt64"].second += !(mean_value < max_threshold);

      const double mean_value2 = total2 / static_cast<double>(num_tests);
      n_fails["GetUInt64"].first += !(mean_value2 > min_threshold);
      n_fails["GetUInt64"].second += !(mean_value2 < max_threshold);

      // ensure that all bits are set at least once and unset at least once
      REQUIRE(std::numeric_limits<uint64_t>::max() == std::accumulate(
          std::begin(uint64_draws),
          std::end(uint64_draws),
          static_cast<uint64_t>(0),
          [](uint64_t accumulator, uint64_t val){ return accumulator | val; }
        )
      );
      REQUIRE(std::numeric_limits<uint64_t>::max() == std::accumulate(
          std::begin(uint64_draws),
          std::end(uint64_draws),
          static_cast<uint64_t>(0),
          [](uint64_t accumulator, uint64_t val){ return accumulator | (~val); }
        )
      );

    }

    // Test P
    double flip_prob = 0.56789;
    int hit_count = 0;
    for (size_t i = 0; i < num_tests; i++) {
      if (rng.P(flip_prob)) hit_count++;
    }

    double actual_prob = ((double) hit_count) / (double) num_tests;

    REQUIRE(actual_prob < flip_prob + 0.01);
    REQUIRE(actual_prob > flip_prob - 0.01);


    // Mimimal test of Choose()
    emp::vector<size_t> choices = Choose(rng,100,10);

    REQUIRE(choices.size() == 10);

  }

  for (const auto & [k, v] : n_fails) {
    // std::cout << k << ": " << v.first << ", " << v.second << std::endl;
    REQUIRE(v.first + v.second == 0);
  }
}<|MERGE_RESOLUTION|>--- conflicted
+++ resolved
@@ -53,35 +53,10 @@
 
   REQUIRE( value_series == value_series3 );
 
-<<<<<<< HEAD
-  // Grab 100 random values.
-  std::array<double, 100> value_series;
-  for (double & x : value_series) x = rnd.GetDouble();
-
-  // Reset the seed -- we should now get the same 100 values.
-  rnd.ResetSeed(5);
-  std::array<double, 100> value_series2;
-  for (double & x : value_series2) x = rnd.GetDouble();
-
-  REQUIRE( value_series == value_series2 );
-
-  // If we build a new random number generator with the same seed it should ALSO give the same values.
-  emp::Random rnd2(5);
-  std::array<double, 100> value_series3;
-  for (double & x : value_series3) x = rnd2.GetDouble();
-
-  REQUIRE( value_series == value_series3 );
-
-	// Get Double
-	double r_d = rnd.GetDouble(emp::Range<double>(0.0,5.0));
-	REQUIRE(r_d >= 0.0);
-	REQUIRE(r_d < 5.0);
-=======
   // Get Double
   double r_d = rnd.GetDouble(emp::Range<double>(0.0,5.0));
   REQUIRE(r_d >= 0.0);
   REQUIRE(r_d < 5.0);
->>>>>>> c58971d4
 
   // Get UInt
   size_t r_ui = rnd.GetUInt(emp::Range<size_t>(0,5));

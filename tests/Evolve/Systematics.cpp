/**
 *  @note This file is part of Empirical, https://github.com/devosoft/Empirical
 *  @copyright Copyright (C) Michigan State University, MIT Software license; see doc/LICENSE.md
 *  @date 2021
 *
 *  @file Systematics.cpp
 */

#include <iostream>
#include <sstream>

#include "third-party/Catch/single_include/catch2/catch.hpp"

#ifndef NDEBUG
  #define TDEBUG
#endif
#include "emp/base/vector.hpp"
#include "emp/Evolve/SystematicsAnalysis.hpp"
#include "emp/Evolve/Systematics.hpp"
#include "emp/Evolve/World.hpp"
#include "emp/Evolve/World_output.hpp"
#include "emp/hardware/AvidaGP.hpp"


TEST_CASE("Test Systematics", "[Evolve]")
{

<<<<<<< HEAD
	// Taxon
	emp::Taxon<std::string> tx(0, "a");
	CHECK(tx.GetID() == 0);
	CHECK(tx.GetParent() == nullptr);
	CHECK(tx.GetInfo() == "a");
	CHECK(tx.GetNumOrgs() == 0);
	CHECK(tx.GetTotOrgs() == 0);
	tx.AddOrg();
	CHECK(tx.GetNumOrgs() == 1);
	tx.RemoveOrg();
	CHECK(tx.GetNumOrgs() == 0);
	CHECK(tx.GetTotOrgs() == 1);
	CHECK(tx.GetTotalOffspring() == 0);

	emp::Ptr< emp::Taxon<std::string, emp::datastruct::no_data> > parentPtr(&tx);
	emp::Taxon<std::string> tx_1(1, "b", parentPtr);
	CHECK(tx_1.GetParent() == parentPtr);
	tx_1.AddTotalOffspring();
	CHECK(tx_1.GetTotalOffspring() == 1);
	CHECK(tx.GetTotalOffspring() == 1);

	// Systematics
	std::function<std::string(double &)> calc_taxon = [](double & o){ return o > 50.0 ? "large" : "small"; };
	emp::Systematics<double, std::string> sys1(calc_taxon);
	CHECK(sys1.GetTrackSynchronous() == false);
	CHECK(sys1.GetNumAncestors() == 0);
	CHECK(sys1.GetNumActive() == 0);
	CHECK(sys1.GetNumOutside() == 0);
	CHECK(sys1.GetTreeSize() == 0);
	CHECK(sys1.GetNumTaxa() == 0);

	sys1.SetTrackSynchronous(true);
	CHECK(sys1.GetTrackSynchronous() == true);
	sys1.AddOrg(15.0, {0,0});
	CHECK(sys1.GetNumActive() == 1);
	CHECK(sys1.GetTaxonAt({0,0})->GetInfo() == "small");
  CHECK(sys1.IsTaxonAt({0,0}));
	sys1.AddOrg(56.0, {1,1});
	CHECK(sys1.GetNumActive() == 2);
	CHECK(sys1.GetTaxonAt({1,1})->GetInfo() == "large");
  CHECK(sys1.IsTaxonAt({1,1}));
	sys1.RemoveOrg({1,1});
  CHECK(!sys1.IsTaxonAt({1,1}));
	CHECK(sys1.GetNumActive() == 1);
	sys1.AddOrg(56.0, {1,0});
  CHECK(sys1.IsTaxonAt({1,0}));
	CHECK(!sys1.RemoveOrg({1,0}));
  CHECK(!sys1.IsTaxonAt({1,0}));

	// Base setters and getters
	CHECK(sys1.GetStoreActive() == true);
	CHECK(sys1.GetStoreAncestors() == true);
	CHECK(sys1.GetStoreOutside() == false);
	CHECK(sys1.GetArchive() == true);
	CHECK(sys1.GetStorePosition() == true);
	sys1.SetStoreActive(false);
	CHECK(sys1.GetStoreActive() == false);
	sys1.SetStoreAncestors(false);
	CHECK(sys1.GetStoreAncestors() == false);
	sys1.SetStoreOutside(true);
	CHECK(sys1.GetStoreOutside() == true);
	sys1.SetArchive(false);
	CHECK(sys1.GetArchive() == false);
	sys1.SetStorePosition(false);
	CHECK(sys1.GetStorePosition() == false);

	#ifndef NDEBUG
	sys1.AddDeleteriousStepDataNode();
	CHECK(emp::assert_last_fail);
	emp::assert_clear();

	sys1.AddVolatilityDataNode();
	CHECK(emp::assert_last_fail);
	emp::assert_clear();

	sys1.AddUniqueTaxaDataNode();
	CHECK(emp::assert_last_fail);
	emp::assert_clear();

	sys1.AddMutationCountDataNode();
	CHECK(emp::assert_last_fail);
	emp::assert_clear();
	#endif

	// Analysis
	using my_taxon = emp::Taxon<std::string, emp::datastruct::mut_landscape_info<double>>;
	//emp::Systematics<double, std::string, emp::datastruct::mut_landscape_info> sys2(calc_taxon)
	my_taxon taxon1(1, "medium");
	emp::Ptr<my_taxon> ptr1 = &taxon1;
	CHECK(emp::LineageLength(ptr1) == 1);
	my_taxon taxon2(1, "medium", ptr1);
	emp::Ptr<my_taxon> ptr2 = &taxon2;
	CHECK(emp::LineageLength(ptr1) == 1);
	CHECK(emp::LineageLength(ptr2) == 2);
	std::unordered_map<std::string, int> muts;
	muts["short"] = 12;
	muts["tall"] = 3;
	taxon2.GetData().RecordMutation(muts);
	CHECK(taxon2.GetData().mut_counts.size() == 2);
	CHECK(taxon2.GetData().mut_counts["tall"] == 3);

	emp::vector<std::string> types;
	types.push_back("tall");
	types.push_back("short");
	CHECK(emp::CountMuts(ptr2, types) == 15);
	CHECK(emp::CountMutSteps(ptr2, types) == 2);
	CHECK(emp::CountMutSteps(ptr2, "short") == 1);
	muts["short"] = 4;
	taxon1.GetData().RecordMutation(muts);
	CHECK(emp::CountMuts(ptr1, "short") == 4);
	CHECK(emp::CountMuts(ptr2, "short") == 16);
	CHECK(emp::CountMutSteps(ptr1, "short") == 1);
	CHECK(emp::CountMutSteps(ptr2, "short") == 2);

  emp::Systematics<int, int> sys([](const int & i){return i;}, true, true, true, false);

  // std::cout << "\nAddOrg 25 (id1, no parent)\n";
  sys.SetUpdate(0);
  auto id1 = sys.AddOrg(25, nullptr);
  // std::cout << "\nAddOrg -10 (id2; parent id1)\n";
  sys.SetUpdate(6);
  auto id2 = sys.AddOrg(-10, id1);
  // std::cout << "\nAddOrg 26 (id3; parent id1)\n";
  sys.SetUpdate(10);
  auto id3 = sys.AddOrg(26, id1);
  // std::cout << "\nAddOrg 27 (id4; parent id2)\n";
  sys.SetUpdate(25);
  auto id4 = sys.AddOrg(27, id2);
  // std::cout << "\nAddOrg 28 (id5; parent id2)\n";
  sys.SetUpdate(32);
  auto id5 = sys.AddOrg(28, id2);
  // std::cout << "\nAddOrg 29 (id6; parent id5)\n";
  sys.SetUpdate(39);
  auto id6 = sys.AddOrg(29, id5);
  // std::cout << "\nAddOrg 30 (id7; parent id1)\n";
  sys.SetUpdate(6);
  auto id7 = sys.AddOrg(30, id1);

  CHECK(*id1 < *id2);
  CHECK(sys.Parent(id2) == id1);

  // std::cout << "\nRemoveOrg (id2)\n";
=======
  // Taxon
  emp::Taxon<std::string> tx(0, "a");
  REQUIRE(tx.GetID() == 0);
  REQUIRE(tx.GetParent() == nullptr);
  REQUIRE(tx.GetInfo() == "a");
  REQUIRE(tx.GetNumOrgs() == 0);
  REQUIRE(tx.GetTotOrgs() == 0);
  tx.AddOrg();
  REQUIRE(tx.GetNumOrgs() == 1);
  tx.RemoveOrg();
  REQUIRE(tx.GetNumOrgs() == 0);
  REQUIRE(tx.GetTotOrgs() == 1);
  REQUIRE(tx.GetTotalOffspring() == 0);

  emp::Ptr< emp::Taxon<std::string, emp::datastruct::no_data> > parentPtr(&tx);
  emp::Taxon<std::string> tx_1(1, "b", parentPtr);
  REQUIRE(tx_1.GetParent() == parentPtr);
  tx_1.AddTotalOffspring();
  REQUIRE(tx_1.GetTotalOffspring() == 1);
  REQUIRE(tx.GetTotalOffspring() == 1);

  // Systematics
  std::function<std::string(double &)> calc_taxon = [](double & o){ return o > 50.0 ? "large" : "small"; };
  emp::Systematics<double, std::string> sys1(calc_taxon);
  REQUIRE(sys1.GetTrackSynchronous() == false);
  REQUIRE(sys1.GetNumAncestors() == 0);
  REQUIRE(sys1.GetNumActive() == 0);
  REQUIRE(sys1.GetNumOutside() == 0);
  REQUIRE(sys1.GetTreeSize() == 0);
  REQUIRE(sys1.GetNumTaxa() == 0);

  sys1.SetTrackSynchronous(true);
  sys1.AddOrg(15.0, {0,0}, 0);
  REQUIRE(sys1.GetNumActive() == 1);
  REQUIRE(sys1.GetTaxonAt(0)->GetInfo() == "small");
  sys1.AddOrg(56.0, {1,1}, 0);
  REQUIRE(sys1.GetNumActive() == 2);
  REQUIRE(sys1.GetNextTaxonAt(1)->GetInfo() == "large");
  sys1.RemoveOrg({1,1});
  REQUIRE(sys1.GetNumActive() == 1);

  // Base setters and getters
  REQUIRE(sys1.GetStoreActive() == true);
  REQUIRE(sys1.GetStoreAncestors() == true);
  REQUIRE(sys1.GetStoreOutside() == false);
  REQUIRE(sys1.GetArchive() == true);
  REQUIRE(sys1.GetStorePosition() == true);
  sys1.SetStoreActive(false);
  REQUIRE(sys1.GetStoreActive() == false);
  sys1.SetStoreAncestors(false);
  REQUIRE(sys1.GetStoreAncestors() == false);
  sys1.SetStoreOutside(true);
  REQUIRE(sys1.GetStoreOutside() == true);
  sys1.SetArchive(false);
  REQUIRE(sys1.GetArchive() == false);
  sys1.SetStorePosition(false);
  REQUIRE(sys1.GetStorePosition() == false);

  #ifndef NDEBUG
  sys1.AddDeleteriousStepDataNodeImpl(true);
  REQUIRE(emp::assert_last_fail);
  emp::assert_clear();

  sys1.AddVolatilityDataNodeImpl(true);
  REQUIRE(emp::assert_last_fail);
  emp::assert_clear();

  sys1.AddUniqueTaxaDataNodeImpl(true);
  REQUIRE(emp::assert_last_fail);
  emp::assert_clear();

  sys1.AddMutationCountDataNodeImpl(true);
  REQUIRE(emp::assert_last_fail);
  emp::assert_clear();
  #endif

  // Analysis
  using my_taxon = emp::Taxon<std::string, emp::datastruct::mut_landscape_info<double>>;
  //emp::Systematics<double, std::string, emp::datastruct::mut_landscape_info> sys2(calc_taxon)
  my_taxon taxon1(1, "medium");
  emp::Ptr<my_taxon> ptr1 = &taxon1;
  REQUIRE(emp::LineageLength(ptr1) == 1);
  my_taxon taxon2(1, "medium", ptr1);
  emp::Ptr<my_taxon> ptr2 = &taxon2;
  REQUIRE(emp::LineageLength(ptr1) == 1);
  REQUIRE(emp::LineageLength(ptr2) == 2);
  std::unordered_map<std::string, int> muts;
  muts["short"] = 12;
  muts["tall"] = 3;
  taxon2.GetData().RecordMutation(muts);
  REQUIRE(taxon2.GetData().mut_counts.size() == 2);
  REQUIRE(taxon2.GetData().mut_counts["tall"] == 3);

  emp::vector<std::string> types;
  types.push_back("tall");
  types.push_back("short");
  REQUIRE(emp::CountMuts(ptr2, types) == 15);
  REQUIRE(emp::CountMutSteps(ptr2, types) == 2);
  REQUIRE(emp::CountMutSteps(ptr2, "short") == 1);
  muts["short"] = 4;
  taxon1.GetData().RecordMutation(muts);
  REQUIRE(emp::CountMuts(ptr1, "short") == 4);
  REQUIRE(emp::CountMuts(ptr2, "short") == 16);
  REQUIRE(emp::CountMutSteps(ptr1, "short") == 1);
  REQUIRE(emp::CountMutSteps(ptr2, "short") == 2);

   emp::Systematics<int, int> sys([](const int & i){return i;}, true, true, true, false);

    std::cout << "\nAddOrg 25 (id1, no parent)\n";
    auto id1 = sys.AddOrg(25, nullptr, 0);
    std::cout << "\nAddOrg -10 (id2; parent id1)\n";
    auto id2 = sys.AddOrg(-10, id1, 6);
    std::cout << "\nAddOrg 26 (id3; parent id1)\n";
    auto id3 = sys.AddOrg(26, id1, 10);
    std::cout << "\nAddOrg 27 (id4; parent id2)\n";
    auto id4 = sys.AddOrg(27, id2, 25);
    std::cout << "\nAddOrg 28 (id5; parent id2)\n";
    auto id5 = sys.AddOrg(28, id2, 32);
    std::cout << "\nAddOrg 29 (id6; parent id5)\n";
    auto id6 = sys.AddOrg(29, id5, 39);
    std::cout << "\nAddOrg 30 (id7; parent id1)\n";
    auto id7 = sys.AddOrg(30, id1, 6);


  std::cout << "\nRemoveOrg (id2)\n";
>>>>>>> c58971d4
  sys.RemoveOrg(id1);
  sys.RemoveOrg(id2);

  double mpd = sys.GetMeanPairwiseDistance();
  // std::cout << "MPD: " << mpd <<std::endl;
  CHECK(mpd == Approx(2.8));

  // std::cout << "\nAddOrg 31 (id8; parent id7)\n";
  sys.SetUpdate(11);
  auto id8 = sys.AddOrg(31, id7);
  // std::cout << "\nAddOrg 32 (id9; parent id8)\n";
  sys.SetUpdate(19);
  auto id9 = sys.AddOrg(32, id8);


  CHECK(sys.GetEvolutionaryDistinctiveness(id3, 10) == 10);
  CHECK(sys.GetEvolutionaryDistinctiveness(id4, 25) == 21);
  CHECK(sys.GetEvolutionaryDistinctiveness(id5, 32) == 15);
  CHECK(sys.GetEvolutionaryDistinctiveness(id6, 39) == 22);
  CHECK(sys.GetEvolutionaryDistinctiveness(id6, 45) == 28);
  CHECK(sys.GetEvolutionaryDistinctiveness(id9, 19) == 12.5);

  // std::cout << "\nAddOrg 33 (id10; parent id8)\n";
  auto id10 = sys.AddOrg(33, id8);

  sys.RemoveOrg(id7);
  sys.RemoveOrg(id8);

  CHECK(sys.GetEvolutionaryDistinctiveness(id9, 19) == 13.5);
  CHECK(sys.GetEvolutionaryDistinctiveness(id10, 19) == 13.5);

  sys.RemoveOrg(id10);

  CHECK(sys.GetEvolutionaryDistinctiveness(id9, 19) == 19);


  // std::cout << "\nAddOrg 34 (id11; parent id9)\n";
  sys.SetUpdate(22);
  auto id11 = sys.AddOrg(34, id9);
  // std::cout << "\nAddOrg 35 (id12; parent id10)\n";
  sys.SetUpdate(23);
  auto id12 = sys.AddOrg(35, id11);

  sys.RemoveOrg(id9);

  CHECK(sys.GetEvolutionaryDistinctiveness(id11, 26) == 13);
  CHECK(sys.GetEvolutionaryDistinctiveness(id12, 26) == 15);

  // std::cout << "\nAddOrg 36 (id13; parent id12)\n";
  sys.SetUpdate(27);
  auto id13 = sys.AddOrg(36, id12);
  // std::cout << "\nAddOrg 37 (id14; parent id13)\n";
  sys.SetUpdate(30);
  auto id14 = sys.AddOrg(37, id13);

  sys.RemoveOrg(id13);

  CHECK(sys.GetEvolutionaryDistinctiveness(id14, 33) == Approx(17.833333));

  // std::cout << "\nAddOrg 38 (id15; parent id14)\n";
  sys.SetUpdate(33);
  auto id15 = sys.AddOrg(38, id14);

  sys.RemoveOrg(id14);

  CHECK(sys.GetEvolutionaryDistinctiveness(id15, 33) == Approx(17.833333));

  // std::cout << "\nAddOrg 39 (id16; parent id11)\n";
  sys.SetUpdate(35);
  auto id16 = sys.AddOrg(39, id11);
  // std::cout << "\nAddOrg 40 (id17; parent id11)\n";
  auto id17 = sys.AddOrg(40, id11);

  CHECK(sys.GetEvolutionaryDistinctiveness(id16, 35) == Approx(17.4));
  CHECK(sys.GetEvolutionaryDistinctiveness(id17, 35) == Approx(17.4));

  // std::cout << "\nAddOrg 41 (id18; parent id17)\n";
  sys.SetUpdate(36);
  auto id18 = sys.AddOrg(41, id17);

  CHECK(sys.GetEvolutionaryDistinctiveness(id18, 37) == Approx(12.1666667));

  CHECK(sys.GetTaxonDistinctiveness(id18) == Approx(1.0/6.0));
  CHECK(sys.GetBranchesToRoot(id18) == 1);
  CHECK(sys.GetDistanceToRoot(id18) == 6);

  std::cout << "\nAddOrg 42 (id19; parent id17)\n";
  sys.SetUpdate(37);
  auto id19 = sys.AddOrg(42, id17);
  CHECK(sys.GetBranchesToRoot(id19) == 2);
  CHECK(sys.GetDistanceToRoot(id19) == 6);
  CHECK(sys.GetTaxonDistinctiveness(id19) == Approx(1.0/6.0));

  CHECK(sys.GetTaxonDistinctiveness(id15) == Approx(1.0/8.0));
  CHECK(sys.GetBranchesToRoot(id15) == 1);
  CHECK(sys.GetDistanceToRoot(id15) == 8);
  CHECK(sys.GetPhylogeneticDiversity() == 17);
  CHECK(sys.GetAveDepth() == Approx(4.272727));

  std::cout << "id1 = " << id1 << std::endl;
  std::cout << "id2 = " << id2 << std::endl;
  std::cout << "id3 = " << id3 << std::endl;
  std::cout << "id4 = " << id4 << std::endl;

  std::stringstream result;

  sys.PrintLineage(id4, result);
  sys.PrintStatus();

  CHECK(result.str() == "Lineage:\n27\n-10\n25\n");

  CHECK(sys.GetStoreActive() == 1);
  CHECK(sys.GetStoreAncestors() == 1);
  CHECK(sys.GetStoreOutside() == 1);
  CHECK(sys.GetArchive() == 1);
  CHECK(sys.GetTrackSynchronous() == 0);
  CHECK(sys.GetNextID() == 19);
  CHECK(sys.GetNumActive() == 11);
  CHECK(sys.GetNumAncestors() == 7);
  CHECK(sys.GetNumOutside() == 1);

  auto ancestors = sys.GetAncestors();
  emp::vector<emp::Ptr<emp::Taxon<int>>> ancestor_vec(ancestors.begin(), ancestors.end());
  emp::Sort(ancestor_vec, [](emp::Ptr<emp::Taxon<int>> & a, emp::Ptr<emp::Taxon<int>> & b){
    return a->GetID() < b->GetID();
  });

  CHECK(ancestor_vec[0]->GetID() == 1);
  CHECK(ancestor_vec[0]->GetNumOrgs() == 0);
  CHECK(ancestor_vec[0]->GetNumOff() == 3);
  CHECK(ancestor_vec[0]->GetParent() == nullptr);

  CHECK(ancestor_vec[1]->GetID() == 2);
  CHECK(ancestor_vec[1]->GetNumOrgs() == 0);
  CHECK(ancestor_vec[1]->GetNumOff() == 2);
  CHECK(ancestor_vec[1]->GetParent()->GetID() == 1);

  CHECK(ancestor_vec[2]->GetID() == 7);
  CHECK(ancestor_vec[2]->GetNumOrgs() == 0);
  CHECK(ancestor_vec[2]->GetNumOff() == 1);
  CHECK(ancestor_vec[2]->GetParent()->GetID() == 1);

  CHECK(ancestor_vec[3]->GetID() == 8);
  CHECK(ancestor_vec[3]->GetNumOrgs() == 0);
  CHECK(ancestor_vec[3]->GetNumOff() == 1);
  CHECK(ancestor_vec[3]->GetParent()->GetID() == 7);

  CHECK(ancestor_vec[4]->GetID() == 9);
  CHECK(ancestor_vec[4]->GetNumOrgs() == 0);
  CHECK(ancestor_vec[4]->GetNumOff() == 1);
  CHECK(ancestor_vec[4]->GetParent()->GetID() == 8);

  CHECK(ancestor_vec[5]->GetID() == 13);
  CHECK(ancestor_vec[5]->GetNumOrgs() == 0);
  CHECK(ancestor_vec[5]->GetNumOff() == 1);
  CHECK(ancestor_vec[5]->GetParent()->GetID() == 12);

  CHECK(ancestor_vec[6]->GetID() == 14);
  CHECK(ancestor_vec[6]->GetNumOrgs() == 0);
  CHECK(ancestor_vec[6]->GetNumOff() == 1);
  CHECK(ancestor_vec[6]->GetParent()->GetID() == 13);

  auto outside_taxon = *(sys.GetOutside().begin());
  CHECK(outside_taxon->GetID() == 10);
  CHECK(outside_taxon->GetNumOrgs() == 0);
  CHECK(outside_taxon->GetNumOff() == 0);
  CHECK(outside_taxon->GetParent()->GetID() == 8);

  CHECK(sys.GetMaxDepth() == 8);

  auto active = sys.GetActive();
  emp::vector<emp::Ptr<emp::Taxon<int>>> active_vec(active.begin(), active.end());
  emp::Sort(active_vec, [](emp::Ptr<emp::Taxon<int>> & a, emp::Ptr<emp::Taxon<int>> & b){
    return a->GetID() < b->GetID();
  });

  CHECK(active_vec[0]->GetID() == 3);
  CHECK(active_vec[0]->GetNumOrgs() == 1);
  CHECK(active_vec[0]->GetNumOff() == 0);
  CHECK(active_vec[0]->GetParent()->GetID() == 1);

  CHECK(active_vec[1]->GetID() == 4);
  CHECK(active_vec[1]->GetNumOrgs() == 1);
  CHECK(active_vec[1]->GetNumOff() == 0);
  CHECK(active_vec[1]->GetParent()->GetID() == 2);

  CHECK(active_vec[2]->GetID() == 5);
  CHECK(active_vec[2]->GetNumOrgs() == 1);
  CHECK(active_vec[2]->GetNumOff() == 1);
  CHECK(active_vec[2]->GetParent()->GetID() == 2);

  CHECK(active_vec[3]->GetID() == 6);
  CHECK(active_vec[3]->GetNumOrgs() == 1);
  CHECK(active_vec[3]->GetNumOff() == 0);
  CHECK(active_vec[3]->GetParent()->GetID() == 5);

  CHECK(active_vec[4]->GetID() == 11);
  CHECK(active_vec[4]->GetNumOrgs() == 1);
  CHECK(active_vec[4]->GetNumOff() == 3);
  CHECK(active_vec[4]->GetParent()->GetID() == 9);

  CHECK(active_vec[5]->GetID() == 12);
  CHECK(active_vec[5]->GetNumOrgs() == 1);
  CHECK(active_vec[5]->GetNumOff() == 1);
  CHECK(active_vec[5]->GetParent()->GetID() == 11);

  CHECK(active_vec[6]->GetID() == 15);
  CHECK(active_vec[6]->GetNumOrgs() == 1);
  CHECK(active_vec[6]->GetNumOff() == 0);
  CHECK(active_vec[6]->GetParent()->GetID() == 14);

  CHECK(active_vec[7]->GetID() == 16);
  CHECK(active_vec[7]->GetNumOrgs() == 1);
  CHECK(active_vec[7]->GetNumOff() == 0);
  CHECK(active_vec[7]->GetParent()->GetID() == 11);

  CHECK(active_vec[8]->GetID() == 17);
  CHECK(active_vec[8]->GetNumOrgs() == 1);
  CHECK(active_vec[8]->GetNumOff() == 2);
  CHECK(active_vec[8]->GetParent()->GetID() == 11);

  CHECK(active_vec[9]->GetID() == 18);
  CHECK(active_vec[9]->GetNumOrgs() == 1);
  CHECK(active_vec[9]->GetNumOff() == 0);
  CHECK(active_vec[9]->GetParent()->GetID() == 17);

  CHECK(active_vec[10]->GetID() == 19);
  CHECK(active_vec[10]->GetNumOrgs() == 1);
  CHECK(active_vec[10]->GetNumOff() == 0);
  CHECK(active_vec[10]->GetParent()->GetID() == 17);

}

TEST_CASE("Test not tracking ancestors", "[Evolve]")
{
  emp::Systematics<int, int> sys([](const int & i){return i;}, true, false, false, false);

<<<<<<< HEAD
  // std::cout << "\nAddOrg 25 (id1, no parent)\n";
  sys.SetUpdate(0);
  auto id1 = sys.AddOrg(25, nullptr);
  // std::cout << "\nAddOrg -10 (id2; parent id1)\n";
  sys.SetUpdate(6);
  auto id2 = sys.AddOrg(-10, id1);
  // std::cout << "\nAddOrg 26 (id3; parent id1)\n";
  sys.SetUpdate(10);
  auto id3 = sys.AddOrg(26, id1);
  // std::cout << "\nAddOrg 27 (id4; parent id2)\n";
  sys.SetUpdate(25);
  auto id4 = sys.AddOrg(27, id2);
  // std::cout << "\nAddOrg 28 (id5; parent id2)\n";
  sys.SetUpdate(32);
  auto id5 = sys.AddOrg(28, id2);
  // std::cout << "\nAddOrg 29 (id6; parent id5)\n";
  sys.SetUpdate(39);
  auto id6 = sys.AddOrg(29, id5);
  // std::cout << "\nAddOrg 30 (id7; parent id1)\n";
  sys.SetUpdate(6);
  auto id7 = sys.AddOrg(30, id1);
  
=======
  std::cout << "\nAddOrg 25 (id1, no parent)\n";
  auto id1 = sys.AddOrg(25, nullptr, 0);
  std::cout << "\nAddOrg -10 (id2; parent id1)\n";
  auto id2 = sys.AddOrg(-10, id1, 6);
  std::cout << "\nAddOrg 26 (id3; parent id1)\n";
  auto id3 = sys.AddOrg(26, id1, 10);
  std::cout << "\nAddOrg 27 (id4; parent id2)\n";
  auto id4 = sys.AddOrg(27, id2, 25);
  std::cout << "\nAddOrg 28 (id5; parent id2)\n";
  auto id5 = sys.AddOrg(28, id2, 32);
  std::cout << "\nAddOrg 29 (id6; parent id5)\n";
  auto id6 = sys.AddOrg(29, id5, 39);
  std::cout << "\nAddOrg 30 (id7; parent id1)\n";
  auto id7 = sys.AddOrg(30, id1, 6);

>>>>>>> c58971d4

  // std::cout << "\nRemoveOrg (id2)\n";
  sys.RemoveOrg(id1);
  sys.RemoveOrg(id2);

  // std::cout << "\nAddOrg 31 (id8; parent id7)\n";
  sys.SetUpdate(11);
  auto id8 = sys.AddOrg(31, id7);
  // std::cout << "\nAddOrg 32 (id9; parent id8)\n";
  sys.SetUpdate(19);
  auto id9 = sys.AddOrg(32, id8);

  // std::cout << "\nAddOrg 33 (id10; parent id8)\n";
  auto id10 = sys.AddOrg(33, id8);

  sys.RemoveOrg(id7);
  sys.RemoveOrg(id8);

  sys.RemoveOrg(id10);

  // std::cout << "\nAddOrg 34 (id11; parent id9)\n";
  sys.SetUpdate(22);
  auto id11 = sys.AddOrg(34, id9);
  // std::cout << "\nAddOrg 35 (id12; parent id10)\n";
  sys.SetUpdate(23);
  auto id12 = sys.AddOrg(35, id11);

  sys.RemoveOrg(id9);

  // std::cout << "\nAddOrg 36 (id13; parent id12)\n";
  sys.SetUpdate(27);
  auto id13 = sys.AddOrg(36, id12);
  // std::cout << "\nAddOrg 37 (id14; parent id13)\n";
  sys.SetUpdate(30);
  auto id14 = sys.AddOrg(37, id13);

  sys.RemoveOrg(id13);

  // std::cout << "\nAddOrg 38 (id15; parent id14)\n";
  sys.SetUpdate(33);
  auto id15 = sys.AddOrg(38, id14);

  sys.RemoveOrg(id14);

  // std::cout << "\nAddOrg 39 (id16; parent id11)\n";
  sys.SetUpdate(35);
  auto id16 = sys.AddOrg(39, id11);
  // std::cout << "\nAddOrg 40 (id17; parent id11)\n";
  auto id17 = sys.AddOrg(40, id11);

  // std::cout << "\nAddOrg 41 (id18; parent id17)\n";
  sys.SetUpdate(36);
  auto id18 = sys.AddOrg(41, id17);

  std::cout << "\nAddOrg 42 (id19; parent id17)\n";
  sys.SetUpdate(37);
  auto id19 = sys.AddOrg(42, id17);

  CHECK(id17->GetTotalOffspring() > 0);

  std::cout << "id3 = " << id3 << std::endl;
  std::cout << "id4 = " << id4 << std::endl;

  std::stringstream result;

  sys.PrintLineage(id4, result);
  sys.PrintStatus();
  CHECK(result.str() == "Lineage:\n27\n");

  CHECK(sys.GetStoreActive() == 1);
  CHECK(sys.GetStoreAncestors() == 0);
  CHECK(sys.GetStoreOutside() == 0);
  CHECK(sys.GetArchive() == 0);
  CHECK(sys.GetTrackSynchronous() == 0);
  CHECK(sys.GetNextID() == 19);
  CHECK(sys.GetNumActive() == 11);
  CHECK(sys.GetNumAncestors() == 0);
  CHECK(sys.GetNumOutside() == 0);

  auto active = sys.GetActive();
  emp::vector<emp::Ptr<emp::Taxon<int>>> active_vec(active.begin(), active.end());
  emp::Sort(active_vec, [](emp::Ptr<emp::Taxon<int>> & a, emp::Ptr<emp::Taxon<int>> & b){
    return a->GetID() < b->GetID();
  });

  CHECK(active_vec[0]->GetID() == 3);
  CHECK(active_vec[0]->GetNumOrgs() == 1);
  CHECK(active_vec[0]->GetNumOff() == 0);
  CHECK(active_vec[0]->GetParent() == nullptr);

  CHECK(active_vec[1]->GetID() == 4);
  CHECK(active_vec[1]->GetNumOrgs() == 1);
  CHECK(active_vec[1]->GetNumOff() == 0);
  CHECK(active_vec[1]->GetParent() == nullptr);

  CHECK(active_vec[2]->GetID() == 5);
  CHECK(active_vec[2]->GetNumOrgs() == 1);
  CHECK(active_vec[2]->GetNumOff() == 1);
  CHECK(active_vec[2]->GetParent() == nullptr);

  CHECK(active_vec[3]->GetID() == 6);
  CHECK(active_vec[3]->GetNumOrgs() == 1);
  CHECK(active_vec[3]->GetNumOff() == 0);
  CHECK(active_vec[3]->GetParent()->GetID() == 5);

  CHECK(active_vec[4]->GetID() == 11);
  CHECK(active_vec[4]->GetNumOrgs() == 1);
  CHECK(active_vec[4]->GetNumOff() == 3);
  CHECK(active_vec[4]->GetParent() == nullptr);

  CHECK(active_vec[5]->GetID() == 12);
  CHECK(active_vec[5]->GetNumOrgs() == 1);
  CHECK(active_vec[5]->GetNumOff() == 1);
  CHECK(active_vec[5]->GetParent()->GetID() == 11);

  CHECK(active_vec[6]->GetID() == 15);
  CHECK(active_vec[6]->GetNumOrgs() == 1);
  CHECK(active_vec[6]->GetNumOff() == 0);
  CHECK(active_vec[6]->GetParent() == nullptr);

  CHECK(active_vec[7]->GetID() == 16);
  CHECK(active_vec[7]->GetNumOrgs() == 1);
  CHECK(active_vec[7]->GetNumOff() == 0);
  CHECK(active_vec[7]->GetParent()->GetID() == 11);

  CHECK(active_vec[8]->GetID() == 17);
  CHECK(active_vec[8]->GetNumOrgs() == 1);
  CHECK(active_vec[8]->GetNumOff() == 2);
  CHECK(active_vec[8]->GetParent()->GetID() == 11);

  CHECK(active_vec[9]->GetID() == 18);
  CHECK(active_vec[9]->GetNumOrgs() == 1);
  CHECK(active_vec[9]->GetNumOff() == 0);
  CHECK(active_vec[9]->GetParent()->GetID() == 17);

  CHECK(active_vec[10]->GetID() == 19);
  CHECK(active_vec[10]->GetNumOrgs() == 1);
  CHECK(active_vec[10]->GetNumOff() == 0);
  CHECK(active_vec[10]->GetParent()->GetID() == 17);

}

TEST_CASE("Pointer to systematics", "[evo]") {
  emp::Ptr<emp::Systematics<int, int>> sys;
  sys.New([](const int & i){return i;}, true, true, true);
  sys.Delete();
}

TEST_CASE("Test Data Struct", "[evo]")
{

  emp::Ptr<emp::Systematics<int, int, emp::datastruct::mut_landscape_info<int> >> sys;
  sys.New([](const int & i){return i;}, true, true, true, false);
  sys->AddMutationCountDataNode();
  sys->AddVolatilityDataNode();
  sys->AddUniqueTaxaDataNode();

  auto id1 = sys->AddOrg(1, nullptr);
  id1->GetData().fitness.Add(2);
  id1->GetData().phenotype = 6;

  auto id2 = sys->AddOrg(2, id1);
  id2->GetData().mut_counts["substitution"] = 2;
  id2->GetData().fitness.Add(1);
  id2->GetData().phenotype = 6;
  CHECK(id2->GetData().mut_counts["substitution"] == 2);

  auto id3 = sys->AddOrg(3, id1);
  id3->GetData().mut_counts["substitution"] = 5;
  id3->GetData().fitness.Add(0);
  id3->GetData().phenotype = 6;

  auto id4 = sys->AddOrg(4, id2);
  id4->GetData().mut_counts["substitution"] = 1;
  id4->GetData().fitness.Add(3);
  id4->GetData().phenotype = 3;

  auto id5 = sys->AddOrg(5, id4);
  std::unordered_map<std::string, int> muts;
  muts["substitution"] = 1;
  id5->GetData().RecordMutation(muts);
  id5->GetData().RecordFitness(2);
  id5->GetData().RecordPhenotype(6);

  CHECK(id5->GetData().GetPhenotype() == 6);
  CHECK(id5->GetData().GetFitness() == 2);

  CHECK(CountMuts(id4) == 3);
  CHECK(CountDeleteriousSteps(id4) == 1);
  CHECK(CountPhenotypeChanges(id4) == 1);
  CHECK(CountUniquePhenotypes(id4) == 2);
  CHECK(LineageLength(id4) == 3);

  CHECK(CountMuts(id3) == 5);
  CHECK(CountDeleteriousSteps(id3) == 1);
  CHECK(CountPhenotypeChanges(id3) == 0);
  CHECK(CountUniquePhenotypes(id3) == 1);
  CHECK(LineageLength(id3) == 2);

  CHECK(CountMuts(id5) == 4);
  CHECK(CountDeleteriousSteps(id5) == 2);
  CHECK(CountPhenotypeChanges(id5) == 2);
  CHECK(CountUniquePhenotypes(id5) == 2);
  CHECK(LineageLength(id5) == 4);

  CHECK(FindDominant(*sys) == id4);

  sys->GetDataNode("mutation_count")->PullData();
  CHECK(sys->GetDataNode("mutation_count")->GetMean() == Approx(2.8));

  sys->GetDataNode("volatility")->PullData();
  CHECK(sys->GetDataNode("volatility")->GetMean() == Approx(0.6));

  sys->GetDataNode("unique_taxa")->PullData();
  CHECK(sys->GetDataNode("unique_taxa")->GetMean() == Approx(1.4));


  sys.Delete();

  emp::Ptr<emp::Systematics<int, int, emp::datastruct::fitness >> sys2;
  sys2.New([](const int & i){return i;}, true, true, true, false);
  sys2->AddDeleteriousStepDataNode();

  auto new_tax = sys2->AddOrg(1, nullptr);
  new_tax->GetData().RecordFitness(2);
  CHECK(new_tax->GetData().GetFitness() == 2);
  new_tax->GetData().RecordFitness(4);
  CHECK(new_tax->GetData().GetFitness() == 3);

  emp::datastruct::fitness fit_data;
  fit_data.RecordFitness(5);
  new_tax->SetData(fit_data);
  CHECK(new_tax->GetData().GetFitness() == 5);

  auto tax2 = sys2->AddOrg(2, new_tax);
  tax2->GetData().RecordFitness(1);
  
  sys->GetDataNode("deleterious_steps")->PullData();
  CHECK(sys->GetDataNode("deleterious_steps")->GetMean() == Approx(.5));


  sys2.Delete();


}


TEST_CASE("World systematics integration", "[evo]") {

  std::function<void(emp::Ptr<emp::Taxon<emp::vector<int>, emp::datastruct::mut_landscape_info<int>>>, emp::vector<int> &)> setup_phenotype = [](emp::Ptr<emp::Taxon<emp::vector<int>, emp::datastruct::mut_landscape_info<int>>> tax, emp::vector<int> & org){
    tax->GetData().phenotype = emp::Sum(tax->GetInfo());
  };

  using systematics_t = emp::Systematics<
      emp::vector<int>,
      emp::vector<int>,
      emp::datastruct::mut_landscape_info< int >
    >;

  emp::World<emp::vector<int>> world;
  emp::Ptr<systematics_t> sys;
  sys.New([](const emp::vector<int> & v){return v;}, true, true, true);
  world.AddSystematics(sys);

  world.SetMutFun([](emp::vector<int> & org, emp::Random & r){return 0;});

  sys->OnNew(setup_phenotype);
  world.InjectAt(emp::vector<int>({1,2,3}), 0);

  CHECK(sys->GetTaxonAt(0)->GetData().phenotype == 6);
  sys->GetTaxonAt(0)->GetData().RecordPhenotype(10);
  CHECK(sys->GetTaxonAt(0)->GetData().phenotype == 10);

  sys->GetTaxonAt(0)->GetData().RecordFitness(2);

  std::unordered_map<std::string, int> mut_counts;
  mut_counts["substitution"] = 3;

  emp::vector<int> new_org({4,2,3});
  auto old_taxon = sys->GetTaxonAt(0);
  world.DoBirth(new_org,0);

  CHECK(old_taxon->GetNumOrgs() == 0);
  CHECK(old_taxon->GetNumOff() == 1);
  CHECK(sys->GetTaxonAt(0)->GetParent()->GetData().phenotype == 10);
  CHECK((*sys->GetActive().begin())->GetNumOrgs() == 1);

}

template <typename WORLD_TYPE>
emp::DataFile AddDominantFile(WORLD_TYPE & world){
  using mut_count_t [[maybe_unused]] = std::unordered_map<std::string, int>;
  using data_t = emp::datastruct::mut_landscape_info<emp::vector<double>>;
  using org_t = emp::AvidaGP;
  using systematics_t = emp::Systematics<org_t, org_t::genome_t, data_t>;


  auto & file = world.SetupFile("dominant.csv");

  std::function<size_t(void)> get_update = [&world](){return world.GetUpdate();};
  std::function<int(void)> dom_mut_count = [&world](){
    emp::Ptr<emp::SystematicsBase<org_t>> sys = world.GetSystematics(0);
    emp::Ptr<systematics_t> full_sys = sys.DynamicCast<systematics_t>();
    if (full_sys->GetNumActive() > 0) {
      return emp::CountMuts(emp::FindDominant(*full_sys));
    }
    return 0;
  };
  std::function<int(void)> dom_del_step = [&world](){
    emp::Ptr<emp::SystematicsBase<org_t>> sys = world.GetSystematics(0);
    emp::Ptr<systematics_t> full_sys = sys.DynamicCast<systematics_t>();
    if (full_sys->GetNumActive() > 0) {
      return emp::CountDeleteriousSteps(emp::FindDominant(*full_sys));
    }
    return 0;
  };
  std::function<size_t(void)> dom_phen_vol = [&world](){
    emp::Ptr<emp::SystematicsBase<org_t>> sys = world.GetSystematics(0);
    emp::Ptr<systematics_t> full_sys = sys.DynamicCast<systematics_t>();
    if (full_sys->GetNumActive() > 0) {
      return emp::CountPhenotypeChanges(emp::FindDominant(*full_sys));
    }
    return 0;
  };
  std::function<size_t(void)> dom_unique_phen = [&world](){
    emp::Ptr<emp::SystematicsBase<org_t>> sys = world.GetSystematics(0);
    emp::Ptr<systematics_t> full_sys = sys.DynamicCast<systematics_t>();
    if (full_sys->GetNumActive() > 0) {
      return emp::CountUniquePhenotypes(emp::FindDominant(*full_sys));
    }
    return 0;
  };
  std::function<size_t(void)> lin_len = [&world](){
    emp::Ptr<emp::SystematicsBase<org_t>> sys = world.GetSystematics(0);
    emp::Ptr<systematics_t> full_sys = sys.DynamicCast<systematics_t>();
    if (full_sys->GetNumActive() > 0) {
      return emp::LineageLength(emp::FindDominant(*full_sys));
    }
    return 0;
  };

  file.AddFun(get_update, "update", "Update");
  file.AddFun(dom_mut_count, "dominant_mutation_count", "sum of mutations along dominant organism's lineage");
  file.AddFun(dom_del_step, "dominant_deleterious_steps", "count of deleterious steps along dominant organism's lineage");
  file.AddFun(dom_phen_vol, "dominant_phenotypic_volatility", "count of changes in phenotype along dominant organism's lineage");
  file.AddFun(dom_unique_phen, "dominant_unique_phenotypes", "count of unique phenotypes along dominant organism's lineage");
  file.AddFun(lin_len, "lineage_length", "number of taxa dominant organism's lineage");
  file.PrintHeaderKeys();
  return file;
}

// Integration test for using multiple systematics managers in a world and recording data
TEST_CASE("Run world", "[evo]") {
  using mut_count_t = std::unordered_map<std::string, int>;
  using data_t = emp::datastruct::mut_landscape_info<emp::vector<double>>;
  using org_t = emp::AvidaGP;
  using gene_systematics_t = emp::Systematics<org_t, org_t::genome_t, data_t>;
  using phen_systematics_t = emp::Systematics<org_t, emp::vector<double>, data_t>;

  emp::Random random(1);
  emp::World<org_t> world(random, "AvidaWorld");
  world.SetPopStruct_Mixed(true);


  std::function<emp::AvidaGP::genome_t(const emp::AvidaGP &)> gene_fun =
    [](const emp::AvidaGP & org) {
      return org.GetGenome();
    };

  std::function<emp::vector<double>(const emp::AvidaGP &)> phen_fun =
    [](const emp::AvidaGP & org) {
      emp::vector<double> phen;
      emp::AvidaGP org2 = org;
      for (int i = 0; i < 16; i++) {
        org2.ResetHardware();
        org2.Process(20);
        phen.push_back(org2.GetOutput(i));
      }
      return phen;
    };

  mut_count_t last_mutation;
  emp::Ptr<gene_systematics_t> gene_sys;
  emp::Ptr<phen_systematics_t> phen_sys;
  gene_sys.New(gene_fun, true,true,true);
  phen_sys.New(phen_fun, true,true,true);
  world.AddSystematics(gene_sys);
  world.AddSystematics(phen_sys);

  std::function<void(emp::Ptr<gene_systematics_t::taxon_t>, emp::AvidaGP&)> check_update = [&gene_sys, &world](emp::Ptr<gene_systematics_t::taxon_t> tax, emp::AvidaGP & org){
    CHECK(tax->GetOriginationTime() == gene_sys->GetUpdate());
    CHECK(tax->GetOriginationTime() == world.GetUpdate());
    CHECK(tax->GetNumOff() == 0);
  };

  gene_sys->OnNew(check_update);

  std::function<void(emp::Ptr<gene_systematics_t::taxon_t>)> extinction_checks = [&gene_sys, &world](emp::Ptr<gene_systematics_t::taxon_t> tax){
    CHECK(tax->GetDestructionTime() == gene_sys->GetUpdate());
    CHECK(tax->GetDestructionTime() == world.GetUpdate());
    CHECK(tax->GetNumOrgs() == 0);
  };

  gene_sys->OnExtinct(extinction_checks);

  std::function<void(emp::Ptr<gene_systematics_t::taxon_t>)> prune_checks = [&world](emp::Ptr<gene_systematics_t::taxon_t> tax){
    CHECK(tax->GetNumOrgs() == 0);
    CHECK(tax->GetNumOff() == 0);
    CHECK(tax->GetOriginationTime() <= world.GetUpdate());
    CHECK(tax->GetDestructionTime() <= world.GetUpdate());
  };

  gene_sys->OnPrune(prune_checks);


  emp::Signal<void(mut_count_t)> on_mutate_sig;    ///< Trigger signal before organism gives birth.
  emp::Signal<void(size_t pos, double)> record_fit_sig;    ///< Trigger signal before organism gives birth.
  emp::Signal<void(size_t pos, emp::vector<double>)> record_phen_sig;    ///< Trigger signal before organism gives birth.

  on_mutate_sig.AddAction([&last_mutation](mut_count_t muts){last_mutation = muts;});

  record_fit_sig.AddAction([&world](size_t pos, double fit){
    world.GetSystematics(0).Cast<gene_systematics_t>()->GetTaxonAt(pos)->GetData().RecordFitness(fit);
    world.GetSystematics(1).Cast<phen_systematics_t>()->GetTaxonAt(pos)->GetData().RecordFitness(fit);
  });

  record_phen_sig.AddAction([&world](size_t pos, emp::vector<double> phen){
    world.GetSystematics(0).Cast<gene_systematics_t>()->GetTaxonAt(pos)->GetData().RecordPhenotype(phen);
    world.GetSystematics(1).Cast<phen_systematics_t>()->GetTaxonAt(pos)->GetData().RecordPhenotype(phen);
  });

  emp::Ptr<emp::SystematicsBase<org_t>> sys0 = world.GetSystematics(0);
  emp::Ptr<gene_systematics_t> sys0_cast = sys0.DynamicCast<gene_systematics_t>();
  std::function<void(emp::Ptr<gene_systematics_t::taxon_t>, emp::AvidaGP&)> capture_mut_fun = [&last_mutation](emp::Ptr<gene_systematics_t::taxon_t> tax, emp::AvidaGP & org){
    tax->GetData().RecordMutation(last_mutation);
  };
  sys0_cast->OnNew(capture_mut_fun);

  world.SetupSystematicsFile().SetTimingRepeat(1);
  world.SetupFitnessFile().SetTimingRepeat(1);
  world.SetupPopulationFile().SetTimingRepeat(1);
  emp::AddPhylodiversityFile(world, 0, "genotype_phylodiversity.csv").SetTimingRepeat(1);
  emp::AddPhylodiversityFile(world, 1, "phenotype_phylodiversity.csv").SetTimingRepeat(1);
  emp::AddLineageMutationFile(world).SetTimingRepeat(1);
  AddDominantFile(world).SetTimingRepeat(1);
  // emp::AddMullerPlotFile(world).SetTimingOnce(1);


  // Setup the mutation function.
  world.SetMutFun( [&world, &on_mutate_sig](emp::AvidaGP & org, emp::Random & random) {
      (void) world;
      uint32_t num_muts = random.GetUInt(4);  // 0 to 3 mutations.
      for (uint32_t m = 0; m < num_muts; m++) {
        const uint32_t pos = random.GetUInt(20);
        org.RandomizeInst(pos, random);
      }
      on_mutate_sig.Trigger({{"substitution",num_muts}});
      return num_muts;
    });

  world.SetAutoMutate();

  // Setup the fitness function.
  std::function<double(emp::AvidaGP &)> fit_fun =
    [](emp::AvidaGP & org) {
      int count = 0;
      for (int i = 0; i < 16; i++) {
        org.ResetHardware();
        org.SetInput(0,i);
        org.SetOutput(0, -99999);
        org.Process(20);
        double score = 1.0 / (org.GetOutput(i) - (double) (i*i));
        if (score > 1000) {
          score = 1000;
        }
        count += score;
      }
      return (double) count;
    };


  world.SetFitFun(fit_fun);

  // Build a random initial population.
  for (size_t i = 0; i < 1; i++) {
    emp::AvidaGP cpu;
    cpu.PushRandom(random, 20);
    world.Inject(cpu.GetGenome());
  }

  for (size_t i = 0; i < 100; i++) {
      EliteSelect(world, 1, 1);
  }
  world.Update();

  // Do the run...
  for (size_t ud = 0; ud < 100; ud++) {
    // Update the status of all organisms.
    world.ResetHardware();
    world.Process(200);
    TournamentSelect(world, 2, 100);

    for (size_t i = 0; i < world.GetSize(); i++) {
      record_fit_sig.Trigger(i, world.CalcFitnessID(i));
      record_phen_sig.Trigger(i, phen_fun(world.GetOrg(i)));
    }

    world.Update();
    CHECK(world.GetUpdate() == gene_sys->GetUpdate());
    CHECK(world.GetUpdate() == phen_sys->GetUpdate());
    CHECK(gene_sys->GetTaxonAt(0)->GetOriginationTime() <= world.GetUpdate());
  }
}


TEST_CASE("Test GetCanopy", "[evo]")
{
  emp::Systematics<int, int> sys([](const int & i){return i;}, true, true, true, false);

  sys.SetUpdate(0);
  auto id1 = sys.AddOrg(1, nullptr);
  sys.SetUpdate(2);
  auto id2 = sys.AddOrg(2, id1);
  sys.SetUpdate(3);
  auto id3 = sys.AddOrg(3, id1);
  auto id4 = sys.AddOrg(4, id2);

  sys.RemoveOrg(id1);
  sys.SetUpdate(5);
  sys.RemoveOrg(id2);

  auto can_set = sys.GetCanopyExtantRoots(4);

  // Both 3 and 4 were alive at time point 4 so they are the canopy roots
  CHECK(can_set.size() == 2);
  CHECK(Has(can_set, id3));
  CHECK(Has(can_set, id4));

  can_set = sys.GetCanopyExtantRoots(2);

  // Both 3 and 4 were not alive at time point 2, so the canopy roots
  // will be 1 and 2.
  CHECK(can_set.size() == 2);
  CHECK(Has(can_set, id1));
  CHECK(Has(can_set, id2));

  sys.SetUpdate(7);
  sys.RemoveOrg(id3);

  can_set = sys.GetCanopyExtantRoots(2);

  // Only 4 is alive, but it wasn't alive at time point 2. 2 is the
  // only canopy root because even though 1 is alive, because 4's
  // lineage diverged from 1 when 2 was born.
  CHECK(can_set.size() == 1);
  CHECK(Has(can_set, id2));

  sys.SetUpdate(8);
  auto id5 = sys.AddOrg(5, id4);
  sys.SetUpdate(9);
  sys.RemoveOrg(id4);
  sys.SetUpdate(10);
  auto id6 = sys.AddOrg(6, id5);
  sys.SetUpdate(11);
  sys.RemoveOrg(id5);

  can_set = sys.GetCanopyExtantRoots(7);
  // Should only be 4
  CHECK(can_set.size() == 1);
  CHECK(Has(can_set, id4));

  can_set = sys.GetCanopyExtantRoots(9);
  // Should only be 5
  CHECK(can_set.size() == 1);
  CHECK(Has(can_set, id5));

  sys.SetUpdate(12);
  auto id7 = sys.AddOrg(7, id6);
  sys.SetUpdate(13);
  auto id8 = sys.AddOrg(8, id7);
  sys.SetUpdate(14);
  auto id9 = sys.AddOrg(9, id8);
  sys.SetUpdate(15);
  auto id10 = sys.AddOrg(10, id9);

  sys.SetUpdate(20);
  sys.RemoveOrg(id6);
  sys.RemoveOrg(id7);
  sys.RemoveOrg(id8);
  sys.RemoveOrg(id9);

  can_set = sys.GetCanopyExtantRoots(22);
  // Should only be 10
  CHECK(can_set.size() == 1);
  CHECK(Has(can_set, id10));

  can_set = sys.GetCanopyExtantRoots(14);
  // Should only be 9, even though others were alive
  CHECK(can_set.size() == 1);
  CHECK(Has(can_set, id9));

  can_set = sys.GetCanopyExtantRoots(13);
  // Should only be 8, because 9 wasn't born yet
  CHECK(can_set.size() == 1);
  CHECK(Has(can_set, id8));

  can_set = sys.GetCanopyExtantRoots(11);
  CHECK(can_set.size() == 1);
  CHECK(Has(can_set, id6));

  can_set = sys.GetCanopyExtantRoots(12);
  CHECK(can_set.size() == 1);
  CHECK(Has(can_set, id7));

  can_set = sys.GetCanopyExtantRoots(9);
  CHECK(can_set.size() == 1);
  CHECK(Has(can_set, id5));

}

// Tests from Shao 1990 tree balance paper
TEST_CASE("Tree balance", "[evo]") {
  emp::Systematics<int, int> tree1([](const int & i){return i;}, true, true, false, false);

  auto tree1org1 = tree1.AddOrg(1, nullptr);
  auto tree1org2 = tree1.AddOrg(2, tree1org1);
  auto tree1org3 = tree1.AddOrg(3, tree1org2);
  auto tree1org4 = tree1.AddOrg(4, tree1org3);
  auto tree1org5 = tree1.AddOrg(5, tree1org3);
  auto tree1org6 = tree1.AddOrg(6, tree1org2);
  auto tree1org7 = tree1.AddOrg(7, tree1org6);
  auto tree1org8 = tree1.AddOrg(8, tree1org6);
  auto tree1org9 = tree1.AddOrg(9, tree1org1);
  auto tree1org10 = tree1.AddOrg(10, tree1org9);
  auto tree1org11 = tree1.AddOrg(11, tree1org9);
  tree1.RemoveOrg(tree1org1);
  tree1.RemoveOrg(tree1org2);
  tree1.RemoveOrg(tree1org3);
  tree1.RemoveOrg(tree1org6);
  tree1.RemoveOrg(tree1org9);

  CHECK(tree1.SackinIndex() == 16);

  emp::Systematics<int, int> tree2([](const int & i){return i;}, true, true, false, false);

  auto tree2org1 = tree2.AddOrg(1, nullptr);
  auto tree2org2 = tree2.AddOrg(2, tree2org1);
  auto tree2org3 = tree2.AddOrg(3, tree2org2);
  auto tree2org4 = tree2.AddOrg(4, tree2org3);
  auto tree2org5 = tree2.AddOrg(5, tree2org3);
  auto tree2org6 = tree2.AddOrg(6, tree2org2);
  auto tree2org7 = tree2.AddOrg(7, tree2org1);
  auto tree2org8 = tree2.AddOrg(8, tree2org7);
  auto tree2org9 = tree2.AddOrg(9, tree2org7);
  auto tree2org10 = tree2.AddOrg(10, tree2org9);
  auto tree2org11 = tree2.AddOrg(11, tree2org9);

  tree2.RemoveOrg(tree2org1);
  tree2.RemoveOrg(tree2org2);
  tree2.RemoveOrg(tree2org3);
  tree2.RemoveOrg(tree2org7);
  tree2.RemoveOrg(tree2org9);

  CHECK(tree2.SackinIndex() == 16);

  emp::Systematics<int, int> tree3([](const int & i){return i;}, true, true, false, false);

  auto tree3org1 = tree3.AddOrg(1, nullptr);
  auto tree3org2 = tree3.AddOrg(2, tree3org1);
  auto tree3org3 = tree3.AddOrg(3, tree3org2);
  auto tree3org4 = tree3.AddOrg(4, tree3org2);
  auto tree3org5 = tree3.AddOrg(5, tree3org4);
  auto tree3org6 = tree3.AddOrg(6, tree3org4);
  auto tree3org7 = tree3.AddOrg(7, tree3org6);
  auto tree3org8 = tree3.AddOrg(8, tree3org6);
  auto tree3org9 = tree3.AddOrg(9, tree3org1);
  auto tree3org10 = tree3.AddOrg(10, tree3org9);
  auto tree3org11 = tree3.AddOrg(11, tree3org9);

  tree3.RemoveOrg(tree3org1);
  tree3.RemoveOrg(tree3org2);
  tree3.RemoveOrg(tree3org4);
  tree3.RemoveOrg(tree3org6);
  tree3.RemoveOrg(tree3org9);

  CHECK(tree3.SackinIndex() == 17);

  emp::Systematics<int, int> tree29([](const int & i){return i;}, true, true, false, false);

  auto tree29org1 = tree29.AddOrg(1, nullptr);
  auto tree29org2 = tree29.AddOrg(2, tree29org1);
  auto tree29org3 = tree29.AddOrg(3, tree29org1);
  auto tree29org4 = tree29.AddOrg(4, tree29org3);
  auto tree29org5 = tree29.AddOrg(5, tree29org3);
  auto tree29org6 = tree29.AddOrg(6, tree29org3);
  auto tree29org7 = tree29.AddOrg(7, tree29org3);
  auto tree29org8 = tree29.AddOrg(8, tree29org3);

  tree29.RemoveOrg(tree29org1);
  tree29.RemoveOrg(tree29org3);

  CHECK(tree29.SackinIndex() == 11);

  emp::Systematics<int, int> tree30([](const int & i){return i;}, true, true, false, false);

  auto tree30org1 = tree30.AddOrg(1, nullptr);
  auto tree30org2 = tree30.AddOrg(2, tree30org1);
  auto tree30org3 = tree30.AddOrg(3, tree30org1);
  auto tree30org4 = tree30.AddOrg(4, tree30org1);
  auto tree30org5 = tree30.AddOrg(5, tree30org4);
  auto tree30org6 = tree30.AddOrg(6, tree30org4);
  auto tree30org7 = tree30.AddOrg(7, tree30org4);
  auto tree30org8 = tree30.AddOrg(8, tree30org4);

  tree30.RemoveOrg(tree30org1);
  tree30.RemoveOrg(tree30org4);

  CHECK(tree30.SackinIndex() == 10);

  emp::Systematics<int, int> tree31([](const int & i){return i;}, true, true, false, false);

  auto tree31org1 = tree31.AddOrg(1, nullptr);
  auto tree31org2 = tree31.AddOrg(2, tree31org1);
  auto tree31org3 = tree31.AddOrg(3, tree31org1);
  auto tree31org4 = tree31.AddOrg(4, tree31org1);
  auto tree31org5 = tree31.AddOrg(5, tree31org1);
  auto tree31org6 = tree31.AddOrg(6, tree31org5);
  auto tree31org7 = tree31.AddOrg(7, tree31org5);
  auto tree31org8 = tree31.AddOrg(8, tree31org5);

  tree31.RemoveOrg(tree31org1);
  tree31.RemoveOrg(tree31org5);

  CHECK(tree31.SackinIndex() == 9);

  emp::Systematics<int, int> tree32([](const int & i){return i;}, true, true, false, false);

  auto tree32org1 = tree32.AddOrg(1, nullptr);
  auto tree32org2 = tree32.AddOrg(2, tree32org1);
  auto tree32org3 = tree32.AddOrg(3, tree32org1);
  auto tree32org4 = tree32.AddOrg(4, tree32org1);
  auto tree32org5 = tree32.AddOrg(5, tree32org1);
  auto tree32org6 = tree32.AddOrg(6, tree32org1);
  auto tree32org7 = tree32.AddOrg(7, tree32org6);
  auto tree32org8 = tree32.AddOrg(8, tree32org6);

  tree32.RemoveOrg(tree32org1);
  tree32.RemoveOrg(tree32org6);

  CHECK(tree32.SackinIndex() == 8);

  emp::Systematics<int, int> tree33([](const int & i){return i;}, true, true, false, false);

  auto tree33org1 = tree33.AddOrg(1, nullptr);
  auto tree33org2 = tree33.AddOrg(2, tree33org1);
  auto tree33org3 = tree33.AddOrg(3, tree33org1);
  auto tree33org4 = tree33.AddOrg(4, tree33org1);
  auto tree33org5 = tree33.AddOrg(5, tree33org1);
  auto tree33org6 = tree33.AddOrg(6, tree33org1);
  auto tree33org7 = tree33.AddOrg(7, tree33org1);

  tree33.RemoveOrg(tree33org1);
  CHECK(tree33.SackinIndex() == 6);

  // From CollessLike metric paper
  emp::Systematics<int, int> treecl([](const int & i){return i;}, true, true, false, false);
  auto treeclorg1 = treecl.AddOrg(1, nullptr);
  auto treeclorg2 = treecl.AddOrg(2, treeclorg1);
  auto treeclorg3 = treecl.AddOrg(3, treeclorg1);
  auto treeclorg4 = treecl.AddOrg(4, treeclorg2);
  auto treeclorg5 = treecl.AddOrg(5, treeclorg2);
  auto treeclorg6 = treecl.AddOrg(6, treeclorg2);
  auto treeclorg7 = treecl.AddOrg(7, treeclorg2);
  auto treeclorg8 = treecl.AddOrg(8, treeclorg2);
  auto treeclorg9 = treecl.AddOrg(9, treeclorg3);
  auto treeclorg10 = treecl.AddOrg(10, treeclorg3);
  auto treeclorg11 = treecl.AddOrg(11, treeclorg10);
  auto treeclorg12 = treecl.AddOrg(12, treeclorg10);

  treecl.RemoveOrg(treeclorg1);
  treecl.RemoveOrg(treeclorg2);
  treecl.RemoveOrg(treeclorg3);
  treecl.RemoveOrg(treeclorg10);

  CHECK(treecl.SackinIndex() == 18);
  CHECK(treecl.CollessLikeIndex() == Approx(1.746074));
}

// Test that MRCA is properly updated when the MRCA is alive and then dies,
// causing a new taxon to be MRCA
TEST_CASE("Dieing MRCA", "[evo]") {
  emp::Systematics<int, int> tree([](const int & i){return i;}, true, true, false, false);
  CHECK(!tree.GetTrackSynchronous());

  // std::cout << "\nAddOrg 25 (id1, no parent)\n";
  tree.SetUpdate(0);
  auto id1 = tree.AddOrg(25, nullptr);
  // std::cout << "\nAddOrg -10 (id2; parent id1)\n";
  tree.SetUpdate(6);
  auto id2 = tree.AddOrg(-10, id1);
  // std::cout << "\nAddOrg 26 (id3; parent id1)\n";
  tree.SetUpdate(10);
  auto id3 = tree.AddOrg(26, id1);
  // std::cout << "\nAddOrg 27 (id4; parent id2)\n";
  tree.SetUpdate(25);
  auto id4 = tree.AddOrg(27, id2);
  // std::cout << "\nAddOrg 28 (id5; parent id2)\n";
  tree.SetUpdate(32);
  auto id5 = tree.AddOrg(28, id2);
  // std::cout << "\nAddOrg 29 (id6; parent id5)\n";
  tree.SetUpdate(39);
  auto id6 = tree.AddOrg(29, id5);
  // std::cout << "\nAddOrg 30 (id7; parent id1)\n";
  tree.SetUpdate(6);
  auto id7 = tree.AddOrg(30, id1);

  CHECK(tree.GetMRCA() == id1);
  tree.RemoveOrg(id7);
  tree.RemoveOrg(id3);
  tree.RemoveOrg(id2);
  CHECK(tree.GetMRCA() == id1);
  tree.RemoveOrg(id1);
  CHECK(tree.GetMRCA() == id2);
  tree.RemoveOrg(id4);
  CHECK(tree.GetMRCA() == id5);
  tree.RemoveOrg(id5);
  CHECK(tree.GetMRCA() == id6);
}

TEST_CASE("Test RemoveBefore", "[Evolve]")
{
  emp::Systematics<int, int> sys([](const int & i){return i;}, true, true, false, false);

  // std::cout << "\nAddOrg 25 (id1, no parent)\n";
  sys.SetUpdate(0);
  auto id1 = sys.AddOrg(25, nullptr);
  // std::cout << "\nAddOrg -10 (id2; parent id1)\n";
  sys.SetUpdate(6);
  auto id2 = sys.AddOrg(-10, id1);
  // std::cout << "\nAddOrg 26 (id3; parent id1)\n";
  sys.SetUpdate(10);
  auto id3 = sys.AddOrg(26, id1);
  // std::cout << "\nAddOrg 27 (id4; parent id2)\n";
  sys.SetUpdate(25);
  auto id4 = sys.AddOrg(27, id2);
  // std::cout << "\nAddOrg 28 (id5; parent id2)\n";
  sys.SetUpdate(32);
  auto id5 = sys.AddOrg(28, id2);
  // std::cout << "\nAddOrg 29 (id6; parent id5)\n";
  sys.SetUpdate(39);
  auto id6 = sys.AddOrg(29, id5);
  // std::cout << "\nAddOrg 30 (id7; parent id1)\n";
  sys.SetUpdate(6);
  auto id7 = sys.AddOrg(30, id1);
  sys.SetUpdate(33);
  auto id8 = sys.AddOrg(2, id3);
  auto id9 = sys.AddOrg(4, id8);
  sys.SetUpdate(34);
  auto id10 = sys.AddOrg(5, id9);

  sys.SetUpdate(40);
  sys.RemoveOrg(id1);
  sys.SetUpdate(41);
  sys.RemoveOrg(id2);
  sys.SetUpdate(40);
  sys.RemoveOrg(id9);
  sys.SetUpdate(60);
  sys.RemoveOrg(id8);

  CHECK(emp::Has(sys.GetAncestors(), id1));
  CHECK(emp::Has(sys.GetAncestors(), id2));

  sys.RemoveBefore(50);

  CHECK(!emp::Has(sys.GetAncestors(), id1));
  CHECK(!emp::Has(sys.GetAncestors(), id2));
  CHECK(emp::Has(sys.GetAncestors(), id9));
  CHECK(emp::Has(sys.GetActive(), id3));
  CHECK(emp::Has(sys.GetActive(), id4));
  CHECK(emp::Has(sys.GetActive(), id5));
  CHECK(emp::Has(sys.GetActive(), id6));
  CHECK(emp::Has(sys.GetActive(), id7));
  CHECK(emp::Has(sys.GetAncestors(), id8));

  sys.RemoveBefore(70);
  CHECK(!emp::Has(sys.GetActive(), id8));
  CHECK(!emp::Has(sys.GetActive(), id9));

}

TEST_CASE("Test Snapshot", "[Evolve]")
{
  emp::Systematics<int, int> sys([](const int & i){return i;}, true, true, true, false);

  sys.SetUpdate(0);
  auto id1 = sys.AddOrg(25, nullptr);
  sys.SetUpdate(6);
  auto id2 = sys.AddOrg(-10, id1);
  sys.SetUpdate(10);
  auto id3 = sys.AddOrg(26, id1);
  sys.SetUpdate(25);
  auto id4 = sys.AddOrg(27, id2);
  sys.SetUpdate(32);
  auto id5 = sys.AddOrg(28, id2);
  sys.SetUpdate(39);
  auto id6 = sys.AddOrg(29, id5);
  sys.SetUpdate(6);
  auto id7 = sys.AddOrg(30, id1);
  sys.SetUpdate(33);
  auto id8 = sys.AddOrg(2, id3);
  auto id9 = sys.AddOrg(4, id8);
  sys.SetUpdate(34);
  auto id10 = sys.AddOrg(5, id9);

  sys.SetUpdate(40);
  sys.RemoveOrg(id1);
  sys.SetUpdate(41);
  sys.RemoveOrg(id2);
  sys.SetUpdate(40);
  sys.RemoveOrg(id9);
  sys.SetUpdate(60);
  sys.RemoveOrg(id8);
  sys.RemoveOrg(id10);

  sys.AddSnapshotFun([](const emp::Taxon<int> & t){return std::to_string(t.GetInfo());}, "genome", "genome");
  sys.Snapshot("systematics_snapshot.csv");

  // TODO: Would be nice to compare this to existing snapshot file, but lines could be in any order
}

TEST_CASE("Test Prune", "[Evolve]")
{
  emp::Systematics<int, int> sys([](const int & i){return i;}, true, true, false, false);

  int prunes = 0;
  std::function<void(emp::Ptr<emp::Taxon<int> >)> prune_fun = [&prunes](emp::Ptr<emp::Taxon<int>> tax){prunes++;};
  sys.OnPrune(prune_fun);

  sys.SetUpdate(0);
  auto id1 = sys.AddOrg(25, nullptr);
  sys.SetUpdate(6);
  auto id2 = sys.AddOrg(-10, id1);
  sys.SetUpdate(10);
  auto id3 = sys.AddOrg(26, id1);
  sys.SetUpdate(25);
  auto id4 = sys.AddOrg(27, id2);
  sys.SetUpdate(32);
  auto id5 = sys.AddOrg(28, id2);
  sys.SetUpdate(39);
  auto id6 = sys.AddOrg(29, id5);
  sys.SetUpdate(6);
  auto id7 = sys.AddOrg(30, id1);
  sys.SetUpdate(33);
  auto id8 = sys.AddOrg(2, id3);
  auto id9 = sys.AddOrg(4, id8);
  sys.SetUpdate(34);
  auto id10 = sys.AddOrg(5, id9);
  auto id11 = sys.AddOrg(5, id3);

  sys.SetUpdate(40);
  sys.RemoveOrg(id1);
  sys.RemoveOrg(id2);
  sys.RemoveOrg(id3);
  sys.RemoveOrg(id8);
  sys.RemoveOrg(id9);

  CHECK(sys.GetMRCA() == id1);

  CHECK(prunes == 0);
  CHECK(Has(sys.GetAncestors(), id9));
  sys.RemoveOrg(id10);
  CHECK(prunes == 3);
  CHECK(!Has(sys.GetAncestors(), id9));
  CHECK(Has(sys.GetAncestors(), id3));

  sys.RemoveOrg(id11);
  CHECK(prunes == 5);
  CHECK(!Has(sys.GetAncestors(), id3));
  CHECK(sys.GetMRCA() == id1);

  sys.RemoveOrg(id7);
  CHECK(prunes == 6);
  CHECK(sys.GetMRCA() == id2);
}

TEST_CASE("Test tracking position", "[Evolve]")
{
  emp::Systematics<int, int> sys([](const int & i){return i;}, true, true, true, true);

  sys.SetUpdate(0);
  auto id1 = sys.AddOrg(25, {0,0}, nullptr);
  sys.SetUpdate(6);
  auto id2 = sys.AddOrg(-10, {1,0}, id1);
  CHECK(sys.Parent(id2) == id1);
  sys.SetNextParent(id1);
  sys.SetUpdate(10);
  sys.AddOrg(26, {2,0});
  auto id3 = sys.GetMostRecent();
  CHECK(id3->GetParent() == id1);
  CHECK(id3->GetInfo() == 26);
  CHECK(id3->GetOriginationTime() == 10);
  sys.SetNextParent({1,0});
  sys.SetUpdate(25);
  sys.AddOrg(27, {3,0});
  auto id4 = sys.GetMostRecent();
  CHECK(id4->GetParent() == id2);
  CHECK(id4->GetInfo() == 27);
  CHECK(id4->GetOriginationTime() == 25);

  sys.SetUpdate(40);
  sys.RemoveOrg({0,0});
  CHECK(id1->GetDestructionTime() == 40);
  CHECK(id1->GetNumOrgs() == 0);

  sys.RemoveOrgAfterRepro(id4);
  CHECK(!Has(sys.GetAncestors(), id4));
  sys.SetUpdate(34);
  auto id5 = sys.AddOrg(88, {4,0}, id4);
  CHECK(id4->GetNumOrgs() == 0);
  CHECK(id4->GetNumOff() == 1);
  CHECK(Has(sys.GetAncestors(), id4));
}<|MERGE_RESOLUTION|>--- conflicted
+++ resolved
@@ -25,7 +25,6 @@
 TEST_CASE("Test Systematics", "[Evolve]")
 {
 
-<<<<<<< HEAD
 	// Taxon
 	emp::Taxon<std::string> tx(0, "a");
 	CHECK(tx.GetID() == 0);
@@ -168,133 +167,6 @@
   CHECK(sys.Parent(id2) == id1);
 
   // std::cout << "\nRemoveOrg (id2)\n";
-=======
-  // Taxon
-  emp::Taxon<std::string> tx(0, "a");
-  REQUIRE(tx.GetID() == 0);
-  REQUIRE(tx.GetParent() == nullptr);
-  REQUIRE(tx.GetInfo() == "a");
-  REQUIRE(tx.GetNumOrgs() == 0);
-  REQUIRE(tx.GetTotOrgs() == 0);
-  tx.AddOrg();
-  REQUIRE(tx.GetNumOrgs() == 1);
-  tx.RemoveOrg();
-  REQUIRE(tx.GetNumOrgs() == 0);
-  REQUIRE(tx.GetTotOrgs() == 1);
-  REQUIRE(tx.GetTotalOffspring() == 0);
-
-  emp::Ptr< emp::Taxon<std::string, emp::datastruct::no_data> > parentPtr(&tx);
-  emp::Taxon<std::string> tx_1(1, "b", parentPtr);
-  REQUIRE(tx_1.GetParent() == parentPtr);
-  tx_1.AddTotalOffspring();
-  REQUIRE(tx_1.GetTotalOffspring() == 1);
-  REQUIRE(tx.GetTotalOffspring() == 1);
-
-  // Systematics
-  std::function<std::string(double &)> calc_taxon = [](double & o){ return o > 50.0 ? "large" : "small"; };
-  emp::Systematics<double, std::string> sys1(calc_taxon);
-  REQUIRE(sys1.GetTrackSynchronous() == false);
-  REQUIRE(sys1.GetNumAncestors() == 0);
-  REQUIRE(sys1.GetNumActive() == 0);
-  REQUIRE(sys1.GetNumOutside() == 0);
-  REQUIRE(sys1.GetTreeSize() == 0);
-  REQUIRE(sys1.GetNumTaxa() == 0);
-
-  sys1.SetTrackSynchronous(true);
-  sys1.AddOrg(15.0, {0,0}, 0);
-  REQUIRE(sys1.GetNumActive() == 1);
-  REQUIRE(sys1.GetTaxonAt(0)->GetInfo() == "small");
-  sys1.AddOrg(56.0, {1,1}, 0);
-  REQUIRE(sys1.GetNumActive() == 2);
-  REQUIRE(sys1.GetNextTaxonAt(1)->GetInfo() == "large");
-  sys1.RemoveOrg({1,1});
-  REQUIRE(sys1.GetNumActive() == 1);
-
-  // Base setters and getters
-  REQUIRE(sys1.GetStoreActive() == true);
-  REQUIRE(sys1.GetStoreAncestors() == true);
-  REQUIRE(sys1.GetStoreOutside() == false);
-  REQUIRE(sys1.GetArchive() == true);
-  REQUIRE(sys1.GetStorePosition() == true);
-  sys1.SetStoreActive(false);
-  REQUIRE(sys1.GetStoreActive() == false);
-  sys1.SetStoreAncestors(false);
-  REQUIRE(sys1.GetStoreAncestors() == false);
-  sys1.SetStoreOutside(true);
-  REQUIRE(sys1.GetStoreOutside() == true);
-  sys1.SetArchive(false);
-  REQUIRE(sys1.GetArchive() == false);
-  sys1.SetStorePosition(false);
-  REQUIRE(sys1.GetStorePosition() == false);
-
-  #ifndef NDEBUG
-  sys1.AddDeleteriousStepDataNodeImpl(true);
-  REQUIRE(emp::assert_last_fail);
-  emp::assert_clear();
-
-  sys1.AddVolatilityDataNodeImpl(true);
-  REQUIRE(emp::assert_last_fail);
-  emp::assert_clear();
-
-  sys1.AddUniqueTaxaDataNodeImpl(true);
-  REQUIRE(emp::assert_last_fail);
-  emp::assert_clear();
-
-  sys1.AddMutationCountDataNodeImpl(true);
-  REQUIRE(emp::assert_last_fail);
-  emp::assert_clear();
-  #endif
-
-  // Analysis
-  using my_taxon = emp::Taxon<std::string, emp::datastruct::mut_landscape_info<double>>;
-  //emp::Systematics<double, std::string, emp::datastruct::mut_landscape_info> sys2(calc_taxon)
-  my_taxon taxon1(1, "medium");
-  emp::Ptr<my_taxon> ptr1 = &taxon1;
-  REQUIRE(emp::LineageLength(ptr1) == 1);
-  my_taxon taxon2(1, "medium", ptr1);
-  emp::Ptr<my_taxon> ptr2 = &taxon2;
-  REQUIRE(emp::LineageLength(ptr1) == 1);
-  REQUIRE(emp::LineageLength(ptr2) == 2);
-  std::unordered_map<std::string, int> muts;
-  muts["short"] = 12;
-  muts["tall"] = 3;
-  taxon2.GetData().RecordMutation(muts);
-  REQUIRE(taxon2.GetData().mut_counts.size() == 2);
-  REQUIRE(taxon2.GetData().mut_counts["tall"] == 3);
-
-  emp::vector<std::string> types;
-  types.push_back("tall");
-  types.push_back("short");
-  REQUIRE(emp::CountMuts(ptr2, types) == 15);
-  REQUIRE(emp::CountMutSteps(ptr2, types) == 2);
-  REQUIRE(emp::CountMutSteps(ptr2, "short") == 1);
-  muts["short"] = 4;
-  taxon1.GetData().RecordMutation(muts);
-  REQUIRE(emp::CountMuts(ptr1, "short") == 4);
-  REQUIRE(emp::CountMuts(ptr2, "short") == 16);
-  REQUIRE(emp::CountMutSteps(ptr1, "short") == 1);
-  REQUIRE(emp::CountMutSteps(ptr2, "short") == 2);
-
-   emp::Systematics<int, int> sys([](const int & i){return i;}, true, true, true, false);
-
-    std::cout << "\nAddOrg 25 (id1, no parent)\n";
-    auto id1 = sys.AddOrg(25, nullptr, 0);
-    std::cout << "\nAddOrg -10 (id2; parent id1)\n";
-    auto id2 = sys.AddOrg(-10, id1, 6);
-    std::cout << "\nAddOrg 26 (id3; parent id1)\n";
-    auto id3 = sys.AddOrg(26, id1, 10);
-    std::cout << "\nAddOrg 27 (id4; parent id2)\n";
-    auto id4 = sys.AddOrg(27, id2, 25);
-    std::cout << "\nAddOrg 28 (id5; parent id2)\n";
-    auto id5 = sys.AddOrg(28, id2, 32);
-    std::cout << "\nAddOrg 29 (id6; parent id5)\n";
-    auto id6 = sys.AddOrg(29, id5, 39);
-    std::cout << "\nAddOrg 30 (id7; parent id1)\n";
-    auto id7 = sys.AddOrg(30, id1, 6);
-
-
-  std::cout << "\nRemoveOrg (id2)\n";
->>>>>>> c58971d4
   sys.RemoveOrg(id1);
   sys.RemoveOrg(id2);
 
@@ -532,7 +404,6 @@
 {
   emp::Systematics<int, int> sys([](const int & i){return i;}, true, false, false, false);
 
-<<<<<<< HEAD
   // std::cout << "\nAddOrg 25 (id1, no parent)\n";
   sys.SetUpdate(0);
   auto id1 = sys.AddOrg(25, nullptr);
@@ -555,23 +426,6 @@
   sys.SetUpdate(6);
   auto id7 = sys.AddOrg(30, id1);
   
-=======
-  std::cout << "\nAddOrg 25 (id1, no parent)\n";
-  auto id1 = sys.AddOrg(25, nullptr, 0);
-  std::cout << "\nAddOrg -10 (id2; parent id1)\n";
-  auto id2 = sys.AddOrg(-10, id1, 6);
-  std::cout << "\nAddOrg 26 (id3; parent id1)\n";
-  auto id3 = sys.AddOrg(26, id1, 10);
-  std::cout << "\nAddOrg 27 (id4; parent id2)\n";
-  auto id4 = sys.AddOrg(27, id2, 25);
-  std::cout << "\nAddOrg 28 (id5; parent id2)\n";
-  auto id5 = sys.AddOrg(28, id2, 32);
-  std::cout << "\nAddOrg 29 (id6; parent id5)\n";
-  auto id6 = sys.AddOrg(29, id5, 39);
-  std::cout << "\nAddOrg 30 (id7; parent id1)\n";
-  auto id7 = sys.AddOrg(30, id1, 6);
-
->>>>>>> c58971d4
 
   // std::cout << "\nRemoveOrg (id2)\n";
   sys.RemoveOrg(id1);

--- conflicted
+++ resolved
@@ -165,7 +165,6 @@
   std::cout << "MPD: " << mpd <<std::endl;
   REQUIRE(mpd == Approx(2.8));
 
-<<<<<<< HEAD
   double sd = sys.GetSumDistance();
   // std::cout << "MPD: " << mpd <<std::endl;
   CHECK(sd == Approx(74.0));
@@ -176,12 +175,6 @@
   // std::cout << "\nAddOrg 32 (id9; parent id8)\n";
   sys.SetUpdate(19);
   auto id9 = sys.AddOrg(32, id8);
-=======
-  std::cout << "\nAddOrg 31 (id8; parent id7)\n";
-  auto id8 = sys.AddOrg(31, id7, 11);
-  std::cout << "\nAddOrg 32 (id9; parent id8)\n";
-  auto id9 = sys.AddOrg(32, id8, 19);
->>>>>>> 8301ddcf
 
 
   REQUIRE(sys.GetEvolutionaryDistinctiveness(id3, 10) == 10);
@@ -484,7 +477,7 @@
   CHECK(sys.GetNumOutside() == 0);
 
   auto active = sys.GetActive();
-  emp::vector<emp::Ptr<emp::Taxon<int>>> active_vec(active.begin(), active.end());
+  emp::vector<emp::Ptr<emp::Taxon< active_vec(active.begin(), active.end());
   emp::Sort(active_vec, [](emp::Ptr<emp::Taxon<int>> & a, emp::Ptr<emp::Taxon<int>> & b){
     return a->GetID() < b->GetID();
   });

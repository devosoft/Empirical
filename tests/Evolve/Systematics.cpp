--- conflicted
+++ resolved
@@ -175,13 +175,10 @@
   // std::cout << "MPD: " << mpd <<std::endl;
   CHECK(mpd == Approx(2.8));
 
-<<<<<<< HEAD
   double sd = sys.GetSumDistance();
   // std::cout << "MPD: " << mpd <<std::endl;
   CHECK(sd == Approx(74.0));
 
-=======
->>>>>>> 1e542a3e
   // std::cout << "\nAddOrg 31 (id8; parent id7)\n";
   sys.SetUpdate(11);
   auto id8 = sys.AddOrg(31, id7);

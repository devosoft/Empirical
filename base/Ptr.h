//  This file is part of Empirical, https://github.com/devosoft/Empirical
//  Copyright (C) Michigan State University, 2016-2017.
//  Released under the MIT Software license; see doc/LICENSE
//
//
//  A wrapper for pointers that does careful memory tracking (but only in debug mode).
//  Status: BETA
//
//  This version of pointers act as normal pointers under most conditions.  However,
//  if a program is compiled with EMP_TRACK_MEM set, then these pointers perform extra
//  tests to ensure that they point to valid memory and that memory is freed before
//  pointers are released.
//
//
//  Developer Notes:
//  * Should we add on tracking for arrays (to allow indexing and know when to call delete[])?
//    Or just assume that arrays will be handled with emp::array?
//  * Should we track information about vector and array object to make sure we don't point
//    into them?
//  * Make operator delete (and operator new) work with Ptr.

#ifndef EMP_PTR_H
#define EMP_PTR_H

#include <unordered_map>

#include "assert.h"
#include "vector.h"

namespace emp {

  namespace {
    bool ptr_debug = false;
  }
  void SetPtrDebug(bool _d = true) { ptr_debug = _d; }
  bool GetPtrDebug() { return ptr_debug; }

  class PtrInfo {
  private:
    void * ptr;       // Which pointer are we keeping data on?
    int count;        // How many of this pointer do we have?
    bool active;      // Has this pointer been deleted? (i.e., we should no longer access it!)

  public:
    PtrInfo(void * _ptr=nullptr) : ptr(_ptr), count(1), active(true) {
      if (ptr_debug) std::cout << "Created info for pointer " << ptr << std::endl;
    }
    PtrInfo(const PtrInfo &) = default;
    PtrInfo(PtrInfo &&) = default;
    PtrInfo & operator=(const PtrInfo &) = default;
    PtrInfo & operator=(PtrInfo &&) = default;
<<<<<<< HEAD

    ~PtrInfo() {
      if (ptr_debug) std::cout << "Deleted info for pointer " << ptr << std::endl;
    }

=======

    ~PtrInfo() {
      if (ptr_debug) std::cout << "Deleted info for pointer " << ptr << std::endl;
    }

>>>>>>> 8139e13d
    void * GetPtr() const { return ptr; }
    int GetCount() const { return count; }
    bool IsActive() const { return active; }

    void Inc() {
      if (ptr_debug) std::cout << "Inc info for pointer " << ptr << std::endl;
      emp_assert(active, "Incrementing deleted pointer!"); count++;
    }
    void Dec() {
      if (ptr_debug) std::cout << "Dec info for pointer " << ptr << std::endl;

      // Make sure that we have more than one copy, -or- we've already deleted this pointer
      emp_assert(count > 1 || active == false, "Removing last reference to owned Ptr!");
      count--;
    }

    void MarkDeleted() {
      if (ptr_debug) std::cout << "Marked deleted for pointer " << ptr << std::endl;
      emp_assert(active == true, "Deleting same emp::Ptr a second time!");
      active = false;
    }

  };


  class PtrTracker {
  private:
    std::unordered_map<void *, size_t> ptr_id;
    emp::vector<PtrInfo> id_info;

    // Make PtrTracker a singleton.
    PtrTracker() : ptr_id(), id_info() { ; }
    PtrTracker(const PtrTracker &) = delete;
    PtrTracker(PtrTracker &&) = delete;
    PtrTracker & operator=(const PtrTracker &) = delete;
    PtrTracker & operator=(PtrTracker &&) = delete;

    PtrInfo & GetInfo(void * ptr) { return id_info[ptr_id[ptr]]; }
  public:
    ~PtrTracker() {
      // Track stats about pointer record.
      size_t total = 0;
      size_t remain = 0;

      // Scan through live pointers and make sure all have been deleted.
      for (const auto & info : id_info) {
        total++;
        if (info.GetCount()) remain++;

        emp_assert(info.IsActive() == false, info.GetPtr(), info.GetCount(), info.IsActive());
      }

      std::cout << "EMP_TRACK_MEM: No memory leaks found!\n "
                << total << " pointers found; "
                << remain << " still have pointers to them (after deletion.)"
                << std::endl;
    }

    // Treat this class as a singleton with a single Get() method to retrieve it.
    static PtrTracker & Get() { static PtrTracker tracker; return tracker; }

    // Some simple accessors
    bool HasPtr(void * ptr) const {
      if (ptr_debug) std::cout << "HasPtr: " << ptr << std::endl;
      return ptr_id.find(ptr) != ptr_id.end();
    }

    size_t GetCurID(void * ptr) { emp_assert(HasPtr(ptr)); return ptr_id[ptr]; }
    size_t GetNumIDs() const { return id_info.size(); }
<<<<<<< HEAD

    bool IsDeleted(size_t id) const {
      if (id == (size_t) -1) return false;   // Not tracked!
      if (ptr_debug) std::cout << "IsDeleted: " << id << std::endl;
      return !id_info[id].IsActive();
    }

=======

    bool IsDeleted(size_t id) const {
      if (id == (size_t) -1) return false;   // Not tracked!
      if (ptr_debug) std::cout << "IsDeleted: " << id << std::endl;
      return !id_info[id].IsActive();
    }

>>>>>>> 8139e13d
    bool IsActive(void * ptr) {
      if (ptr_debug) std::cout << "IsActive: " << ptr << std::endl;
      if (ptr_id.find(ptr) == ptr_id.end()) return false; // Not in database.
      return GetInfo(ptr).IsActive();
    }

    int GetIDCount(size_t id) const {
      if (ptr_debug) std::cout << "Count:  " << id << std::endl;
      return id_info[id].GetCount();
    }

    // This pointer was just created as a Ptr!
    size_t New(void * ptr) {
      if (ptr == nullptr) return (size_t) -1;
      size_t id = id_info.size();
      if (ptr_debug) std::cout << "New:    " << id << " (" << ptr << ")" << std::endl;
      // Make sure pointer is not already stored -OR- hase been deleted (since re-use is possible).
      emp_assert(!HasPtr(ptr) || IsDeleted(GetCurID(ptr)));
      id_info.emplace_back(ptr);
      ptr_id[ptr] = id;
      return id;
    }

    void IncID(size_t id) {
      if (id == (size_t) -1) return;   // Not tracked!
      if (ptr_debug) std::cout << "Inc:    " << id << std::endl;
      id_info[id].Inc();
    }

    void DecID(size_t id) {
      if (id == (size_t) -1) return;   // Not tracked!
      auto & info = id_info[id];
      if (ptr_debug) std::cout << "Dec:    " << id << "(" << info.GetPtr() << ")" << std::endl;
      emp_assert(info.GetCount() > 0, "Decrementing Ptr, but already zero!",
                 id, info.GetPtr(), info.IsActive());
      info.Dec();
    }

    void MarkDeleted(size_t id) {
      if (ptr_debug) std::cout << "Delete: " << id << std::endl;
      id_info[id].MarkDeleted();
    }
  };


#ifdef EMP_TRACK_MEM

  namespace {
    // @CAO: Build this for real!
    template <typename FROM, typename TO>
    bool PtrIsConvertable(FROM * ptr) { return true; }
    // emp_assert( (std::is_same<TYPE,T2>() || dynamic_cast<TYPE*>(in_ptr)) );
  }

  template <typename TYPE>
  class Ptr {
  private:
    TYPE * ptr;
    size_t id;

    static PtrTracker & Tracker() { return PtrTracker::Get(); }

  public:
    using element_type = TYPE;

    // Construct a null Ptr by default.
    Ptr() : ptr(nullptr), id((size_t) -1) {
      if (ptr_debug) std::cout << "null construct: " << ptr << std::endl;
<<<<<<< HEAD
    }

    // Construct using copy constructor
    Ptr(const Ptr<TYPE> & _in) : ptr(_in.ptr), id(_in.id) {
      if (ptr_debug) std::cout << "copy construct: " << ptr << std::endl;
      Tracker().IncID(id);
    }

=======
    }

    // Construct using copy constructor
    Ptr(const Ptr<TYPE> & _in) : ptr(_in.ptr), id(_in.id) {
      if (ptr_debug) std::cout << "copy construct: " << ptr << std::endl;
      Tracker().IncID(id);
    }

>>>>>>> 8139e13d
    // Construct using move constructor
    Ptr(Ptr<TYPE> && _in) : ptr(_in.ptr), id(_in.id) {
      if (ptr_debug) std::cout << "move construct: " << ptr << std::endl;
      _in.id = (size_t) -1;
    }

    // Construct from a raw pointer of campatable type.
    template <typename T2>
    Ptr(T2 * in_ptr, bool track=false) : ptr(in_ptr), id((size_t) -1)
    {
      if (ptr_debug) std::cout << "raw construct: " << ptr << ". track=" << track << std::endl;
      emp_assert( (PtrIsConvertable<T2, TYPE>(in_ptr)) );

      // If this pointer is already active, link to it.
      if (Tracker().IsActive(ptr)) {
        id = Tracker().GetCurID(ptr);
        Tracker().IncID(id);
      }
      // If we are not already tracking this pointer, but should be, add it.
      else if (track) id = Tracker().New(ptr);
    }

    // Construct from another Ptr<> object of compatable type.
    template <typename T2>
    Ptr(Ptr<T2> _in) : ptr(_in.Raw()), id(_in.GetID()) {
      if (ptr_debug) std::cout << "inexact copy construct: " << ptr << std::endl;
      emp_assert( (PtrIsConvertable<T2, TYPE>(_in.Raw())) );
      Tracker().IncID(id);
    }

    // Construct from nullptr.
    Ptr(std::nullptr_t) : Ptr() {
      if (ptr_debug) std::cout << "null construct 2." << std::endl;
    }

    // Destructor.
    ~Ptr() {
      if (ptr_debug) std::cout << "descructing " << id << " (" << ptr << ")" << std::endl;
      Tracker().DecID(id);
    }

    bool IsNull() const { return ptr == nullptr; }
    TYPE * Raw() { return ptr; }
    const TYPE * const Raw() const { return ptr; }
    template <typename T2> T2 * Cast() { return (T2*) ptr; }
    template <typename T2> const T2 * const Cast() const { return (T2*) ptr; }
    template <typename T2> T2 * DynamicCast() {
      emp_assert(dynamic_cast<T2*>(ptr) != nullptr);
      return (T2*) ptr;
    }
    size_t GetID() const { return id; }

    template <typename... T>
    void New(T &&... args) {
      Tracker().DecID(id);                        // Remove a pointer to any old memory...
      ptr = new TYPE(std::forward<T>(args)...);   // Build a new raw pointer.
      if (ptr_debug) std::cout << "Ptr::New() : " << ptr << std::endl;
      id = Tracker().New(ptr);                    // And track it!
    }
    void Delete() {
      emp_assert(id < Tracker().GetNumIDs(), id, "Deleting Ptr that we are not resposible for.");
      Tracker().MarkDeleted(id);
      if (ptr_debug) std::cout << "Ptr::Delete() : " << ptr << std::endl;
      delete ptr;
    }

    // Copy assignment
    Ptr<TYPE> & operator=(const Ptr<TYPE> & _in) {
      if (ptr_debug) std::cout << "copy assignment" << std::endl;
      Tracker().DecID(id);
      ptr = _in.ptr;
      id = _in.id;
      Tracker().IncID(id);
      return *this;
    }

    // Move assignment
    Ptr<TYPE> & operator=(Ptr<TYPE> && _in) {
      if (ptr_debug) std::cout << "move assignment" << std::endl;
      ptr = _in.ptr;
      id = _in.id;
      _in.ptr = nullptr;
      _in.id = (size_t) -1;
      return *this;
    }

    // Assign to a pointer of the correct type.
    template <typename T2>
    Ptr<TYPE> & operator=(T2 * _in) {
      if (ptr_debug) std::cout << "raw assignment" << std::endl;
      emp_assert( (PtrIsConvertable<T2, TYPE>(_in)) );

      if (ptr) Tracker().DecID(id);   // Decrement references to former pointer at this position.
      ptr = _in;                      // Update to new pointer.

      // If this pointer is already active, link to it.
      if (Tracker().IsActive(ptr)) {
        id = Tracker().GetCurID(ptr);
        Tracker().IncID(id);
      }
      // Otherwise, since this ptr was passed in as a raw pointer, we do not manage it.

      return *this;
    }

    // Assign to a convertable Ptr
    template <typename T2>
    Ptr<TYPE> & operator=(Ptr<T2> _in) {
      if (ptr_debug) std::cout << "convert-copy assignment" << std::endl;
      emp_assert( (PtrIsConvertable<T2, TYPE>(_in.Raw())) );
      Tracker().DecID(id);
      ptr = _in.Raw();
      id = _in.GetID();
      Tracker().IncID(id);
      return *this;
    }

    // Dereference a pointer.
    TYPE & operator*() {
      // Make sure a pointer is active before we dereference it.
      emp_assert(Tracker().IsDeleted(id) == false, typeid(TYPE).name());
      return *ptr;
    }
    const TYPE & operator*() const {
      // Make sure a pointer is active before we dereference it.
      emp_assert(Tracker().IsDeleted(id) == false, typeid(TYPE).name());
      return *ptr;
    }

    // Follow a pointer.
    TYPE * operator->() {
      // Make sure a pointer is active before we follow it.
      emp_assert(Tracker().IsDeleted(id) == false, typeid(TYPE).name());
      return ptr;
    }
    const TYPE * const operator->() const {
      // Make sure a pointer is active before we follow it.
      emp_assert(Tracker().IsDeleted(id) == false, typeid(TYPE).name());
      return ptr;
    }

    // Auto-case to raw pointer type.
    operator TYPE *() {
      // Make sure a pointer is active before we convert it.
      emp_assert(Tracker().IsDeleted(id) == false, typeid(TYPE).name());

      // We should not automatically convert managed pointers to raw pointers
      emp_assert(id == (size_t) -1, typeid(TYPE).name());
      return ptr;
    }

    operator bool() { return ptr != nullptr; }

    // Comparisons to other Ptr objects
    bool operator==(const Ptr<TYPE> & in_ptr) const { return ptr == in_ptr.ptr; }
    bool operator!=(const Ptr<TYPE> & in_ptr) const { return ptr != in_ptr.ptr; }
    bool operator<(const Ptr<TYPE> & in_ptr)  const { return ptr < in_ptr.ptr; }
    bool operator<=(const Ptr<TYPE> & in_ptr) const { return ptr <= in_ptr.ptr; }
    bool operator>(const Ptr<TYPE> & in_ptr)  const { return ptr > in_ptr.ptr; }
    bool operator>=(const Ptr<TYPE> & in_ptr) const { return ptr >= in_ptr.ptr; }

    // Comparisons to raw pointers.
    bool operator==(const TYPE * in_ptr) const { return ptr == in_ptr; }
    bool operator!=(const TYPE * in_ptr) const { return ptr != in_ptr; }
    bool operator<(const TYPE * in_ptr)  const { return ptr < in_ptr; }
    bool operator<=(const TYPE * in_ptr) const { return ptr <= in_ptr; }
    bool operator>(const TYPE * in_ptr)  const { return ptr > in_ptr; }
    bool operator>=(const TYPE * in_ptr) const { return ptr >= in_ptr; }

    // Some debug testing functions
    int DebugGetCount() const { return Tracker().GetIDCount(id); }

  };



#else


  template <typename TYPE>
  class Ptr {
  private:
    TYPE * ptr;

  public:
    using element_type = TYPE;

    Ptr() : ptr(nullptr) { ; }

    // Construct using copy constructor
    Ptr(const Ptr<TYPE> & _in) : ptr(_in.ptr) { ; }

    // Construct using move constructor
    Ptr(Ptr<TYPE> && _in) : ptr(_in.ptr) { ; }

    // Construct from a raw pointer of campatable type (bool is unused and optional)
    template <typename T2>
    Ptr(T2 * in_ptr, bool=false) : ptr(in_ptr) { ; }

    // Construct from another Ptr<> object of compatable type.
    template <typename T2>
    Ptr(Ptr<T2> _in) : ptr(_in.Raw()) { ; }

    // Construct from nullptr.
    Ptr(std::nullptr_t) : Ptr() { ; }

    // Destructor.
    ~Ptr() { ; }

    bool IsNull() const { return ptr == nullptr; }
    TYPE * Raw() { return ptr; }
    const TYPE * const Raw() const { return ptr; }
    template <typename T2> T2 * Cast() { return (T2*) ptr; }
    template <typename T2> const T2 * const Cast() const { return (T2*) ptr; }
    template <typename T2> T2 * DynamicCast() { return dynamic_cast<T2*>(ptr); }

    template <typename... T>
    void New(T &&... args) {
      ptr = new TYPE(std::forward<T>(args)...);     // Build a new raw pointer.
    }
    void Delete() { delete ptr; }

    // Copy assignment
    Ptr<TYPE> & operator=(const Ptr<TYPE> & _in) {
      ptr = _in.ptr;
      return *this;
    }

    // Move assignment
    Ptr<TYPE> & operator=(Ptr<TYPE> && _in) {
      ptr = _in.ptr;
      _in.ptr = nullptr;
      return *this;
    }

    // Assign to a pointer of the correct type.
    // Note: Since this ptr was passed in as a raw pointer, we do not manage it.
    template <typename T2>
    Ptr<TYPE> & operator=(T2 * _in) {
      ptr = _in;
      return *this;
    }

    // Assign to a convertable Ptr
    template <typename T2>
    Ptr<TYPE> & operator=(Ptr<T2> _in) {
      ptr = _in.Raw();
      return *this;
    }

    // Dereference a pointer.
    TYPE & operator*() { return *ptr; }
    const TYPE & operator*() const { return *ptr; }

    // Follow a pointer.
    TYPE * operator->() { return ptr; }
    const TYPE * const operator->() const { return ptr; }

    // Auto-case to raw pointer type.
    operator TYPE *() { return ptr; }

<<<<<<< HEAD
    operator bool() { return ptr != nullptr; }
=======
    operator bool() const { return ptr != nullptr; }
>>>>>>> 8139e13d

    // Comparisons to other Ptr objects
    bool operator==(const Ptr<TYPE> & in_ptr) const { return ptr == in_ptr.ptr; }
    bool operator!=(const Ptr<TYPE> & in_ptr) const { return ptr != in_ptr.ptr; }
    bool operator<(const Ptr<TYPE> & in_ptr)  const { return ptr < in_ptr.ptr; }
    bool operator<=(const Ptr<TYPE> & in_ptr) const { return ptr <= in_ptr.ptr; }
    bool operator>(const Ptr<TYPE> & in_ptr)  const { return ptr > in_ptr.ptr; }
    bool operator>=(const Ptr<TYPE> & in_ptr) const { return ptr >= in_ptr.ptr; }

    // Comparisons to raw pointers.
    bool operator==(const TYPE * in_ptr) const { return ptr == in_ptr; }
    bool operator!=(const TYPE * in_ptr) const { return ptr != in_ptr; }
    bool operator<(const TYPE * in_ptr)  const { return ptr < in_ptr; }
    bool operator<=(const TYPE * in_ptr) const { return ptr <= in_ptr; }
    bool operator>(const TYPE * in_ptr)  const { return ptr > in_ptr; }
    bool operator>=(const TYPE * in_ptr) const { return ptr >= in_ptr; }

  };

#endif




  // Create a helper to replace & operator.
  template <typename T> Ptr<T> ToPtr(T * _in, bool own=false) { return Ptr<T>(_in, own); }
  template <typename T> Ptr<T> TrackPtr(T * _in, bool own=true) { return Ptr<T>(_in, own); }

  template <typename T, typename... ARGS> Ptr<T> NewPtr(ARGS &&... args) {
    return Ptr<T>(new T(std::forward<ARGS>(args)...), true);
  }
}

#endif // EMP_PTR_H<|MERGE_RESOLUTION|>--- conflicted
+++ resolved
@@ -49,19 +49,11 @@
     PtrInfo(PtrInfo &&) = default;
     PtrInfo & operator=(const PtrInfo &) = default;
     PtrInfo & operator=(PtrInfo &&) = default;
-<<<<<<< HEAD
 
     ~PtrInfo() {
       if (ptr_debug) std::cout << "Deleted info for pointer " << ptr << std::endl;
     }
 
-=======
-
-    ~PtrInfo() {
-      if (ptr_debug) std::cout << "Deleted info for pointer " << ptr << std::endl;
-    }
-
->>>>>>> 8139e13d
     void * GetPtr() const { return ptr; }
     int GetCount() const { return count; }
     bool IsActive() const { return active; }
@@ -131,7 +123,6 @@
 
     size_t GetCurID(void * ptr) { emp_assert(HasPtr(ptr)); return ptr_id[ptr]; }
     size_t GetNumIDs() const { return id_info.size(); }
-<<<<<<< HEAD
 
     bool IsDeleted(size_t id) const {
       if (id == (size_t) -1) return false;   // Not tracked!
@@ -139,15 +130,6 @@
       return !id_info[id].IsActive();
     }
 
-=======
-
-    bool IsDeleted(size_t id) const {
-      if (id == (size_t) -1) return false;   // Not tracked!
-      if (ptr_debug) std::cout << "IsDeleted: " << id << std::endl;
-      return !id_info[id].IsActive();
-    }
-
->>>>>>> 8139e13d
     bool IsActive(void * ptr) {
       if (ptr_debug) std::cout << "IsActive: " << ptr << std::endl;
       if (ptr_id.find(ptr) == ptr_id.end()) return false; // Not in database.
@@ -216,7 +198,6 @@
     // Construct a null Ptr by default.
     Ptr() : ptr(nullptr), id((size_t) -1) {
       if (ptr_debug) std::cout << "null construct: " << ptr << std::endl;
-<<<<<<< HEAD
     }
 
     // Construct using copy constructor
@@ -225,16 +206,6 @@
       Tracker().IncID(id);
     }
 
-=======
-    }
-
-    // Construct using copy constructor
-    Ptr(const Ptr<TYPE> & _in) : ptr(_in.ptr), id(_in.id) {
-      if (ptr_debug) std::cout << "copy construct: " << ptr << std::endl;
-      Tracker().IncID(id);
-    }
-
->>>>>>> 8139e13d
     // Construct using move constructor
     Ptr(Ptr<TYPE> && _in) : ptr(_in.ptr), id(_in.id) {
       if (ptr_debug) std::cout << "move construct: " << ptr << std::endl;
@@ -496,11 +467,7 @@
     // Auto-case to raw pointer type.
     operator TYPE *() { return ptr; }
 
-<<<<<<< HEAD
-    operator bool() { return ptr != nullptr; }
-=======
     operator bool() const { return ptr != nullptr; }
->>>>>>> 8139e13d
 
     // Comparisons to other Ptr objects
     bool operator==(const Ptr<TYPE> & in_ptr) const { return ptr == in_ptr.ptr; }
